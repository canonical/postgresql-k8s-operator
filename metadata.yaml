--- conflicted
+++ resolved
@@ -28,11 +28,7 @@
   postgresql-image:
     type: oci-image
     description: OCI image for PostgreSQL
-<<<<<<< HEAD
     upstream-source: ghcr.io/canonical/charmed-postgresql@sha256:42f9b03c31a8e9cc11054e2aced2ecb9a64cffd9cd72cd5ea83e9ee293f477f9  # renovate: oci-image tag: 16.8-24.04_edge
-=======
-    upstream-source: ghcr.io/canonical/charmed-postgresql@sha256:90b7aa44cfbae32ba060a761f8ec31e35d7cd28bb845b69b3f78a3781153932f # renovate: oci-image tag: 14.17-22.04_edge
->>>>>>> e70779be
 
 peers:
   database-peers:
