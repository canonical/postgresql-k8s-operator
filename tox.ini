# Copyright 2021 Canonical Ltd.
# See LICENSE file for licensing details.

[tox]
no_package = True
skip_missing_interpreters = True
env_list = lint, unit

[vars]
src_path = {tox_root}/src
tests_path = {tox_root}/tests
lib_path = {tox_root}/lib/charms/postgresql_k8s
test_ha_charm_libs = {tox_root}tests/integration/ha_tests/application-charm/lib
test_rel_charm_libs = {tox_root}tests/integration/new_relations/application-charm/lib
all_path = {[vars]src_path} {[vars]tests_path} {[vars]lib_path}

[testenv]
set_env =
    PYTHONPATH = {tox_root}:{tox_root}/lib:{[vars]src_path}
    PYTHONBREAKPOINT=ipdb.set_trace
    PY_COLORS=1
    juju2: LIBJUJU="2.9.43.0"  # libjuju2
    juju3: LIBJUJU="3.1.2.0"  # libjuju3
pass_env =
    PYTHONPATH
    HOME
    CHARM_BUILD_DIR
    MODEL_SETTINGS
    PYTEST_SKIP_DEPLOY
deps =
    poetry

[testenv:format]
description = Apply coding style standards to code
commands =
    poetry install --only format
    poetry run isort {[vars]all_path}
    poetry run black {[vars]all_path}

[testenv:lint]
description = Check code against coding style standards
commands =
    poetry install --only format,lint
    poetry run codespell {tox_root} --skip {tox_root}/.git --skip {tox_root}/.tox \
      --skip {tox_root}/build --skip {tox_root}/lib --skip {tox_root}/venv \
      --skip {tox_root}/.mypy_cache --skip {tox_root}/LICENSE --skip {tox_root}/poetry.lock \
      --skip {[vars]test_ha_charm_libs} --skip {[vars]test_rel_charm_libs}
    poetry run codespell {[vars]lib_path
    # pflake8 wrapper supports config from pyproject.toml
    poetry run pflake8 {[vars]all_path}
    poetry run isort --check-only --diff {[vars]all_path}
    poetry run black --check --diff {[vars]all_path}


[testenv:unit]
description = Run unit tests
commands =
    poetry install --with unit
    poetry run coverage run --source={[vars]src_path} \
        -m pytest -v --tb native -s {posargs} {[vars]tests_path}/unit
    poetry run coverage report

[testenv:backup-integration-{juju2, juju3}]
description = Run backup integration tests
pass_env =
    {[testenv]pass_env}
    AWS_ACCESS_KEY
    AWS_SECRET_KEY
    GCP_ACCESS_KEY
    GCP_SECRET_KEY
    CI
    CI_PACKED_CHARMS
commands =
    poetry install --with integration
    pip install juju=={env:LIBJUJU}
    poetry run pytest -v --tb native --log-cli-level=INFO -s  --durations=0 {posargs} {[vars]tests_path}/integration/test_backups.py

[testenv:charm-integration-{juju2, juju3}]
description = Run charm integration tests
pass_env =
    {[testenv]pass_env}
    CI
    CI_PACKED_CHARMS
commands =
    poetry install --with integration
    pip install juju=={env:LIBJUJU}
    poetry run pytest -v --tb native --log-cli-level=INFO -s  --durations=0 {posargs} {[vars]tests_path}/integration/test_charm.py

[testenv:database-relation-integration-{juju2, juju3}]
description = Run database relation integration tests
pass_env =
    {[testenv]pass_env}
    CI
    CI_PACKED_CHARMS
commands =
    poetry install --with integration
    pip install juju=={env:LIBJUJU}
    poetry run pytest -v --tb native --log-cli-level=INFO -s  --durations=0 {posargs} {[vars]tests_path}/integration/new_relations/test_new_relations.py

[testenv:db-relation-integration-{juju2, juju3}]
description = Run db relation integration tests
pass_env =
    {[testenv]pass_env}
    CI
    CI_PACKED_CHARMS
commands =
    poetry install --with integration
    pip install juju=={env:LIBJUJU}
    poetry run pytest -v --tb native --log-cli-level=INFO -s  --durations=0 {posargs} {[vars]tests_path}/integration/test_db.py

[testenv:db-admin-relation-integration-{juju2, juju3}]
description = Run db-admin relation integration tests
pass_env =
    {[testenv]pass_env}
    CI
    CI_PACKED_CHARMS
commands =
    poetry install --with integration
    pip install juju=={env:LIBJUJU}
    poetry run pytest -v --tb native --log-cli-level=INFO -s  --durations=0 {posargs} {[vars]tests_path}/integration/test_db_admin.py

[testenv:ha-replication-integration-{juju2, juju3}]
description = Run high availability replication integration tests
pass_env =
    {[testenv]pass_env}
    CI
    CI_PACKED_CHARMS
commands =
    poetry install --with integration
    pip install juju=={env:LIBJUJU}
    poetry run pytest -v --tb native --log-cli-level=INFO -s  --durations=0 {posargs} {[vars]tests_path}/integration/ha_tests/test_replication.py

[testenv:ha-self-healing-integration-{juju2, juju3}]
description = Run high availability self healing integration tests
pass_env =
    {[testenv]pass_env}
    CI
    CI_PACKED_CHARMS
commands =
    poetry install --with integration
    pip install juju=={env:LIBJUJU}
    poetry run pytest -v --tb native --log-cli-level=INFO -s  --durations=0 {posargs} {[vars]tests_path}/integration/ha_tests/test_self_healing.py

[testenv:password-rotation-integration-{juju2, juju3}]
description = Run password rotation integration tests
pass_env =
    {[testenv]pass_env}
    CI
    CI_PACKED_CHARMS
commands =
    poetry install --with integration
    pip install juju=={env:LIBJUJU}
    poetry run pytest -v --tb native --log-cli-level=INFO -s  --durations=0 {posargs} {[vars]tests_path}/integration/test_password_rotation.py

[testenv:plugins-integration-{juju2, juju3}]
description = Run plugins integration tests
pass_env =
    {[testenv]pass_env}
    CI
    CI_PACKED_CHARMS
commands =
    poetry install --with integration
    pip install juju=={env:LIBJUJU}
    poetry run pytest -v --tb native --log-cli-level=INFO -s  --durations=0 {posargs} {[vars]tests_path}/integration/test_plugins.py

[testenv:tls-integration-{juju2, juju3}]
description = Run TLS integration tests
pass_env =
    {[testenv]pass_env}
    CI
    CI_PACKED_CHARMS
commands =
    poetry install --with integration
    pip install juju=={env:LIBJUJU}
    poetry run pytest -v --tb native --log-cli-level=INFO -s  --durations=0 {posargs} {[vars]tests_path}/integration/test_tls.py

<<<<<<< HEAD
[testenv:upgrade-integration]
description = Run upgrade integration tests
pass_env =
    {[testenv]pass_env}
    CI
    CI_PACKED_CHARMS
commands =
    poetry install --with integration
    poetry run pytest -v --tb native --log-cli-level=INFO -s  --durations=0 {posargs} {[vars]tests_path}/integration/test_upgrade.py

[testenv:integration]
=======
[testenv:integration-{juju2, juju3}]
>>>>>>> 4715b069
description = Run all integration tests
pass_env =
    {[testenv]pass_env}
    CI
    CI_PACKED_CHARMS
commands =
    poetry install --with integration
    pip install juju=={env:LIBJUJU}
    poetry run pytest -v --tb native --log-cli-level=INFO -s  --durations=0 {posargs} {[vars]tests_path}/integration/

[testenv:poetry-lock]
description = Install, lock and export poetry dependencies
commands =
    poetry lock
    poetry export -f requirements.txt -o requirements.txt
    poetry export --only ha_charm -f requirements.txt -o tests/integration/ha_tests/application-charm/requirements.txt
    poetry export --only relation_charm -f requirements.txt -o tests/integration/new_relations/application-charm/requirements.txt<|MERGE_RESOLUTION|>--- conflicted
+++ resolved
@@ -174,8 +174,7 @@
     pip install juju=={env:LIBJUJU}
     poetry run pytest -v --tb native --log-cli-level=INFO -s  --durations=0 {posargs} {[vars]tests_path}/integration/test_tls.py
 
-<<<<<<< HEAD
-[testenv:upgrade-integration]
+[testenv:upgrade-integration-{juju2, juju3}]
 description = Run upgrade integration tests
 pass_env =
     {[testenv]pass_env}
@@ -183,12 +182,10 @@
     CI_PACKED_CHARMS
 commands =
     poetry install --with integration
+    pip install juju=={env:LIBJUJU}
     poetry run pytest -v --tb native --log-cli-level=INFO -s  --durations=0 {posargs} {[vars]tests_path}/integration/test_upgrade.py
 
-[testenv:integration]
-=======
 [testenv:integration-{juju2, juju3}]
->>>>>>> 4715b069
 description = Run all integration tests
 pass_env =
     {[testenv]pass_env}
