# Copyright 2021 Canonical Ltd.
# See LICENSE file for licensing details.

[tox]
no_package = True
skip_missing_interpreters = True
env_list = lint, unit

[vars]
src_path = {tox_root}/src
tests_path = {tox_root}/tests
lib_path = {tox_root}/lib/charms/postgresql_k8s
all_path = {[vars]src_path} {[vars]tests_path} {[vars]lib_path}

[testenv]
set_env =
    PYTHONPATH = {tox_root}:{tox_root}/lib:{[vars]src_path}
    PYTHONBREAKPOINT=ipdb.set_trace
    PY_COLORS=1
pass_env =
    PYTHONPATH
    HOME
    CHARM_BUILD_DIR
    MODEL_SETTINGS
    PYTEST_SKIP_DEPLOY
deps =
    poetry

[testenv:format]
description = Apply coding style standards to code
commands =
    poetry install --only fmt
    poetry run isort {[vars]all_path}
    poetry run black {[vars]all_path}

[testenv:lint]
description = Check code against coding style standards
commands =
    poetry install --only fmt,lint
    poetry run codespell {tox_root}/*.yaml {tox_root}/*.ini {tox_root}/*.md \
      {tox_root}/*.toml {tox_root}/*.txt {tox_root}/.github
    # pflake8 wrapper supports config from pyproject.toml
    poetry run pflake8 {[vars]all_path}
    poetry run isort --check-only --diff {[vars]all_path}
    poetry run black --check --diff {[vars]all_path}


[testenv:unit]
description = Run unit tests
commands =
    poetry install --with unit
    poetry export -f requirements.txt -o requirements.txt
    poetry run coverage run --source={[vars]src_path} \
        -m pytest -v --tb native -s {posargs} {[vars]tests_path}/unit
    poetry run coverage report

[testenv:backup-integration]
description = Run backup integration tests
<<<<<<< HEAD
passenv =
=======
pass_env =
    {[testenv]pass_env}
>>>>>>> f39caaa4
    AWS_ACCESS_KEY
    AWS_SECRET_KEY
    GCP_ACCESS_KEY
    GCP_SECRET_KEY
<<<<<<< HEAD
commands =
    poetry install --with integration
    poetry export -f requirements.txt -o requirements.txt
    poetry run pytest -v --tb native --ignore={[vars]tst_path}unit --log-cli-level=INFO -s {posargs} --durations=0 -m backup_tests
=======
    CI
    CI_PACKED_CHARMS
commands =
    poetry install --with integration
    poetry export -f requirements.txt -o requirements.txt
    poetry run pytest -v --tb native --log-cli-level=INFO -s  --durations=0 {posargs} {[vars]tests_path}/integration/test_backups.py
>>>>>>> f39caaa4

[testenv:charm-integration]
description = Run charm integration tests
pass_env =
    {[testenv]pass_env}
    CI
    CI_PACKED_CHARMS
commands =
    poetry install --with integration
    poetry export -f requirements.txt -o requirements.txt
    poetry run pytest -v --tb native --log-cli-level=INFO -s  --durations=0 {posargs} {[vars]tests_path}/integration/test_charm.py

[testenv:database-relation-integration]
description = Run database relation integration tests
pass_env =
    {[testenv]pass_env}
    CI
    CI_PACKED_CHARMS
commands =
    poetry install --with integration
    poetry export -f requirements.txt -o requirements.txt
    poetry export --only relation_charm -f requirements.txt -o tests/integration/new_relations/application-charm/requirements.txt
    poetry run pytest -v --tb native --log-cli-level=INFO -s  --durations=0 {posargs} {[vars]tests_path}/integration/new_relations/test_new_relations.py

[testenv:db-relation-integration]
description = Run db relation integration tests
pass_env =
    {[testenv]pass_env}
    CI
    CI_PACKED_CHARMS
commands =
    poetry install --with integration
    poetry export -f requirements.txt -o requirements.txt
    poetry run pytest -v --tb native --log-cli-level=INFO -s  --durations=0 {posargs} {[vars]tests_path}/integration/test_db.py

[testenv:db-admin-relation-integration]
description = Run db-admin relation integration tests
pass_env =
    {[testenv]pass_env}
    CI
    CI_PACKED_CHARMS
commands =
    poetry install --with integration
    poetry export -f requirements.txt -o requirements.txt
    poetry run pytest -v --tb native --log-cli-level=INFO -s  --durations=0 {posargs} {[vars]tests_path}/integration/test_db_admin.py

[testenv:ha-self-healing-integration]
description = Run high availability self healing integration tests
pass_env =
    {[testenv]pass_env}
    CI
    CI_PACKED_CHARMS
commands =
    poetry install --with integration
    poetry export -f requirements.txt -o requirements.txt
    poetry export --only ha_charm -f requirements.txt -o tests/integration/ha_tests/application-charm/requirements.txt
    poetry run pytest -v --tb native --log-cli-level=INFO -s  --durations=0 {posargs} {[vars]tests_path}/integration/ha_tests/test_self_healing.py

[testenv:password-rotation-integration]
description = Run password rotation integration tests
pass_env =
    {[testenv]pass_env}
    CI
    CI_PACKED_CHARMS
commands =
    poetry install --with integration
    poetry export -f requirements.txt -o requirements.txt
    poetry run pytest -v --tb native --log-cli-level=INFO -s  --durations=0 {posargs} {[vars]tests_path}/integration/test_password_rotation.py

[testenv:tls-integration]
description = Run TLS integration tests
pass_env =
    {[testenv]pass_env}
    CI
    CI_PACKED_CHARMS
commands =
    poetry install --with integration
    poetry export -f requirements.txt -o requirements.txt
    poetry run pytest -v --tb native --log-cli-level=INFO -s  --durations=0 {posargs} {[vars]tests_path}/integration/test_tls.py

[testenv:integration]
description = Run all integration tests
pass_env =
    {[testenv]pass_env}
    CI
    CI_PACKED_CHARMS
commands =
    poetry install --with integration
    poetry export -f requirements.txt -o requirements.txt
    poetry run pytest -v --tb native --log-cli-level=INFO -s  --durations=0 {posargs} {[vars]tests_path}/integration/

[testenv:poetry-lock]
description = Install, lock and export poetry dependencies
commands =
    poetry lock
    poetry export -f requirements.txt -o requirements.txt
    poetry export --only ha_charm -f requirements.txt -o tests/integration/ha_tests/application-charm/requirements.txt
    poetry export --only relation_charm -f requirements.txt -o tests/integration/new_relations/application-charm/requirements.txt<|MERGE_RESOLUTION|>--- conflicted
+++ resolved
@@ -56,29 +56,18 @@
 
 [testenv:backup-integration]
 description = Run backup integration tests
-<<<<<<< HEAD
-passenv =
-=======
 pass_env =
     {[testenv]pass_env}
->>>>>>> f39caaa4
     AWS_ACCESS_KEY
     AWS_SECRET_KEY
     GCP_ACCESS_KEY
     GCP_SECRET_KEY
-<<<<<<< HEAD
-commands =
-    poetry install --with integration
-    poetry export -f requirements.txt -o requirements.txt
-    poetry run pytest -v --tb native --ignore={[vars]tst_path}unit --log-cli-level=INFO -s {posargs} --durations=0 -m backup_tests
-=======
     CI
     CI_PACKED_CHARMS
 commands =
     poetry install --with integration
     poetry export -f requirements.txt -o requirements.txt
     poetry run pytest -v --tb native --log-cli-level=INFO -s  --durations=0 {posargs} {[vars]tests_path}/integration/test_backups.py
->>>>>>> f39caaa4
 
 [testenv:charm-integration]
 description = Run charm integration tests
