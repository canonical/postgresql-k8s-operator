--- conflicted
+++ resolved
@@ -35,9 +35,6 @@
 
 # Increment this PATCH version before using `charmcraft publish-lib` or reset
 # to 0 if you are raising the major API version
-<<<<<<< HEAD
-LIBPATCH = 46
-=======
 LIBPATCH = 47
 
 # Groups to distinguish HBA access
@@ -51,7 +48,6 @@
     ACCESS_GROUP_INTERNAL,
     ACCESS_GROUP_RELATION,
 ]
->>>>>>> e70779be
 
 # Groups to distinguish database permissions
 PERMISSIONS_GROUP_ADMIN = "admin"
