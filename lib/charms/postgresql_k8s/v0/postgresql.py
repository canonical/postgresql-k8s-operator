--- conflicted
+++ resolved
@@ -35,11 +35,7 @@
 
 # Increment this PATCH version before using `charmcraft publish-lib` or reset
 # to 0 if you are raising the major API version
-<<<<<<< HEAD
-LIBPATCH = 52
-=======
-LIBPATCH = 54
->>>>>>> d35d35e4
+LIBPATCH = 53
 
 # Groups to distinguish HBA access
 ACCESS_GROUP_IDENTITY = "identity_access"
@@ -646,10 +642,7 @@
             List of PostgreSQL database access groups.
         """
         connection = None
-<<<<<<< HEAD
-=======
         host = self.current_host if current_host else None
->>>>>>> d35d35e4
         try:
             with self._connect_to_database(
                 database_host=host
@@ -717,10 +710,7 @@
             List of PostgreSQL database users.
         """
         connection = None
-<<<<<<< HEAD
-=======
         host = self.current_host if current_host else None
->>>>>>> d35d35e4
         try:
             with self._connect_to_database(
                 database_host=host
@@ -752,10 +742,7 @@
             List of PostgreSQL database users.
         """
         connection = None
-<<<<<<< HEAD
-=======
         host = self.current_host if current_host else None
->>>>>>> d35d35e4
         try:
             with self._connect_to_database(
                 database_host=host
@@ -763,12 +750,8 @@
                 cursor.execute(
                     "SELECT usename "
                     "FROM pg_catalog.pg_user "
-<<<<<<< HEAD
-                    "WHERE usename LIKE 'relation_id_%' OR usename LIKE 'relation-%';"
-=======
                     "WHERE usename LIKE 'relation_id_%' OR usename LIKE 'relation-%' "
                     "OR usename LIKE 'pgbouncer_auth_relation_id_%' OR usename LIKE '%_user_%_%';"
->>>>>>> d35d35e4
                 )
                 usernames = cursor.fetchall()
                 return {username[0] for username in usernames}
@@ -799,26 +782,6 @@
         connection = None
         cursor = None
         try:
-<<<<<<< HEAD
-            connection = self._connect_to_database()
-            cursor = connection.cursor()
-
-            if temp_location is not None:
-                cursor.execute("SELECT TRUE FROM pg_tablespace WHERE spcname='temp';")
-                if cursor.fetchone() is None:
-                    cursor.execute(f"CREATE TABLESPACE temp LOCATION '{temp_location}';")
-                    cursor.execute("GRANT CREATE ON TABLESPACE temp TO public;")
-
-            cursor.execute("SELECT TRUE FROM pg_roles WHERE rolname='admin';")
-            if cursor.fetchone() is None:
-                # Allow access to the postgres database only to the system users.
-                cursor.execute("REVOKE ALL PRIVILEGES ON DATABASE postgres FROM PUBLIC;")
-                cursor.execute("REVOKE CREATE ON SCHEMA public FROM PUBLIC;")
-                for user in self.system_users:
-                    cursor.execute(
-                        SQL("GRANT ALL PRIVILEGES ON DATABASE postgres TO {};").format(
-                            Identifier(user)
-=======
             with self._connect_to_database(
                 database="template1"
             ) as connection, connection.cursor() as cursor:
@@ -907,7 +870,6 @@
                             SQL("GRANT ALL PRIVILEGES ON DATABASE postgres TO {};").format(
                                 Identifier(user)
                             )
->>>>>>> d35d35e4
                         )
                     self.create_user(
                         PERMISSIONS_GROUP_ADMIN,
