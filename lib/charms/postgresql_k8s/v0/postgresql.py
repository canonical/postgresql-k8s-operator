--- conflicted
+++ resolved
@@ -394,19 +394,12 @@
   END LOOP;
 END; $$;"""
                 ).format(
-<<<<<<< HEAD
                     Identifier(user),
                     Identifier(user),
                     Identifier(user),
                     Identifier(user),
-=======
-                    sql.Identifier(user),
-                    sql.Identifier(user),
-                    sql.Identifier(user),
-                    sql.Identifier(user),
-                    sql.Identifier(user),
-                    sql.Identifier(user),
->>>>>>> a72f3a89
+                    Identifier(user),
+                    Identifier(user),
                 )
             )
             statements.append(
