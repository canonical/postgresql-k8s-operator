--- conflicted
+++ resolved
@@ -34,11 +34,7 @@
 
 # Increment this PATCH version before using `charmcraft publish-lib` or reset
 # to 0 if you are raising the major API version
-<<<<<<< HEAD
-LIBPATCH = 18
-=======
-LIBPATCH = 20
->>>>>>> d854da8a
+LIBPATCH = 21
 
 INVALID_EXTRA_USER_ROLE_BLOCKING_MESSAGE = "invalid role(s) for extra user roles"
 
@@ -312,17 +308,57 @@
             if connection is not None:
                 connection.close()
 
-<<<<<<< HEAD
     def _generate_database_privileges_statements(
         self, relations_accessing_this_database: int, schemas: List[str], user: str
     ) -> List[Composed]:
         """Generates a list of databases privileges statements."""
         statements = []
-        if relations_accessing_this_database > 1:
+        if relations_accessing_this_database == 1:
             statements.append(
-                sql.SQL("REASSIGN OWNED BY {} TO {};").format(
-                    sql.Identifier(self.user), sql.Identifier(user)
-                )
+                sql.SQL(
+                    """SELECT 'ALTER TABLE '|| schemaname || '."' || tablename ||'" OWNER TO {};' as statement
+INTO TEMP TABLE temp_table
+FROM pg_tables WHERE NOT schemaname IN ('pg_catalog', 'information_schema')
+ORDER BY schemaname, tablename;
+do
+$$
+declare r record;
+BEGIN
+  FOR r IN (select * from temp_table) LOOP
+      EXECUTE format(r.statement);
+  END LOOP;
+END; $$;"""
+                ).format(sql.Identifier(user))
+            )
+            statements.append(
+                sql.SQL(
+                    """SELECT 'ALTER SEQUENCE '|| sequence_schema || '."' || sequence_name ||'" OWNER TO my_new_owner;'
+FROM information_schema.sequences WHERE NOT sequence_schema IN ('pg_catalog', 'information_schema')
+ORDER BY sequence_schema, sequence_name;
+do
+$$
+declare r record;
+BEGIN
+  FOR r IN (select * from temp_table) LOOP
+      EXECUTE format(r.statement);
+  END LOOP;
+END; $$;"""
+                ).format(sql.Identifier(user))
+            )
+            statements.append(
+                sql.SQL(
+                    """SELECT 'ALTER VIEW '|| table_schema || '."' || table_name ||'" OWNER TO my_new_owner;'
+FROM information_schema.views WHERE NOT table_schema IN ('pg_catalog', 'information_schema')
+ORDER BY table_schema, table_name;
+do
+$$
+declare r record;
+BEGIN
+  FOR r IN (select * from temp_table) LOOP
+      EXECUTE format(r.statement);
+  END LOOP;
+END; $$;"""
+                ).format(sql.Identifier(user))
             )
         else:
             for schema in schemas:
@@ -343,7 +379,7 @@
                     )
                 )
         return statements
-=======
+
     def get_postgresql_text_search_configs(self) -> Set[str]:
         """Returns the PostgreSQL available text search configs.
 
@@ -369,7 +405,6 @@
             cursor.execute("SELECT name FROM pg_timezone_names;")
             timezones = cursor.fetchall()
             return {timezone[0] for timezone in timezones}
->>>>>>> d854da8a
 
     def get_postgresql_version(self) -> str:
         """Returns the PostgreSQL version.
