# Copyright 2022 Canonical Ltd.
#
# Licensed under the Apache License, Version 2.0 (the "License");
# you may not use this file except in compliance with the License.
# You may obtain a copy of the License at
#
# http://www.apache.org/licenses/LICENSE-2.0
#
# Unless required by applicable law or agreed to in writing, software
# distributed under the License is distributed on an "AS IS" BASIS,
# WITHOUT WARRANTIES OR CONDITIONS OF ANY KIND, either express or implied.
# See the License for the specific language governing permissions and
# limitations under the License.

"""PostgreSQL helper class.

The `postgresql` module provides methods for interacting with the PostgreSQL instance.

Any charm using this library should import the `psycopg2` or `psycopg2-binary` dependency.
"""
import logging
<<<<<<< HEAD
from typing import Dict, List, Set, Tuple
=======
from typing import List, Optional, Set, Tuple
>>>>>>> 161e62b8

import psycopg2
from psycopg2 import sql

# The unique Charmhub library identifier, never change it
LIBID = "24ee217a54e840a598ff21a079c3e678"

# Increment this major API version when introducing breaking changes
LIBAPI = 0

# Increment this PATCH version before using `charmcraft publish-lib` or reset
# to 0 if you are raising the major API version
<<<<<<< HEAD
LIBPATCH = 13
=======
LIBPATCH = 14
>>>>>>> 161e62b8

INVALID_EXTRA_USER_ROLE_BLOCKING_MESSAGE = "invalid role(s) for extra user roles"


logger = logging.getLogger(__name__)


class PostgreSQLCreateDatabaseError(Exception):
    """Exception raised when creating a database fails."""


class PostgreSQLCreateUserError(Exception):
    """Exception raised when creating a user fails."""

    def __init__(self, message: str = None):
        super().__init__(message)
        self.message = message


class PostgreSQLDatabasesSetupError(Exception):
    """Exception raised when the databases setup fails."""


class PostgreSQLDeleteUserError(Exception):
    """Exception raised when deleting a user fails."""


class PostgreSQLEnableDisableExtensionError(Exception):
    """Exception raised when enabling/disabling an extension fails."""


class PostgreSQLGetPostgreSQLVersionError(Exception):
    """Exception raised when retrieving PostgreSQL version fails."""


class PostgreSQLListUsersError(Exception):
    """Exception raised when retrieving PostgreSQL users list fails."""


class PostgreSQLUpdateUserPasswordError(Exception):
    """Exception raised when updating a user password fails."""


class PostgreSQL:
    """Class to encapsulate all operations related to interacting with PostgreSQL instance."""

    def __init__(
        self,
        primary_host: str,
        current_host: str,
        user: str,
        password: str,
        database: str,
        system_users: List[str] = [],
    ):
        self.primary_host = primary_host
        self.current_host = current_host
        self.user = user
        self.password = password
        self.database = database
        self.system_users = system_users

    def _connect_to_database(
        self, database: str = None, connect_to_current_host: bool = False
    ) -> psycopg2.extensions.connection:
        """Creates a connection to the database.

        Args:
            database: database to connect to (defaults to the database
                provided when the object for this class was created).
            connect_to_current_host: whether to connect to the current host
                instead of the primary host.

        Returns:
             psycopg2 connection object.
        """
        host = self.current_host if connect_to_current_host else self.primary_host
        connection = psycopg2.connect(
            f"dbname='{database if database else self.database}' user='{self.user}' host='{host}'"
            f"password='{self.password}' connect_timeout=1"
        )
        connection.autocommit = True
        return connection

    def create_database(self, database: str, user: str) -> None:
        """Creates a new database and grant privileges to a user on it.

        Args:
            database: database to be created.
            user: user that will have access to the database.
        """
        try:
            connection = self._connect_to_database()
            cursor = connection.cursor()
            cursor.execute(f"SELECT datname FROM pg_database WHERE datname='{database}';")
            if cursor.fetchone() is None:
                cursor.execute(sql.SQL("CREATE DATABASE {};").format(sql.Identifier(database)))
            cursor.execute(
                sql.SQL("REVOKE ALL PRIVILEGES ON DATABASE {} FROM PUBLIC;").format(
                    sql.Identifier(database)
                )
            )
            for user_to_grant_access in [user, "admin"] + self.system_users:
                cursor.execute(
                    sql.SQL("GRANT ALL PRIVILEGES ON DATABASE {} TO {};").format(
                        sql.Identifier(database), sql.Identifier(user_to_grant_access)
                    )
                )
            with self._connect_to_database(database=database) as conn:
                with conn.cursor() as curs:
                    statements = []
                    curs.execute(
                        "SELECT schema_name FROM information_schema.schemata WHERE schema_name NOT LIKE 'pg_%' and schema_name <> 'information_schema';"
                    )
                    for row in curs:
                        schema = sql.Identifier(row[0])
                        statements.append(
                            sql.SQL(
                                "GRANT ALL PRIVILEGES ON ALL TABLES IN SCHEMA {} TO {};"
                            ).format(schema, sql.Identifier(user))
                        )
                        statements.append(
                            sql.SQL(
                                "GRANT ALL PRIVILEGES ON ALL SEQUENCES IN SCHEMA {} TO {};"
                            ).format(schema, sql.Identifier(user))
                        )
                        statements.append(
                            sql.SQL(
                                "GRANT ALL PRIVILEGES ON ALL FUNCTIONS IN SCHEMA {} TO {};"
                            ).format(schema, sql.Identifier(user))
                        )
                    for statement in statements:
                        curs.execute(statement)
        except psycopg2.Error as e:
            logger.error(f"Failed to create database: {e}")
            raise PostgreSQLCreateDatabaseError()

    def create_user(
        self, user: str, password: str = None, admin: bool = False, extra_user_roles: str = None
    ) -> None:
        """Creates a database user.

        Args:
            user: user to be created.
            password: password to be assigned to the user.
            admin: whether the user should have additional admin privileges.
            extra_user_roles: additional privileges and/or roles to be assigned to the user.
        """
        try:
            # Separate roles and privileges from the provided extra user roles.
            admin_role = False
            roles = privileges = None
            if extra_user_roles:
                extra_user_roles = tuple(extra_user_roles.lower().split(","))
                admin_role = "admin" in extra_user_roles
                valid_privileges, valid_roles = self.list_valid_privileges_and_roles()
                roles = [
                    role for role in extra_user_roles if role in valid_roles and role != "admin"
                ]
                privileges = {
                    extra_user_role
                    for extra_user_role in extra_user_roles
                    if extra_user_role not in roles and extra_user_role != "admin"
                }
                invalid_privileges = [
                    privilege for privilege in privileges if privilege not in valid_privileges
                ]
                if len(invalid_privileges) > 0:
                    logger.error(f'Invalid extra user roles: {", ".join(privileges)}')
                    raise PostgreSQLCreateUserError(INVALID_EXTRA_USER_ROLE_BLOCKING_MESSAGE)

            with self._connect_to_database() as connection, connection.cursor() as cursor:
                # Create or update the user.
                cursor.execute(f"SELECT TRUE FROM pg_roles WHERE rolname='{user}';")
                if cursor.fetchone() is not None:
                    user_definition = "ALTER ROLE {}"
                else:
                    user_definition = "CREATE ROLE {}"
                user_definition += f"WITH {'NOLOGIN' if user == 'admin' else 'LOGIN'}{' SUPERUSER' if admin else ''} ENCRYPTED PASSWORD '{password}'{'IN ROLE admin CREATEDB' if admin_role else ''}"
                if privileges:
                    user_definition += f' {" ".join(privileges)}'
                cursor.execute(sql.SQL(f"{user_definition};").format(sql.Identifier(user)))

                # Add extra user roles to the new user.
                if roles:
                    for role in roles:
                        cursor.execute(
                            sql.SQL("GRANT {} TO {};").format(
                                sql.Identifier(role), sql.Identifier(user)
                            )
                        )
        except psycopg2.Error as e:
            logger.error(f"Failed to create user: {e}")
            raise PostgreSQLCreateUserError()

    def delete_user(self, user: str) -> None:
        """Deletes a database user.

        Args:
            user: user to be deleted.
        """
        # First of all, check whether the user exists. Otherwise, do nothing.
        users = self.list_users()
        if user not in users:
            return

        # List all databases.
        try:
            with self._connect_to_database() as connection, connection.cursor() as cursor:
                cursor.execute("SELECT datname FROM pg_database WHERE datistemplate = false;")
                databases = [row[0] for row in cursor.fetchall()]

            # Existing objects need to be reassigned in each database
            # before the user can be deleted.
            for database in databases:
                with self._connect_to_database(
                    database
                ) as connection, connection.cursor() as cursor:
                    cursor.execute(
                        sql.SQL("REASSIGN OWNED BY {} TO {};").format(
                            sql.Identifier(user), sql.Identifier(self.user)
                        )
                    )
                    cursor.execute(sql.SQL("DROP OWNED BY {};").format(sql.Identifier(user)))

            # Delete the user.
            with self._connect_to_database() as connection, connection.cursor() as cursor:
                cursor.execute(sql.SQL("DROP ROLE {};").format(sql.Identifier(user)))
        except psycopg2.Error as e:
            logger.error(f"Failed to delete user: {e}")
            raise PostgreSQLDeleteUserError()

    def enable_disable_extension(self, extension: str, enable: bool, database: str = None) -> None:
        """Enables or disables a PostgreSQL extension.

        Args:
            extension: the name of the extensions.
            enable: whether the extension should be enabled or disabled.
            database: optional database where to enable/disable the extension.

        Raises:
            PostgreSQLEnableDisableExtensionError if the operation fails.
        """
        statement = (
            f"CREATE EXTENSION IF NOT EXISTS {extension};"
            if enable
            else f"DROP EXTENSION IF EXISTS {extension};"
        )
        connection = None
        try:
            if database is not None:
                databases = [database]
            else:
                # Retrieve all the databases.
                with self._connect_to_database() as connection, connection.cursor() as cursor:
                    cursor.execute("SELECT datname FROM pg_database WHERE NOT datistemplate;")
                    databases = {database[0] for database in cursor.fetchall()}

            # Enable/disabled the extension in each database.
            for database in databases:
                with self._connect_to_database(
                    database=database
                ) as connection, connection.cursor() as cursor:
                    cursor.execute(statement)
        except psycopg2.errors.UniqueViolation:
            pass
        except psycopg2.Error:
            raise PostgreSQLEnableDisableExtensionError()
        finally:
            if connection is not None:
                connection.close()

    def get_applied_postgresql_configurations(self, configurations=List[str]) -> Dict:
        """Returns the applied PostgreSQL configurations and their values.

        Args:
            configurations: list of configurations to retrieve the values.

        Returns:
            Dict containing PostgreSQL configurations and their values.
        """
        with self._connect_to_database() as connection, connection.cursor() as cursor:
            cursor.execute(
                "SELECT name, setting FROM pg_settings WHERE name IN %s;", (configurations,)
            )
            results = cursor.fetchall()
            return {configuration[0]: configuration[1] for configuration in results}

    def get_invalid_postgresql_configurations(self) -> List:
        """Returns the PostgreSQL configurations that have invalid values.

        Returns:
            Dict containing PostgreSQL configurations and their values.
        """
        with self._connect_to_database() as connection, connection.cursor() as cursor:
            cursor.execute("SELECT name FROM pg_file_settings WHERE error IS NOT NULL;")
            results = cursor.fetchall()
            return [configuration[0] for configuration in results]

    def get_postgresql_version(self) -> str:
        """Returns the PostgreSQL version.

        Returns:
            PostgreSQL version number.
        """
        try:
            with self._connect_to_database() as connection, connection.cursor() as cursor:
                cursor.execute("SELECT version();")
                # Split to get only the version number.
                return cursor.fetchone()[0].split(" ")[1]
        except psycopg2.Error as e:
            logger.error(f"Failed to get PostgreSQL version: {e}")
            raise PostgreSQLGetPostgreSQLVersionError()

    def has_pending_restart(self) -> bool:
        """Returns whether PostgreSQL has a pending restart."""
        with self._connect_to_database() as connection, connection.cursor() as cursor:
            cursor.execute("SELECT True FROM pg_settings WHERE pending_restart;")
            results = cursor.fetchall()
            return len(results) > 0

    def is_tls_enabled(self, check_current_host: bool = False) -> bool:
        """Returns whether TLS is enabled.

        Args:
            check_current_host: whether to check the current host
                instead of the primary host.

        Returns:
            whether TLS is enabled.
        """
        try:
            with self._connect_to_database(
                connect_to_current_host=check_current_host
            ) as connection, connection.cursor() as cursor:
                cursor.execute("SHOW ssl;")
                return "on" in cursor.fetchone()[0]
        except psycopg2.Error:
            # Connection errors happen when PostgreSQL has not started yet.
            return False

    def list_users(self) -> Set[str]:
        """Returns the list of PostgreSQL database users.

        Returns:
            List of PostgreSQL database users.
        """
        try:
            with self._connect_to_database() as connection, connection.cursor() as cursor:
                cursor.execute("SELECT usename FROM pg_catalog.pg_user;")
                usernames = cursor.fetchall()
                return {username[0] for username in usernames}
        except psycopg2.Error as e:
            logger.error(f"Failed to list PostgreSQL database users: {e}")
            raise PostgreSQLListUsersError()

    def list_valid_privileges_and_roles(self) -> Tuple[Set[str], Set[str]]:
        """Returns two sets with valid privileges and roles.

        Returns:
            Tuple containing two sets: the first with valid privileges
                and the second with valid roles.
        """
        with self._connect_to_database() as connection, connection.cursor() as cursor:
            cursor.execute("SELECT rolname FROM pg_roles;")
            return {
                "createdb",
                "createrole",
                "superuser",
            }, {role[0] for role in cursor.fetchall() if role[0]}

    def set_up_database(self) -> None:
        """Set up postgres database with the right permissions."""
        connection = None
        try:
            self.create_user(
                "admin",
                extra_user_roles="pg_read_all_data,pg_write_all_data",
            )
            with self._connect_to_database() as connection, connection.cursor() as cursor:
                # Allow access to the postgres database only to the system users.
                cursor.execute("REVOKE ALL PRIVILEGES ON DATABASE postgres FROM PUBLIC;")
                cursor.execute("REVOKE CREATE ON SCHEMA public FROM PUBLIC;")
                for user in self.system_users:
                    cursor.execute(
                        sql.SQL("GRANT ALL PRIVILEGES ON DATABASE postgres TO {};").format(
                            sql.Identifier(user)
                        )
                    )
                cursor.execute("GRANT CONNECT ON DATABASE postgres TO admin;")
        except psycopg2.Error as e:
            logger.error(f"Failed to set up databases: {e}")
            raise PostgreSQLDatabasesSetupError()
        finally:
            if connection is not None:
                connection.close()

    def update_user_password(self, username: str, password: str) -> None:
        """Update a user password.

        Args:
            username: the user to update the password.
            password: the new password for the user.

        Raises:
            PostgreSQLUpdateUserPasswordError if the password couldn't be changed.
        """
        try:
            with self._connect_to_database() as connection, connection.cursor() as cursor:
                cursor.execute(
                    sql.SQL("ALTER USER {} WITH ENCRYPTED PASSWORD '" + password + "';").format(
                        sql.Identifier(username)
                    )
                )
        except psycopg2.Error as e:
            logger.error(f"Failed to update user password: {e}")
            raise PostgreSQLUpdateUserPasswordError()
        finally:
            if connection is not None:
                connection.close()

    @staticmethod
    def build_postgresql_parameters(
        profile: str, available_memory: int
    ) -> Optional[dict[str, str]]:
        """Builds the PostgreSQL parameters.

        Args:
            profile: the profile to use.
            available_memory: available memory to use in calculation in bytes.

        Returns:
            Dictionary with the PostgreSQL parameters.
        """
        logger.debug(f"Building PostgreSQL parameters for {profile=} and {available_memory=}")
        if profile == "production":
            # Use 25% of the available memory for shared_buffers.
            # and the remaind as cache memory.
            shared_buffers = int(available_memory * 0.25)
            effective_cache_size = int(available_memory - shared_buffers)

            parameters = {
                "shared_buffers": f"{int(shared_buffers/10**6)}MB",
                "effective_cache_size": f"{int(effective_cache_size/10**6)}MB",
            }

            return parameters<|MERGE_RESOLUTION|>--- conflicted
+++ resolved
@@ -19,11 +19,7 @@
 Any charm using this library should import the `psycopg2` or `psycopg2-binary` dependency.
 """
 import logging
-<<<<<<< HEAD
-from typing import Dict, List, Set, Tuple
-=======
-from typing import List, Optional, Set, Tuple
->>>>>>> 161e62b8
+from typing import Dict, List, Optional, Set, Tuple
 
 import psycopg2
 from psycopg2 import sql
@@ -36,11 +32,7 @@
 
 # Increment this PATCH version before using `charmcraft publish-lib` or reset
 # to 0 if you are raising the major API version
-<<<<<<< HEAD
-LIBPATCH = 13
-=======
-LIBPATCH = 14
->>>>>>> 161e62b8
+LIBPATCH = 15
 
 INVALID_EXTRA_USER_ROLE_BLOCKING_MESSAGE = "invalid role(s) for extra user roles"
 
@@ -313,7 +305,7 @@
             if connection is not None:
                 connection.close()
 
-    def get_applied_postgresql_configurations(self, configurations=List[str]) -> Dict:
+    def get_applied_postgresql_parameters(self, configurations=List[str]) -> Dict:
         """Returns the applied PostgreSQL configurations and their values.
 
         Args:
@@ -329,7 +321,7 @@
             results = cursor.fetchall()
             return {configuration[0]: configuration[1] for configuration in results}
 
-    def get_invalid_postgresql_configurations(self) -> List:
+    def get_invalid_postgresql_parameters(self) -> List:
         """Returns the PostgreSQL configurations that have invalid values.
 
         Returns:
