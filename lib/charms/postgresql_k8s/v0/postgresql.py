# Copyright 2022 Canonical Ltd.
#
# Licensed under the Apache License, Version 2.0 (the "License");
# you may not use this file except in compliance with the License.
# You may obtain a copy of the License at
#
# http://www.apache.org/licenses/LICENSE-2.0
#
# Unless required by applicable law or agreed to in writing, software
# distributed under the License is distributed on an "AS IS" BASIS,
# WITHOUT WARRANTIES OR CONDITIONS OF ANY KIND, either express or implied.
# See the License for the specific language governing permissions and
# limitations under the License.

"""PostgreSQL helper class.

The `postgresql` module provides methods for interacting with the PostgreSQL instance.

Any charm using this library should import the `psycopg2` or `psycopg2-binary` dependency.
"""

import logging
from collections import OrderedDict
from typing import Dict, List, Optional, Set, Tuple

import psycopg2
from ops.model import Relation
from psycopg2.sql import SQL, Composed, Identifier, Literal

# The unique Charmhub library identifier, never change it
LIBID = "24ee217a54e840a598ff21a079c3e678"

# Increment this major API version when introducing breaking changes
LIBAPI = 0

# Increment this PATCH version before using `charmcraft publish-lib` or reset
# to 0 if you are raising the major API version
<<<<<<< HEAD
LIBPATCH = 43
=======
LIBPATCH = 46

# Groups to distinguish database permissions
PERMISSIONS_GROUP_ADMIN = "admin"
>>>>>>> 4842019f

INVALID_EXTRA_USER_ROLE_BLOCKING_MESSAGE = "invalid role(s) for extra user roles"

REQUIRED_PLUGINS = {
    "address_standardizer": ["postgis"],
    "address_standardizer_data_us": ["postgis"],
    "jsonb_plperl": ["plperl"],
    "postgis_raster": ["postgis"],
    "postgis_tiger_geocoder": ["postgis", "fuzzystrmatch"],
    "postgis_topology": ["postgis"],
}
DEPENDENCY_PLUGINS = set()
for dependencies in REQUIRED_PLUGINS.values():
    DEPENDENCY_PLUGINS |= set(dependencies)

logger = logging.getLogger(__name__)


class PostgreSQLCreateDatabaseError(Exception):
    """Exception raised when creating a database fails."""


class PostgreSQLCreateUserError(Exception):
    """Exception raised when creating a user fails."""

    def __init__(self, message: Optional[str] = None):
        super().__init__(message)
        self.message = message


class PostgreSQLDatabasesSetupError(Exception):
    """Exception raised when the databases setup fails."""


class PostgreSQLDeleteUserError(Exception):
    """Exception raised when deleting a user fails."""


class PostgreSQLEnableDisableExtensionError(Exception):
    """Exception raised when enabling/disabling an extension fails."""


class PostgreSQLGetLastArchivedWALError(Exception):
    """Exception raised when retrieving last archived WAL fails."""


class PostgreSQLGetCurrentTimelineError(Exception):
    """Exception raised when retrieving current timeline id for the PostgreSQL unit fails."""


class PostgreSQLGetPostgreSQLVersionError(Exception):
    """Exception raised when retrieving PostgreSQL version fails."""


class PostgreSQLListUsersError(Exception):
    """Exception raised when retrieving PostgreSQL users list fails."""


class PostgreSQLUpdateUserPasswordError(Exception):
    """Exception raised when updating a user password fails."""


class PostgreSQL:
    """Class to encapsulate all operations related to interacting with PostgreSQL instance."""

    def __init__(
        self,
        primary_host: str,
        current_host: str,
        user: str,
        password: str,
        database: str,
        system_users: Optional[List[str]] = None,
    ):
        self.primary_host = primary_host
        self.current_host = current_host
        self.user = user
        self.password = password
        self.database = database
        self.system_users = system_users if system_users else []

    def _configure_pgaudit(self, enable: bool) -> None:
        connection = None
        try:
            connection = self._connect_to_database()
            connection.autocommit = True
            with connection.cursor() as cursor:
                if enable:
                    cursor.execute("ALTER SYSTEM SET pgaudit.log = 'ROLE,DDL,MISC,MISC_SET';")
                    cursor.execute("ALTER SYSTEM SET pgaudit.log_client TO off;")
                    cursor.execute("ALTER SYSTEM SET pgaudit.log_parameter TO off")
                else:
                    cursor.execute("ALTER SYSTEM RESET pgaudit.log;")
                    cursor.execute("ALTER SYSTEM RESET pgaudit.log_client;")
                    cursor.execute("ALTER SYSTEM RESET pgaudit.log_parameter;")
                cursor.execute("SELECT pg_reload_conf();")
        finally:
            if connection is not None:
                connection.close()

    def _connect_to_database(
        self, database: Optional[str] = None, database_host: Optional[str] = None
    ) -> psycopg2.extensions.connection:
        """Creates a connection to the database.

        Args:
            database: database to connect to (defaults to the database
                provided when the object for this class was created).
            database_host: host to connect to instead of the primary host.

        Returns:
             psycopg2 connection object.
        """
        host = database_host if database_host is not None else self.primary_host
        connection = psycopg2.connect(
            f"dbname='{database if database else self.database}' user='{self.user}' host='{host}'"
            f"password='{self.password}' connect_timeout=1"
        )
        connection.autocommit = True
        return connection

    def create_database(
        self,
        database: str,
        user: str,
        plugins: Optional[List[str]] = None,
        client_relations: Optional[List[Relation]] = None,
    ) -> None:
        """Creates a new database and grant privileges to a user on it.

        Args:
            database: database to be created.
            user: user that will have access to the database.
            plugins: extensions to enable in the new database.
            client_relations: current established client relations.
        """
        plugins = plugins if plugins else []
        client_relations = client_relations if client_relations else []
        try:
            connection = self._connect_to_database()
            cursor = connection.cursor()
            cursor.execute(
                SQL("SELECT datname FROM pg_database WHERE datname={};").format(Literal(database))
            )
            if cursor.fetchone() is None:
                cursor.execute(SQL("CREATE DATABASE {};").format(Identifier(database)))
            cursor.execute(
                SQL("REVOKE ALL PRIVILEGES ON DATABASE {} FROM PUBLIC;").format(
                    Identifier(database)
                )
            )
            for user_to_grant_access in [user, PERMISSIONS_GROUP_ADMIN, *self.system_users]:
                cursor.execute(
                    SQL("GRANT ALL PRIVILEGES ON DATABASE {} TO {};").format(
                        Identifier(database), Identifier(user_to_grant_access)
                    )
                )
            relations_accessing_this_database = 0
            for relation in client_relations:
                for data in relation.data.values():
                    if data.get("database") == database:
                        relations_accessing_this_database += 1
            with self._connect_to_database(database=database) as conn, conn.cursor() as curs:
                curs.execute(
                    "SELECT schema_name FROM information_schema.schemata WHERE schema_name NOT LIKE 'pg_%' and schema_name <> 'information_schema';"
                )
                schemas = [row[0] for row in curs.fetchall()]
                statements = self._generate_database_privileges_statements(
                    relations_accessing_this_database, schemas, user
                )
                for statement in statements:
                    curs.execute(statement)
        except psycopg2.Error as e:
            logger.error(f"Failed to create database: {e}")
            raise PostgreSQLCreateDatabaseError() from e

        # Enable preset extensions
        self.enable_disable_extensions({plugin: True for plugin in plugins}, database)

    def create_user(
        self,
        user: str,
        password: Optional[str] = None,
        admin: bool = False,
        extra_user_roles: Optional[List[str]] = None,
    ) -> None:
        """Creates a database user.

        Args:
            user: user to be created.
            password: password to be assigned to the user.
            admin: whether the user should have additional admin privileges.
            extra_user_roles: additional privileges and/or roles to be assigned to the user.
        """
        try:
            # Separate roles and privileges from the provided extra user roles.
            admin_role = False
            roles = privileges = None
            if extra_user_roles:
                admin_role = PERMISSIONS_GROUP_ADMIN in extra_user_roles
                valid_privileges, valid_roles = self.list_valid_privileges_and_roles()
                roles = [
                    role
                    for role in extra_user_roles
                    if role in valid_roles and role != PERMISSIONS_GROUP_ADMIN
                ]
                privileges = {
                    extra_user_role
                    for extra_user_role in extra_user_roles
                    if extra_user_role not in roles and extra_user_role != PERMISSIONS_GROUP_ADMIN
                }
                invalid_privileges = [
                    privilege for privilege in privileges if privilege not in valid_privileges
                ]
                if len(invalid_privileges) > 0:
                    logger.error(f"Invalid extra user roles: {', '.join(privileges)}")
                    raise PostgreSQLCreateUserError(INVALID_EXTRA_USER_ROLE_BLOCKING_MESSAGE)

            with self._connect_to_database() as connection, connection.cursor() as cursor:
                # Create or update the user.
                cursor.execute(
                    SQL("SELECT TRUE FROM pg_roles WHERE rolname={};").format(Literal(user))
                )
                if cursor.fetchone() is not None:
                    user_definition = "ALTER ROLE {}"
                else:
                    user_definition = "CREATE ROLE {}"
                user_definition += f"WITH {'NOLOGIN' if user == 'admin' else 'LOGIN'}{' SUPERUSER' if admin else ''} ENCRYPTED PASSWORD '{password}'{'IN ROLE admin CREATEDB' if admin_role else ''}"
                if privileges:
                    user_definition += f" {' '.join(privileges)}"
                cursor.execute(SQL("BEGIN;"))
                cursor.execute(SQL("SET LOCAL log_statement = 'none';"))
                cursor.execute(SQL(f"{user_definition};").format(Identifier(user)))
                cursor.execute(SQL("COMMIT;"))

                # Add extra user roles to the new user.
                if roles:
                    for role in roles:
                        cursor.execute(
                            SQL("GRANT {} TO {};").format(Identifier(role), Identifier(user))
                        )
        except psycopg2.Error as e:
            logger.error(f"Failed to create user: {e}")
            raise PostgreSQLCreateUserError() from e

    def delete_user(self, user: str) -> None:
        """Deletes a database user.

        Args:
            user: user to be deleted.
        """
        # First of all, check whether the user exists. Otherwise, do nothing.
        users = self.list_users()
        if user not in users:
            return

        # List all databases.
        try:
            with self._connect_to_database() as connection, connection.cursor() as cursor:
                cursor.execute("SELECT datname FROM pg_database WHERE datistemplate = false;")
                databases = [row[0] for row in cursor.fetchall()]

            # Existing objects need to be reassigned in each database
            # before the user can be deleted.
            for database in databases:
                with self._connect_to_database(
                    database
                ) as connection, connection.cursor() as cursor:
                    cursor.execute(
                        SQL("REASSIGN OWNED BY {} TO {};").format(
                            Identifier(user), Identifier(self.user)
                        )
                    )
                    cursor.execute(SQL("DROP OWNED BY {};").format(Identifier(user)))

            # Delete the user.
            with self._connect_to_database() as connection, connection.cursor() as cursor:
                cursor.execute(SQL("DROP ROLE {};").format(Identifier(user)))
        except psycopg2.Error as e:
            logger.error(f"Failed to delete user: {e}")
            raise PostgreSQLDeleteUserError() from e

    def enable_disable_extensions(  # noqa: C901
        self, extensions: Dict[str, bool], database: Optional[str] = None
    ) -> None:
        """Enables or disables a PostgreSQL extension.

        Args:
            extensions: the name of the extensions.
            database: optional database where to enable/disable the extension.

        Raises:
            PostgreSQLEnableDisableExtensionError if the operation fails.
        """
        connection = None
        try:
            if database is not None:
                databases = [database]
            else:
                # Retrieve all the databases.
                with self._connect_to_database() as connection, connection.cursor() as cursor:
                    cursor.execute("SELECT datname FROM pg_database WHERE NOT datistemplate;")
                    databases = {database[0] for database in cursor.fetchall()}

            ordered_extensions = OrderedDict()
            for plugin in DEPENDENCY_PLUGINS:
                ordered_extensions[plugin] = extensions.get(plugin, False)
            for extension, enable in extensions.items():
                ordered_extensions[extension] = enable

            # Enable/disabled the extension in each database.
            for database in databases:
                connection = self._connect_to_database(database=database)
                connection.autocommit = True
                with connection.cursor() as cursor:
                    for extension, enable in ordered_extensions.items():
                        if extension == "postgis":
                            cursor.execute("SET pgaudit.log = 'none';")
                        cursor.execute(
                            f"CREATE EXTENSION IF NOT EXISTS {extension};"
                            if enable
                            else f"DROP EXTENSION IF EXISTS {extension};"
                        )
            self._configure_pgaudit(ordered_extensions.get("pgaudit", False))
        except psycopg2.errors.UniqueViolation:
            pass
        except psycopg2.errors.DependentObjectsStillExist:
            raise
        except psycopg2.Error as e:
            raise PostgreSQLEnableDisableExtensionError() from e
        finally:
            if connection is not None:
                connection.close()

    def _generate_database_privileges_statements(
        self, relations_accessing_this_database: int, schemas: List[str], user: str
    ) -> List[Composed]:
        """Generates a list of databases privileges statements."""
        statements = []
        statements.append(SQL("GRANT USAGE, CREATE ON SCHEMA public TO PUBLIC;"))
        if relations_accessing_this_database == 1:
            statements.append(
                SQL(
                    """DO $$
DECLARE r RECORD;
BEGIN
  FOR r IN (SELECT statement FROM (SELECT 1 AS index,'ALTER TABLE '|| schemaname || '."' || tablename ||'" OWNER TO {};' AS statement
FROM pg_tables WHERE NOT schemaname IN ('pg_catalog', 'information_schema')
UNION SELECT 2 AS index,'ALTER SEQUENCE '|| sequence_schema || '."' || sequence_name ||'" OWNER TO {};' AS statement
FROM information_schema.sequences WHERE NOT sequence_schema IN ('pg_catalog', 'information_schema')
UNION SELECT 3 AS index,'ALTER FUNCTION '|| nsp.nspname || '."' || p.proname ||'"('||pg_get_function_identity_arguments(p.oid)||') OWNER TO {};' AS statement
FROM pg_proc p JOIN pg_namespace nsp ON p.pronamespace = nsp.oid WHERE NOT nsp.nspname IN ('pg_catalog', 'information_schema') AND p.prokind = 'f'
UNION SELECT 4 AS index,'ALTER PROCEDURE '|| nsp.nspname || '."' || p.proname ||'"('||pg_get_function_identity_arguments(p.oid)||') OWNER TO {};' AS statement
FROM pg_proc p JOIN pg_namespace nsp ON p.pronamespace = nsp.oid WHERE NOT nsp.nspname IN ('pg_catalog', 'information_schema') AND p.prokind = 'p'
UNION SELECT 5 AS index,'ALTER AGGREGATE '|| nsp.nspname || '."' || p.proname ||'"('||pg_get_function_identity_arguments(p.oid)||') OWNER TO {};' AS statement
FROM pg_proc p JOIN pg_namespace nsp ON p.pronamespace = nsp.oid WHERE NOT nsp.nspname IN ('pg_catalog', 'information_schema') AND p.prokind = 'a'
UNION SELECT 6 AS index,'ALTER VIEW '|| schemaname || '."' || viewname ||'" OWNER TO {};' AS statement
FROM pg_catalog.pg_views WHERE NOT schemaname IN ('pg_catalog', 'information_schema')) AS statements ORDER BY index) LOOP
      EXECUTE format(r.statement);
  END LOOP;
END; $$;"""
                ).format(
                    Identifier(user),
                    Identifier(user),
                    Identifier(user),
                    Identifier(user),
                    Identifier(user),
                    Identifier(user),
                )
            )
            statements.append(
                SQL(
                    "UPDATE pg_catalog.pg_largeobject_metadata\n"
                    "SET lomowner = (SELECT oid FROM pg_roles WHERE rolname = {})\n"
                    "WHERE lomowner = (SELECT oid FROM pg_roles WHERE rolname = {});"
                ).format(Literal(user), Literal(self.user))
            )
            for schema in schemas:
                statements.append(
                    SQL("ALTER SCHEMA {} OWNER TO {};").format(
                        Identifier(schema), Identifier(user)
                    )
                )
        else:
            for schema in schemas:
                schema = Identifier(schema)
                statements.extend([
                    SQL("GRANT ALL PRIVILEGES ON ALL TABLES IN SCHEMA {} TO {};").format(
                        schema, Identifier(user)
                    ),
                    SQL("GRANT ALL PRIVILEGES ON ALL SEQUENCES IN SCHEMA {} TO {};").format(
                        schema, Identifier(user)
                    ),
                    SQL("GRANT ALL PRIVILEGES ON ALL FUNCTIONS IN SCHEMA {} TO {};").format(
                        schema, Identifier(user)
                    ),
                    SQL("GRANT USAGE, CREATE ON SCHEMA {} TO {};").format(
                        schema, Identifier(user)
                    ),
                    SQL("GRANT USAGE, CREATE ON SCHEMA {} TO admin;").format(schema),
                ])
        return statements

    def get_last_archived_wal(self) -> str:
        """Get the name of the last archived wal for the current PostgreSQL cluster."""
        try:
            with self._connect_to_database() as connection, connection.cursor() as cursor:
                cursor.execute("SELECT last_archived_wal FROM pg_stat_archiver;")
                return cursor.fetchone()[0]
        except psycopg2.Error as e:
            logger.error(f"Failed to get PostgreSQL last archived WAL: {e}")
            raise PostgreSQLGetLastArchivedWALError() from e

    def get_current_timeline(self) -> str:
        """Get the timeline id for the current PostgreSQL unit."""
        try:
            with self._connect_to_database() as connection, connection.cursor() as cursor:
                cursor.execute("SELECT timeline_id FROM pg_control_checkpoint();")
                return cursor.fetchone()[0]
        except psycopg2.Error as e:
            logger.error(f"Failed to get PostgreSQL current timeline id: {e}")
            raise PostgreSQLGetCurrentTimelineError() from e

    def get_postgresql_text_search_configs(self) -> Set[str]:
        """Returns the PostgreSQL available text search configs.

        Returns:
            Set of PostgreSQL text search configs.
        """
        with self._connect_to_database(
            database_host=self.current_host
        ) as connection, connection.cursor() as cursor:
            cursor.execute("SELECT CONCAT('pg_catalog.', cfgname) FROM pg_ts_config;")
            text_search_configs = cursor.fetchall()
            return {text_search_config[0] for text_search_config in text_search_configs}

    def get_postgresql_timezones(self) -> Set[str]:
        """Returns the PostgreSQL available timezones.

        Returns:
            Set of PostgreSQL timezones.
        """
        with self._connect_to_database(
            database_host=self.current_host
        ) as connection, connection.cursor() as cursor:
            cursor.execute("SELECT name FROM pg_timezone_names;")
            timezones = cursor.fetchall()
            return {timezone[0] for timezone in timezones}

    def get_postgresql_default_table_access_methods(self) -> Set[str]:
        """Returns the PostgreSQL available table access methods.

        Returns:
            Set of PostgreSQL table access methods.
        """
        with self._connect_to_database(
            database_host=self.current_host
        ) as connection, connection.cursor() as cursor:
            cursor.execute("SELECT amname FROM pg_am WHERE amtype = 't';")
            access_methods = cursor.fetchall()
            return {access_method[0] for access_method in access_methods}

    def get_postgresql_version(self, current_host=True) -> str:
        """Returns the PostgreSQL version.

        Returns:
            PostgreSQL version number.
        """
        host = self.current_host if current_host else None
        try:
            with self._connect_to_database(
                database_host=host
            ) as connection, connection.cursor() as cursor:
                cursor.execute("SELECT version();")
                # Split to get only the version number.
                return cursor.fetchone()[0].split(" ")[1]
        except psycopg2.Error as e:
            logger.error(f"Failed to get PostgreSQL version: {e}")
            raise PostgreSQLGetPostgreSQLVersionError() from e

    def is_tls_enabled(self, check_current_host: bool = False) -> bool:
        """Returns whether TLS is enabled.

        Args:
            check_current_host: whether to check the current host
                instead of the primary host.

        Returns:
            whether TLS is enabled.
        """
        try:
            with self._connect_to_database(
                database_host=self.current_host if check_current_host else None
            ) as connection, connection.cursor() as cursor:
                cursor.execute("SHOW ssl;")
                return "on" in cursor.fetchone()[0]
        except psycopg2.Error:
            # Connection errors happen when PostgreSQL has not started yet.
            return False

    def list_users(self) -> Set[str]:
        """Returns the list of PostgreSQL database users.

        Returns:
            List of PostgreSQL database users.
        """
        try:
            with self._connect_to_database() as connection, connection.cursor() as cursor:
                cursor.execute("SELECT usename FROM pg_catalog.pg_user;")
                usernames = cursor.fetchall()
                return {username[0] for username in usernames}
        except psycopg2.Error as e:
            logger.error(f"Failed to list PostgreSQL database users: {e}")
            raise PostgreSQLListUsersError() from e

    def list_valid_privileges_and_roles(self) -> Tuple[Set[str], Set[str]]:
        """Returns two sets with valid privileges and roles.

        Returns:
            Tuple containing two sets: the first with valid privileges
                and the second with valid roles.
        """
        with self._connect_to_database() as connection, connection.cursor() as cursor:
            cursor.execute("SELECT rolname FROM pg_roles;")
            return {
                "createdb",
                "createrole",
                "superuser",
            }, {role[0] for role in cursor.fetchall() if role[0]}

    def set_up_database(self) -> None:
        """Set up postgres database with the right permissions."""
        connection = None
        try:
            with self._connect_to_database() as connection, connection.cursor() as cursor:
                cursor.execute("SELECT TRUE FROM pg_roles WHERE rolname='admin';")
                if cursor.fetchone() is not None:
                    return

                # Allow access to the postgres database only to the system users.
                cursor.execute("REVOKE ALL PRIVILEGES ON DATABASE postgres FROM PUBLIC;")
                cursor.execute("REVOKE CREATE ON SCHEMA public FROM PUBLIC;")
                for user in self.system_users:
                    cursor.execute(
                        SQL("GRANT ALL PRIVILEGES ON DATABASE postgres TO {};").format(
                            Identifier(user)
                        )
                    )
                self.create_user(
                    PERMISSIONS_GROUP_ADMIN,
                    extra_user_roles=["pg_read_all_data", "pg_write_all_data"],
                )
                cursor.execute("GRANT CONNECT ON DATABASE postgres TO admin;")
        except psycopg2.Error as e:
            logger.error(f"Failed to set up databases: {e}")
            raise PostgreSQLDatabasesSetupError() from e
        finally:
            if connection is not None:
                connection.close()

    def update_user_password(
        self, username: str, password: str, database_host: Optional[str] = None
    ) -> None:
        """Update a user password.

        Args:
            username: the user to update the password.
            password: the new password for the user.
            database_host: the host to connect to.

        Raises:
            PostgreSQLUpdateUserPasswordError if the password couldn't be changed.
        """
        connection = None
        try:
            with self._connect_to_database(
                database_host=database_host
            ) as connection, connection.cursor() as cursor:
                cursor.execute(SQL("BEGIN;"))
                cursor.execute(SQL("SET LOCAL log_statement = 'none';"))
                cursor.execute(
                    SQL("ALTER USER {} WITH ENCRYPTED PASSWORD '" + password + "';").format(
                        Identifier(username)
                    )
                )
                cursor.execute(SQL("COMMIT;"))
        except psycopg2.Error as e:
            logger.error(f"Failed to update user password: {e}")
            raise PostgreSQLUpdateUserPasswordError() from e
        finally:
            if connection is not None:
                connection.close()

    def is_restart_pending(self) -> bool:
        """Query pg_settings for pending restart."""
        connection = None
        try:
            with self._connect_to_database() as connection, connection.cursor() as cursor:
                cursor.execute("SELECT COUNT(*) FROM pg_settings WHERE pending_restart=True;")
                return cursor.fetchone()[0] > 0
        except psycopg2.OperationalError:
            logger.warning("Failed to connect to PostgreSQL.")
            return False
        except psycopg2.Error as e:
            logger.error(f"Failed to check if restart is pending: {e}")
            return False
        finally:
            if connection:
                connection.close()

    @staticmethod
    def build_postgresql_parameters(
        config_options: dict, available_memory: int, limit_memory: Optional[int] = None
    ) -> Optional[dict]:
        """Builds the PostgreSQL parameters.

        Args:
            config_options: charm config options containing profile and PostgreSQL parameters.
            available_memory: available memory to use in calculation in bytes.
            limit_memory: (optional) limit memory to use in calculation in bytes.

        Returns:
            Dictionary with the PostgreSQL parameters.
        """
        if limit_memory:
            available_memory = min(available_memory, limit_memory)
        profile = config_options["profile"]
        logger.debug(f"Building PostgreSQL parameters for {profile=} and {available_memory=}")
        parameters = {}
        for config, value in config_options.items():
            # Filter config option not related to PostgreSQL parameters.
            if not config.startswith((
                "connection",
                "cpu",
                "durability",
                "instance",
                "logging",
                "memory",
                "optimizer",
                "request",
                "response",
                "session",
                "storage",
                "vacuum",
            )):
                continue
            parameter = "_".join(config.split("_")[1:])
            if parameter in ["date_style", "time_zone"]:
                parameter = "".join(x.capitalize() for x in parameter.split("_"))
            parameters[parameter] = value
        shared_buffers_max_value_in_mb = int(available_memory * 0.4 / 10**6)
        shared_buffers_max_value = int(shared_buffers_max_value_in_mb * 10**3 / 8)
        if parameters.get("shared_buffers", 0) > shared_buffers_max_value:
            raise Exception(
                f"Shared buffers config option should be at most 40% of the available memory, which is {shared_buffers_max_value_in_mb}MB"
            )
        if profile == "production":
            if "shared_buffers" in parameters:
                # Convert to bytes to use in the calculation.
                shared_buffers = parameters["shared_buffers"] * 8 * 10**3
            else:
                # Use 25% of the available memory for shared_buffers.
                # and the remaining as cache memory.
                shared_buffers = int(available_memory * 0.25)
                parameters["shared_buffers"] = f"{int(shared_buffers * 128 / 10**6)}"
            effective_cache_size = int(available_memory - shared_buffers)
            parameters.update({
                "effective_cache_size": f"{int(effective_cache_size / 10**6) * 128}"
            })
        return parameters

    def validate_date_style(self, date_style: str) -> bool:
        """Validate a date style against PostgreSQL.

        Returns:
            Whether the date style is valid.
        """
        try:
            with self._connect_to_database(
                database_host=self.current_host
            ) as connection, connection.cursor() as cursor:
                cursor.execute(
                    SQL(
                        "SET DateStyle to {};",
                    ).format(Identifier(date_style))
                )
            return True
        except psycopg2.Error:
            return False<|MERGE_RESOLUTION|>--- conflicted
+++ resolved
@@ -35,14 +35,10 @@
 
 # Increment this PATCH version before using `charmcraft publish-lib` or reset
 # to 0 if you are raising the major API version
-<<<<<<< HEAD
-LIBPATCH = 43
-=======
 LIBPATCH = 46
 
 # Groups to distinguish database permissions
 PERMISSIONS_GROUP_ADMIN = "admin"
->>>>>>> 4842019f
 
 INVALID_EXTRA_USER_ROLE_BLOCKING_MESSAGE = "invalid role(s) for extra user roles"
 
@@ -325,7 +321,7 @@
             logger.error(f"Failed to delete user: {e}")
             raise PostgreSQLDeleteUserError() from e
 
-    def enable_disable_extensions(  # noqa: C901
+    def enable_disable_extensions(
         self, extensions: Dict[str, bool], database: Optional[str] = None
     ) -> None:
         """Enables or disables a PostgreSQL extension.
@@ -355,12 +351,10 @@
 
             # Enable/disabled the extension in each database.
             for database in databases:
-                connection = self._connect_to_database(database=database)
-                connection.autocommit = True
-                with connection.cursor() as cursor:
+                with self._connect_to_database(
+                    database=database
+                ) as connection, connection.cursor() as cursor:
                     for extension, enable in ordered_extensions.items():
-                        if extension == "postgis":
-                            cursor.execute("SET pgaudit.log = 'none';")
                         cursor.execute(
                             f"CREATE EXTENSION IF NOT EXISTS {extension};"
                             if enable
@@ -382,7 +376,6 @@
     ) -> List[Composed]:
         """Generates a list of databases privileges statements."""
         statements = []
-        statements.append(SQL("GRANT USAGE, CREATE ON SCHEMA public TO PUBLIC;"))
         if relations_accessing_this_database == 1:
             statements.append(
                 SQL(
@@ -439,10 +432,8 @@
                     SQL("GRANT ALL PRIVILEGES ON ALL FUNCTIONS IN SCHEMA {} TO {};").format(
                         schema, Identifier(user)
                     ),
-                    SQL("GRANT USAGE, CREATE ON SCHEMA {} TO {};").format(
-                        schema, Identifier(user)
-                    ),
-                    SQL("GRANT USAGE, CREATE ON SCHEMA {} TO admin;").format(schema),
+                    SQL("GRANT USAGE ON SCHEMA {} TO {};").format(schema, Identifier(user)),
+                    SQL("GRANT CREATE ON SCHEMA {} TO {};").format(schema, Identifier(user)),
                 ])
         return statements
 
