# Copyright 2022 Canonical Ltd.
#
# Licensed under the Apache License, Version 2.0 (the "License");
# you may not use this file except in compliance with the License.
# You may obtain a copy of the License at
#
# http://www.apache.org/licenses/LICENSE-2.0
#
# Unless required by applicable law or agreed to in writing, software
# distributed under the License is distributed on an "AS IS" BASIS,
# WITHOUT WARRANTIES OR CONDITIONS OF ANY KIND, either express or implied.
# See the License for the specific language governing permissions and
# limitations under the License.

"""PostgreSQL helper class.

The `postgresql` module provides methods for interacting with the PostgreSQL instance.

Any charm using this library should import the `psycopg2` or `psycopg2-binary` dependency.
"""

import logging
from collections import OrderedDict
from typing import Dict, List, Optional, Set, Tuple

import psycopg2
from ops.model import Relation
from psycopg2.sql import SQL, Composed, Identifier, Literal

# The unique Charmhub library identifier, never change it
LIBID = "24ee217a54e840a598ff21a079c3e678"

# Increment this major API version when introducing breaking changes
LIBAPI = 0

# Increment this PATCH version before using `charmcraft publish-lib` or reset
# to 0 if you are raising the major API version
<<<<<<< HEAD
LIBPATCH = 40
=======
LIBPATCH = 42
>>>>>>> ab80bae0

INVALID_EXTRA_USER_ROLE_BLOCKING_MESSAGE = "invalid role(s) for extra user roles"

REQUIRED_PLUGINS = {
    "address_standardizer": ["postgis"],
    "address_standardizer_data_us": ["postgis"],
    "jsonb_plperl": ["plperl"],
    "postgis_raster": ["postgis"],
    "postgis_tiger_geocoder": ["postgis", "fuzzystrmatch"],
    "postgis_topology": ["postgis"],
}
DEPENDENCY_PLUGINS = set()
for dependencies in REQUIRED_PLUGINS.values():
    DEPENDENCY_PLUGINS |= set(dependencies)

logger = logging.getLogger(__name__)


class PostgreSQLCreateDatabaseError(Exception):
    """Exception raised when creating a database fails."""


class PostgreSQLCreateUserError(Exception):
    """Exception raised when creating a user fails."""

    def __init__(self, message: Optional[str] = None):
        super().__init__(message)
        self.message = message


class PostgreSQLDatabasesSetupError(Exception):
    """Exception raised when the databases setup fails."""


class PostgreSQLDeleteUserError(Exception):
    """Exception raised when deleting a user fails."""


class PostgreSQLEnableDisableExtensionError(Exception):
    """Exception raised when enabling/disabling an extension fails."""


class PostgreSQLGetLastArchivedWALError(Exception):
    """Exception raised when retrieving last archived WAL fails."""


class PostgreSQLGetCurrentTimelineError(Exception):
    """Exception raised when retrieving current timeline id for the PostgreSQL unit fails."""


class PostgreSQLGetPostgreSQLVersionError(Exception):
    """Exception raised when retrieving PostgreSQL version fails."""


class PostgreSQLListUsersError(Exception):
    """Exception raised when retrieving PostgreSQL users list fails."""


class PostgreSQLUpdateUserPasswordError(Exception):
    """Exception raised when updating a user password fails."""


class PostgreSQL:
    """Class to encapsulate all operations related to interacting with PostgreSQL instance."""

    def __init__(
        self,
        primary_host: str,
        current_host: str,
        user: str,
        password: str,
        database: str,
        system_users: Optional[List[str]] = None,
    ):
        self.primary_host = primary_host
        self.current_host = current_host
        self.user = user
        self.password = password
        self.database = database
        self.system_users = system_users if system_users else []

    def _configure_pgaudit(self, enable: bool) -> None:
        connection = None
        try:
            connection = self._connect_to_database()
            connection.autocommit = True
            with connection.cursor() as cursor:
                if enable:
                    cursor.execute("ALTER SYSTEM SET pgaudit.log = 'ROLE,DDL,MISC,MISC_SET';")
                    cursor.execute("ALTER SYSTEM SET pgaudit.log_client TO off;")
                    cursor.execute("ALTER SYSTEM SET pgaudit.log_parameter TO off")
                else:
                    cursor.execute("ALTER SYSTEM RESET pgaudit.log;")
                    cursor.execute("ALTER SYSTEM RESET pgaudit.log_client;")
                    cursor.execute("ALTER SYSTEM RESET pgaudit.log_parameter;")
                cursor.execute("SELECT pg_reload_conf();")
        finally:
            if connection is not None:
                connection.close()

    def _connect_to_database(
        self, database: Optional[str] = None, database_host: Optional[str] = None
    ) -> psycopg2.extensions.connection:
        """Creates a connection to the database.

        Args:
            database: database to connect to (defaults to the database
                provided when the object for this class was created).
            database_host: host to connect to instead of the primary host.

        Returns:
             psycopg2 connection object.
        """
        host = database_host if database_host is not None else self.primary_host
        connection = psycopg2.connect(
            f"dbname='{database if database else self.database}' user='{self.user}' host='{host}'"
            f"password='{self.password}' connect_timeout=1"
        )
        connection.autocommit = True
        return connection

    def create_database(
        self,
        database: str,
        user: str,
        plugins: Optional[List[str]] = None,
        client_relations: Optional[List[Relation]] = None,
    ) -> None:
        """Creates a new database and grant privileges to a user on it.

        Args:
            database: database to be created.
            user: user that will have access to the database.
            plugins: extensions to enable in the new database.
            client_relations: current established client relations.
        """
        plugins = plugins if plugins else []
        client_relations = client_relations if client_relations else []
        try:
            connection = self._connect_to_database()
            cursor = connection.cursor()
            cursor.execute(
                SQL("SELECT datname FROM pg_database WHERE datname={};").format(Literal(database))
            )
            if cursor.fetchone() is None:
                cursor.execute(SQL("CREATE DATABASE {};").format(Identifier(database)))
            cursor.execute(
                SQL("REVOKE ALL PRIVILEGES ON DATABASE {} FROM PUBLIC;").format(
                    Identifier(database)
                )
            )
            for user_to_grant_access in [user, "admin", *self.system_users]:
                cursor.execute(
                    SQL("GRANT ALL PRIVILEGES ON DATABASE {} TO {};").format(
                        Identifier(database), Identifier(user_to_grant_access)
                    )
                )
            relations_accessing_this_database = 0
            for relation in client_relations:
                for data in relation.data.values():
                    if data.get("database") == database:
                        relations_accessing_this_database += 1
            with self._connect_to_database(database=database) as conn, conn.cursor() as curs:
                curs.execute(
                    "SELECT schema_name FROM information_schema.schemata WHERE schema_name NOT LIKE 'pg_%' and schema_name <> 'information_schema';"
                )
                schemas = [row[0] for row in curs.fetchall()]
                statements = self._generate_database_privileges_statements(
                    relations_accessing_this_database, schemas, user
                )
                for statement in statements:
                    curs.execute(statement)
        except psycopg2.Error as e:
            logger.error(f"Failed to create database: {e}")
            raise PostgreSQLCreateDatabaseError() from e

        # Enable preset extensions
        self.enable_disable_extensions({plugin: True for plugin in plugins}, database)

    def create_user(
        self,
        user: str,
        password: Optional[str] = None,
        admin: bool = False,
        extra_user_roles: Optional[str] = None,
    ) -> None:
        """Creates a database user.

        Args:
            user: user to be created.
            password: password to be assigned to the user.
            admin: whether the user should have additional admin privileges.
            extra_user_roles: additional privileges and/or roles to be assigned to the user.
        """
        try:
            # Separate roles and privileges from the provided extra user roles.
            admin_role = False
            roles = privileges = None
            if extra_user_roles:
                extra_user_roles = tuple(extra_user_roles.lower().split(","))
                admin_role = "admin" in extra_user_roles
                valid_privileges, valid_roles = self.list_valid_privileges_and_roles()
                roles = [
                    role for role in extra_user_roles if role in valid_roles and role != "admin"
                ]
                privileges = {
                    extra_user_role
                    for extra_user_role in extra_user_roles
                    if extra_user_role not in roles and extra_user_role != "admin"
                }
                invalid_privileges = [
                    privilege for privilege in privileges if privilege not in valid_privileges
                ]
                if len(invalid_privileges) > 0:
                    logger.error(f"Invalid extra user roles: {', '.join(privileges)}")
                    raise PostgreSQLCreateUserError(INVALID_EXTRA_USER_ROLE_BLOCKING_MESSAGE)

            with self._connect_to_database() as connection, connection.cursor() as cursor:
                # Create or update the user.
                cursor.execute(
                    SQL("SELECT TRUE FROM pg_roles WHERE rolname={};").format(Literal(user))
                )
                if cursor.fetchone() is not None:
                    user_definition = "ALTER ROLE {}"
                else:
                    user_definition = "CREATE ROLE {}"
                user_definition += f"WITH {'NOLOGIN' if user == 'admin' else 'LOGIN'}{' SUPERUSER' if admin else ''} ENCRYPTED PASSWORD '{password}'{'IN ROLE admin CREATEDB' if admin_role else ''}"
                if privileges:
                    user_definition += f" {' '.join(privileges)}"
                cursor.execute(SQL("BEGIN;"))
                cursor.execute(SQL("SET LOCAL log_statement = 'none';"))
                cursor.execute(SQL(f"{user_definition};").format(Identifier(user)))
                cursor.execute(SQL("COMMIT;"))

                # Add extra user roles to the new user.
                if roles:
                    for role in roles:
                        cursor.execute(
                            SQL("GRANT {} TO {};").format(Identifier(role), Identifier(user))
                        )
        except psycopg2.Error as e:
            logger.error(f"Failed to create user: {e}")
            raise PostgreSQLCreateUserError() from e

    def delete_user(self, user: str) -> None:
        """Deletes a database user.

        Args:
            user: user to be deleted.
        """
        # First of all, check whether the user exists. Otherwise, do nothing.
        users = self.list_users()
        if user not in users:
            return

        # List all databases.
        try:
            with self._connect_to_database() as connection, connection.cursor() as cursor:
                cursor.execute("SELECT datname FROM pg_database WHERE datistemplate = false;")
                databases = [row[0] for row in cursor.fetchall()]

            # Existing objects need to be reassigned in each database
            # before the user can be deleted.
            for database in databases:
                with self._connect_to_database(
                    database
                ) as connection, connection.cursor() as cursor:
                    cursor.execute(
                        SQL("REASSIGN OWNED BY {} TO {};").format(
                            Identifier(user), Identifier(self.user)
                        )
                    )
                    cursor.execute(SQL("DROP OWNED BY {};").format(Identifier(user)))

            # Delete the user.
            with self._connect_to_database() as connection, connection.cursor() as cursor:
                cursor.execute(SQL("DROP ROLE {};").format(Identifier(user)))
        except psycopg2.Error as e:
            logger.error(f"Failed to delete user: {e}")
            raise PostgreSQLDeleteUserError() from e

<<<<<<< HEAD
    def enable_disable_extensions(self, extensions: Dict[str, bool], database: str = None) -> None:  # noqa: C901
=======
    def enable_disable_extensions(
        self, extensions: Dict[str, bool], database: Optional[str] = None
    ) -> None:
>>>>>>> ab80bae0
        """Enables or disables a PostgreSQL extension.

        Args:
            extensions: the name of the extensions.
            database: optional database where to enable/disable the extension.

        Raises:
            PostgreSQLEnableDisableExtensionError if the operation fails.
        """
        connection = None
        try:
            if database is not None:
                databases = [database]
            else:
                # Retrieve all the databases.
                with self._connect_to_database() as connection, connection.cursor() as cursor:
                    cursor.execute("SELECT datname FROM pg_database WHERE NOT datistemplate;")
                    databases = {database[0] for database in cursor.fetchall()}

            ordered_extensions = OrderedDict()
            for plugin in DEPENDENCY_PLUGINS:
                ordered_extensions[plugin] = extensions.get(plugin, False)
            for extension, enable in extensions.items():
                ordered_extensions[extension] = enable

            # Enable/disabled the extension in each database.
            for database in databases:
                connection = self._connect_to_database(database=database)
                connection.autocommit = True
                with connection.cursor() as cursor:
                    for extension, enable in ordered_extensions.items():
                        if extension == "postgis":
                            cursor.execute("SET pgaudit.log = 'none';")
                        cursor.execute(
                            f"CREATE EXTENSION IF NOT EXISTS {extension};"
                            if enable
                            else f"DROP EXTENSION IF EXISTS {extension};"
                        )
            self._configure_pgaudit(ordered_extensions.get("pgaudit", False))
        except psycopg2.errors.UniqueViolation:
            pass
        except psycopg2.errors.DependentObjectsStillExist:
            raise
        except psycopg2.Error as e:
            raise PostgreSQLEnableDisableExtensionError() from e
        finally:
            if connection is not None:
                connection.close()

    def _generate_database_privileges_statements(
        self, relations_accessing_this_database: int, schemas: List[str], user: str
    ) -> List[Composed]:
        """Generates a list of databases privileges statements."""
        statements = []
        statements.append(sql.SQL("GRANT USAGE, CREATE ON SCHEMA public TO admin;"))
        if relations_accessing_this_database == 1:
            statements.append(
                SQL(
                    """DO $$
DECLARE r RECORD;
BEGIN
  FOR r IN (SELECT statement FROM (SELECT 1 AS index,'ALTER TABLE '|| schemaname || '."' || tablename ||'" OWNER TO {};' AS statement
FROM pg_tables WHERE NOT schemaname IN ('pg_catalog', 'information_schema')
UNION SELECT 2 AS index,'ALTER SEQUENCE '|| sequence_schema || '."' || sequence_name ||'" OWNER TO {};' AS statement
FROM information_schema.sequences WHERE NOT sequence_schema IN ('pg_catalog', 'information_schema')
UNION SELECT 3 AS index,'ALTER FUNCTION '|| nsp.nspname || '."' || p.proname ||'"('||pg_get_function_identity_arguments(p.oid)||') OWNER TO {};' AS statement
FROM pg_proc p JOIN pg_namespace nsp ON p.pronamespace = nsp.oid WHERE NOT nsp.nspname IN ('pg_catalog', 'information_schema') AND p.prokind = 'f'
UNION SELECT 4 AS index,'ALTER PROCEDURE '|| nsp.nspname || '."' || p.proname ||'"('||pg_get_function_identity_arguments(p.oid)||') OWNER TO {};' AS statement
FROM pg_proc p JOIN pg_namespace nsp ON p.pronamespace = nsp.oid WHERE NOT nsp.nspname IN ('pg_catalog', 'information_schema') AND p.prokind = 'p'
UNION SELECT 5 AS index,'ALTER AGGREGATE '|| nsp.nspname || '."' || p.proname ||'"('||pg_get_function_identity_arguments(p.oid)||') OWNER TO {};' AS statement
FROM pg_proc p JOIN pg_namespace nsp ON p.pronamespace = nsp.oid WHERE NOT nsp.nspname IN ('pg_catalog', 'information_schema') AND p.prokind = 'a'
UNION SELECT 6 AS index,'ALTER VIEW '|| schemaname || '."' || viewname ||'" OWNER TO {};' AS statement
FROM pg_catalog.pg_views WHERE NOT schemaname IN ('pg_catalog', 'information_schema')) AS statements ORDER BY index) LOOP
      EXECUTE format(r.statement);
  END LOOP;
END; $$;"""
                ).format(
                    Identifier(user),
                    Identifier(user),
                    Identifier(user),
                    Identifier(user),
                    Identifier(user),
                    Identifier(user),
                )
            )
            statements.append(
                SQL(
                    "UPDATE pg_catalog.pg_largeobject_metadata\n"
                    "SET lomowner = (SELECT oid FROM pg_roles WHERE rolname = {})\n"
                    "WHERE lomowner = (SELECT oid FROM pg_roles WHERE rolname = {});"
                ).format(Literal(user), Literal(self.user))
            )
            for schema in schemas:
                statements.append(
                    SQL("ALTER SCHEMA {} OWNER TO {};").format(
                        Identifier(schema), Identifier(user)
                    )
                )
        else:
            for schema in schemas:
                schema = Identifier(schema)
                statements.extend([
                    SQL("GRANT ALL PRIVILEGES ON ALL TABLES IN SCHEMA {} TO {};").format(
                        schema, Identifier(user)
                    ),
                    SQL("GRANT ALL PRIVILEGES ON ALL SEQUENCES IN SCHEMA {} TO {};").format(
                        schema, Identifier(user)
                    ),
<<<<<<< HEAD
                    sql.SQL("GRANT USAGE, CREATE ON SCHEMA {} TO {};").format(
                        schema, sql.Identifier(user)
                    ),
                    sql.SQL("GRANT USAGE, CREATE ON SCHEMA {} TO admin;").format(schema),
=======
                    SQL("GRANT ALL PRIVILEGES ON ALL FUNCTIONS IN SCHEMA {} TO {};").format(
                        schema, Identifier(user)
                    ),
                    SQL("GRANT USAGE ON SCHEMA {} TO {};").format(schema, Identifier(user)),
                    SQL("GRANT CREATE ON SCHEMA {} TO {};").format(schema, Identifier(user)),
>>>>>>> ab80bae0
                ])
        return statements

    def get_last_archived_wal(self) -> str:
        """Get the name of the last archived wal for the current PostgreSQL cluster."""
        try:
            with self._connect_to_database() as connection, connection.cursor() as cursor:
                cursor.execute("SELECT last_archived_wal FROM pg_stat_archiver;")
                return cursor.fetchone()[0]
        except psycopg2.Error as e:
            logger.error(f"Failed to get PostgreSQL last archived WAL: {e}")
            raise PostgreSQLGetLastArchivedWALError() from e

    def get_current_timeline(self) -> str:
        """Get the timeline id for the current PostgreSQL unit."""
        try:
            with self._connect_to_database() as connection, connection.cursor() as cursor:
                cursor.execute("SELECT timeline_id FROM pg_control_checkpoint();")
                return cursor.fetchone()[0]
        except psycopg2.Error as e:
            logger.error(f"Failed to get PostgreSQL current timeline id: {e}")
            raise PostgreSQLGetCurrentTimelineError() from e

    def get_postgresql_text_search_configs(self) -> Set[str]:
        """Returns the PostgreSQL available text search configs.

        Returns:
            Set of PostgreSQL text search configs.
        """
        with self._connect_to_database(
            database_host=self.current_host
        ) as connection, connection.cursor() as cursor:
            cursor.execute("SELECT CONCAT('pg_catalog.', cfgname) FROM pg_ts_config;")
            text_search_configs = cursor.fetchall()
            return {text_search_config[0] for text_search_config in text_search_configs}

    def get_postgresql_timezones(self) -> Set[str]:
        """Returns the PostgreSQL available timezones.

        Returns:
            Set of PostgreSQL timezones.
        """
        with self._connect_to_database(
            database_host=self.current_host
        ) as connection, connection.cursor() as cursor:
            cursor.execute("SELECT name FROM pg_timezone_names;")
            timezones = cursor.fetchall()
            return {timezone[0] for timezone in timezones}

    def get_postgresql_version(self, current_host=True) -> str:
        """Returns the PostgreSQL version.

        Returns:
            PostgreSQL version number.
        """
        host = self.current_host if current_host else None
        try:
            with self._connect_to_database(
                database_host=host
            ) as connection, connection.cursor() as cursor:
                cursor.execute("SELECT version();")
                # Split to get only the version number.
                return cursor.fetchone()[0].split(" ")[1]
        except psycopg2.Error as e:
            logger.error(f"Failed to get PostgreSQL version: {e}")
            raise PostgreSQLGetPostgreSQLVersionError() from e

    def is_tls_enabled(self, check_current_host: bool = False) -> bool:
        """Returns whether TLS is enabled.

        Args:
            check_current_host: whether to check the current host
                instead of the primary host.

        Returns:
            whether TLS is enabled.
        """
        try:
            with self._connect_to_database(
                database_host=self.current_host if check_current_host else None
            ) as connection, connection.cursor() as cursor:
                cursor.execute("SHOW ssl;")
                return "on" in cursor.fetchone()[0]
        except psycopg2.Error:
            # Connection errors happen when PostgreSQL has not started yet.
            return False

    def list_users(self) -> Set[str]:
        """Returns the list of PostgreSQL database users.

        Returns:
            List of PostgreSQL database users.
        """
        try:
            with self._connect_to_database() as connection, connection.cursor() as cursor:
                cursor.execute("SELECT usename FROM pg_catalog.pg_user;")
                usernames = cursor.fetchall()
                return {username[0] for username in usernames}
        except psycopg2.Error as e:
            logger.error(f"Failed to list PostgreSQL database users: {e}")
            raise PostgreSQLListUsersError() from e

    def list_valid_privileges_and_roles(self) -> Tuple[Set[str], Set[str]]:
        """Returns two sets with valid privileges and roles.

        Returns:
            Tuple containing two sets: the first with valid privileges
                and the second with valid roles.
        """
        with self._connect_to_database() as connection, connection.cursor() as cursor:
            cursor.execute("SELECT rolname FROM pg_roles;")
            return {
                "createdb",
                "createrole",
                "superuser",
            }, {role[0] for role in cursor.fetchall() if role[0]}

    def set_up_database(self) -> None:
        """Set up postgres database with the right permissions."""
        connection = None
        try:
            with self._connect_to_database() as connection, connection.cursor() as cursor:
                cursor.execute("SELECT TRUE FROM pg_roles WHERE rolname='admin';")
                if cursor.fetchone() is not None:
                    return

                # Allow access to the postgres database only to the system users.
                cursor.execute("REVOKE ALL PRIVILEGES ON DATABASE postgres FROM PUBLIC;")
                cursor.execute("REVOKE CREATE ON SCHEMA public FROM PUBLIC;")
                for user in self.system_users:
                    cursor.execute(
                        SQL("GRANT ALL PRIVILEGES ON DATABASE postgres TO {};").format(
                            Identifier(user)
                        )
                    )
                self.create_user(
                    "admin",
                    extra_user_roles="pg_read_all_data,pg_write_all_data",
                )
                cursor.execute("GRANT CONNECT ON DATABASE postgres TO admin;")
        except psycopg2.Error as e:
            logger.error(f"Failed to set up databases: {e}")
            raise PostgreSQLDatabasesSetupError() from e
        finally:
            if connection is not None:
                connection.close()

    def update_user_password(
        self, username: str, password: str, database_host: Optional[str] = None
    ) -> None:
        """Update a user password.

        Args:
            username: the user to update the password.
            password: the new password for the user.
            database_host: the host to connect to.

        Raises:
            PostgreSQLUpdateUserPasswordError if the password couldn't be changed.
        """
        connection = None
        try:
            with self._connect_to_database(
                database_host=database_host
            ) as connection, connection.cursor() as cursor:
                cursor.execute(SQL("BEGIN;"))
                cursor.execute(SQL("SET LOCAL log_statement = 'none';"))
                cursor.execute(
                    SQL("ALTER USER {} WITH ENCRYPTED PASSWORD '" + password + "';").format(
                        Identifier(username)
                    )
                )
                cursor.execute(SQL("COMMIT;"))
        except psycopg2.Error as e:
            logger.error(f"Failed to update user password: {e}")
            raise PostgreSQLUpdateUserPasswordError() from e
        finally:
            if connection is not None:
                connection.close()

    def is_restart_pending(self) -> bool:
        """Query pg_settings for pending restart."""
        connection = None
        try:
            with self._connect_to_database() as connection, connection.cursor() as cursor:
                cursor.execute("SELECT COUNT(*) FROM pg_settings WHERE pending_restart=True;")
                return cursor.fetchone()[0] > 0
        except psycopg2.OperationalError:
            logger.warning("Failed to connect to PostgreSQL.")
            return False
        except psycopg2.Error as e:
            logger.error(f"Failed to check if restart is pending: {e}")
            return False
        finally:
            if connection:
                connection.close()

    @staticmethod
    def build_postgresql_parameters(
        config_options: dict, available_memory: int, limit_memory: Optional[int] = None
    ) -> Optional[dict]:
        """Builds the PostgreSQL parameters.

        Args:
            config_options: charm config options containing profile and PostgreSQL parameters.
            available_memory: available memory to use in calculation in bytes.
            limit_memory: (optional) limit memory to use in calculation in bytes.

        Returns:
            Dictionary with the PostgreSQL parameters.
        """
        if limit_memory:
            available_memory = min(available_memory, limit_memory)
        profile = config_options["profile"]
        logger.debug(f"Building PostgreSQL parameters for {profile=} and {available_memory=}")
        parameters = {}
        for config, value in config_options.items():
            # Filter config option not related to PostgreSQL parameters.
            if not config.startswith((
                "durability",
                "instance",
                "logging",
                "memory",
                "optimizer",
                "request",
                "response",
                "vacuum",
            )):
                continue
            parameter = "_".join(config.split("_")[1:])
            if parameter in ["date_style", "time_zone"]:
                parameter = "".join(x.capitalize() for x in parameter.split("_"))
            parameters[parameter] = value
        shared_buffers_max_value_in_mb = int(available_memory * 0.4 / 10**6)
        shared_buffers_max_value = int(shared_buffers_max_value_in_mb * 10**3 / 8)
        if parameters.get("shared_buffers", 0) > shared_buffers_max_value:
            raise Exception(
                f"Shared buffers config option should be at most 40% of the available memory, which is {shared_buffers_max_value_in_mb}MB"
            )
        if profile == "production":
            if "shared_buffers" in parameters:
                # Convert to bytes to use in the calculation.
                shared_buffers = parameters["shared_buffers"] * 8 * 10**3
            else:
                # Use 25% of the available memory for shared_buffers.
                # and the remaining as cache memory.
                shared_buffers = int(available_memory * 0.25)
                parameters["shared_buffers"] = f"{int(shared_buffers * 128 / 10**6)}"
            effective_cache_size = int(available_memory - shared_buffers)
            parameters.update({
                "effective_cache_size": f"{int(effective_cache_size / 10**6) * 128}"
            })
        return parameters

    def validate_date_style(self, date_style: str) -> bool:
        """Validate a date style against PostgreSQL.

        Returns:
            Whether the date style is valid.
        """
        try:
            with self._connect_to_database(
                database_host=self.current_host
            ) as connection, connection.cursor() as cursor:
                cursor.execute(
                    SQL(
                        "SET DateStyle to {};",
                    ).format(Identifier(date_style))
                )
            return True
        except psycopg2.Error:
            return False<|MERGE_RESOLUTION|>--- conflicted
+++ resolved
@@ -35,11 +35,7 @@
 
 # Increment this PATCH version before using `charmcraft publish-lib` or reset
 # to 0 if you are raising the major API version
-<<<<<<< HEAD
-LIBPATCH = 40
-=======
 LIBPATCH = 42
->>>>>>> ab80bae0
 
 INVALID_EXTRA_USER_ROLE_BLOCKING_MESSAGE = "invalid role(s) for extra user roles"
 
@@ -321,13 +317,9 @@
             logger.error(f"Failed to delete user: {e}")
             raise PostgreSQLDeleteUserError() from e
 
-<<<<<<< HEAD
-    def enable_disable_extensions(self, extensions: Dict[str, bool], database: str = None) -> None:  # noqa: C901
-=======
     def enable_disable_extensions(
         self, extensions: Dict[str, bool], database: Optional[str] = None
     ) -> None:
->>>>>>> ab80bae0
         """Enables or disables a PostgreSQL extension.
 
         Args:
@@ -436,18 +428,11 @@
                     SQL("GRANT ALL PRIVILEGES ON ALL SEQUENCES IN SCHEMA {} TO {};").format(
                         schema, Identifier(user)
                     ),
-<<<<<<< HEAD
-                    sql.SQL("GRANT USAGE, CREATE ON SCHEMA {} TO {};").format(
-                        schema, sql.Identifier(user)
-                    ),
-                    sql.SQL("GRANT USAGE, CREATE ON SCHEMA {} TO admin;").format(schema),
-=======
                     SQL("GRANT ALL PRIVILEGES ON ALL FUNCTIONS IN SCHEMA {} TO {};").format(
                         schema, Identifier(user)
                     ),
                     SQL("GRANT USAGE ON SCHEMA {} TO {};").format(schema, Identifier(user)),
                     SQL("GRANT CREATE ON SCHEMA {} TO {};").format(schema, Identifier(user)),
->>>>>>> ab80bae0
                 ])
         return statements
 
