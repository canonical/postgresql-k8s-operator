# Copyright 2022 Canonical Ltd.
#
# Licensed under the Apache License, Version 2.0 (the "License");
# you may not use this file except in compliance with the License.
# You may obtain a copy of the License at
#
# http://www.apache.org/licenses/LICENSE-2.0
#
# Unless required by applicable law or agreed to in writing, software
# distributed under the License is distributed on an "AS IS" BASIS,
# WITHOUT WARRANTIES OR CONDITIONS OF ANY KIND, either express or implied.
# See the License for the specific language governing permissions and
# limitations under the License.

"""PostgreSQL helper class.

The `postgresql` module provides methods for interacting with the PostgreSQL instance.

Any charm using this library should import the `psycopg2` or `psycopg2-binary` dependency.
"""

import logging
from collections import OrderedDict
from typing import Dict, List, Optional, Set, Tuple

import psycopg2
from ops.model import Relation
from psycopg2 import sql
from psycopg2.sql import Composed

# The unique Charmhub library identifier, never change it
LIBID = "24ee217a54e840a598ff21a079c3e678"

# Increment this major API version when introducing breaking changes
LIBAPI = 0

# Increment this PATCH version before using `charmcraft publish-lib` or reset
# to 0 if you are raising the major API version
LIBPATCH = 27

INVALID_EXTRA_USER_ROLE_BLOCKING_MESSAGE = "invalid role(s) for extra user roles"

REQUIRED_PLUGINS = {
    "address_standardizer": ["postgis"],
    "address_standardizer_data_us": ["postgis"],
    "jsonb_plperl": ["plperl"],
    "postgis_raster": ["postgis"],
    "postgis_tiger_geocoder": ["postgis", "fuzzystrmatch"],
    "postgis_topology": ["postgis"],
}
DEPENDENCY_PLUGINS = set()
for dependencies in REQUIRED_PLUGINS.values():
    DEPENDENCY_PLUGINS |= set(dependencies)

logger = logging.getLogger(__name__)


class PostgreSQLCreateDatabaseError(Exception):
    """Exception raised when creating a database fails."""


class PostgreSQLCreateUserError(Exception):
    """Exception raised when creating a user fails."""

    def __init__(self, message: str = None):
        super().__init__(message)
        self.message = message


class PostgreSQLDatabasesSetupError(Exception):
    """Exception raised when the databases setup fails."""


class PostgreSQLDeleteUserError(Exception):
    """Exception raised when deleting a user fails."""


class PostgreSQLEnableDisableExtensionError(Exception):
    """Exception raised when enabling/disabling an extension fails."""


class PostgreSQLGetPostgreSQLVersionError(Exception):
    """Exception raised when retrieving PostgreSQL version fails."""


class PostgreSQLListUsersError(Exception):
    """Exception raised when retrieving PostgreSQL users list fails."""


class PostgreSQLUpdateUserPasswordError(Exception):
    """Exception raised when updating a user password fails."""


class PostgreSQL:
    """Class to encapsulate all operations related to interacting with PostgreSQL instance."""

    def __init__(
        self,
        primary_host: str,
        current_host: str,
        user: str,
        password: str,
        database: str,
        system_users: List[str] = [],
    ):
        self.primary_host = primary_host
        self.current_host = current_host
        self.user = user
        self.password = password
        self.database = database
        self.system_users = system_users

    def _connect_to_database(
        self, database: str = None, database_host: str = None
    ) -> psycopg2.extensions.connection:
        """Creates a connection to the database.

        Args:
            database: database to connect to (defaults to the database
                provided when the object for this class was created).
            database_host: host to connect to instead of the primary host.

        Returns:
             psycopg2 connection object.
        """
        host = database_host if database_host is not None else self.primary_host
        connection = psycopg2.connect(
            f"dbname='{database if database else self.database}' user='{self.user}' host='{host}'"
            f"password='{self.password}' connect_timeout=1"
        )
        connection.autocommit = True
        return connection

    def create_database(
        self,
        database: str,
        user: str,
        plugins: List[str] = [],
        client_relations: List[Relation] = [],
    ) -> None:
        """Creates a new database and grant privileges to a user on it.

        Args:
            database: database to be created.
            user: user that will have access to the database.
            plugins: extensions to enable in the new database.
            client_relations: current established client relations.
        """
        try:
            connection = self._connect_to_database()
            cursor = connection.cursor()
            cursor.execute(f"SELECT datname FROM pg_database WHERE datname='{database}';")
            if cursor.fetchone() is None:
                cursor.execute(sql.SQL("CREATE DATABASE {};").format(sql.Identifier(database)))
            cursor.execute(
                sql.SQL("REVOKE ALL PRIVILEGES ON DATABASE {} FROM PUBLIC;").format(
                    sql.Identifier(database)
                )
            )
            for user_to_grant_access in [user, "admin"] + self.system_users:
                cursor.execute(
                    sql.SQL("GRANT ALL PRIVILEGES ON DATABASE {} TO {};").format(
                        sql.Identifier(database), sql.Identifier(user_to_grant_access)
                    )
                )
            relations_accessing_this_database = 0
            for relation in client_relations:
                for data in relation.data.values():
                    if data.get("database") == database:
                        relations_accessing_this_database += 1
            with self._connect_to_database(database=database) as conn:
                with conn.cursor() as curs:
                    curs.execute(
                        "SELECT schema_name FROM information_schema.schemata WHERE schema_name NOT LIKE 'pg_%' and schema_name <> 'information_schema';"
                    )
                    schemas = [row[0] for row in curs.fetchall()]
                    statements = self._generate_database_privileges_statements(
                        relations_accessing_this_database, schemas, user
                    )
                    for statement in statements:
                        curs.execute(statement)
        except psycopg2.Error as e:
            logger.error(f"Failed to create database: {e}")
            raise PostgreSQLCreateDatabaseError()

        # Enable preset extensions
        self.enable_disable_extensions({plugin: True for plugin in plugins}, database)

    def create_user(
        self, user: str, password: str = None, admin: bool = False, extra_user_roles: str = None
    ) -> None:
        """Creates a database user.

        Args:
            user: user to be created.
            password: password to be assigned to the user.
            admin: whether the user should have additional admin privileges.
            extra_user_roles: additional privileges and/or roles to be assigned to the user.
        """
        try:
            # Separate roles and privileges from the provided extra user roles.
            admin_role = False
            roles = privileges = None
            if extra_user_roles:
                extra_user_roles = tuple(extra_user_roles.lower().split(","))
                admin_role = "admin" in extra_user_roles
                valid_privileges, valid_roles = self.list_valid_privileges_and_roles()
                roles = [
                    role for role in extra_user_roles if role in valid_roles and role != "admin"
                ]
                privileges = {
                    extra_user_role
                    for extra_user_role in extra_user_roles
                    if extra_user_role not in roles and extra_user_role != "admin"
                }
                invalid_privileges = [
                    privilege for privilege in privileges if privilege not in valid_privileges
                ]
                if len(invalid_privileges) > 0:
                    logger.error(f'Invalid extra user roles: {", ".join(privileges)}')
                    raise PostgreSQLCreateUserError(INVALID_EXTRA_USER_ROLE_BLOCKING_MESSAGE)

            with self._connect_to_database() as connection, connection.cursor() as cursor:
                # Create or update the user.
                cursor.execute(f"SELECT TRUE FROM pg_roles WHERE rolname='{user}';")
                if cursor.fetchone() is not None:
                    user_definition = "ALTER ROLE {}"
                else:
                    user_definition = "CREATE ROLE {}"
                user_definition += f"WITH {'NOLOGIN' if user == 'admin' else 'LOGIN'}{' SUPERUSER' if admin else ''} ENCRYPTED PASSWORD '{password}'{'IN ROLE admin CREATEDB' if admin_role else ''}"
                if privileges:
                    user_definition += f' {" ".join(privileges)}'
                cursor.execute(sql.SQL("BEGIN;"))
                cursor.execute(sql.SQL("SET LOCAL log_statement = 'none';"))
                cursor.execute(sql.SQL(f"{user_definition};").format(sql.Identifier(user)))
                cursor.execute(sql.SQL("COMMIT;"))

                # Add extra user roles to the new user.
                if roles:
                    for role in roles:
                        cursor.execute(
                            sql.SQL("GRANT {} TO {};").format(
                                sql.Identifier(role), sql.Identifier(user)
                            )
                        )
        except psycopg2.Error as e:
            logger.error(f"Failed to create user: {e}")
            raise PostgreSQLCreateUserError()

    def delete_user(self, user: str) -> None:
        """Deletes a database user.

        Args:
            user: user to be deleted.
        """
        # First of all, check whether the user exists. Otherwise, do nothing.
        users = self.list_users()
        if user not in users:
            return

        # List all databases.
        try:
            with self._connect_to_database() as connection, connection.cursor() as cursor:
                cursor.execute("SELECT datname FROM pg_database WHERE datistemplate = false;")
                databases = [row[0] for row in cursor.fetchall()]

            # Existing objects need to be reassigned in each database
            # before the user can be deleted.
            for database in databases:
                with self._connect_to_database(
                    database
                ) as connection, connection.cursor() as cursor:
                    cursor.execute(
                        sql.SQL("REASSIGN OWNED BY {} TO {};").format(
                            sql.Identifier(user), sql.Identifier(self.user)
                        )
                    )
                    cursor.execute(sql.SQL("DROP OWNED BY {};").format(sql.Identifier(user)))

            # Delete the user.
            with self._connect_to_database() as connection, connection.cursor() as cursor:
                cursor.execute(sql.SQL("DROP ROLE {};").format(sql.Identifier(user)))
        except psycopg2.Error as e:
            logger.error(f"Failed to delete user: {e}")
            raise PostgreSQLDeleteUserError()

    def enable_disable_extensions(self, extensions: Dict[str, bool], database: str = None) -> None:
        """Enables or disables a PostgreSQL extension.

        Args:
            extensions: the name of the extensions.
            database: optional database where to enable/disable the extension.

        Raises:
            PostgreSQLEnableDisableExtensionError if the operation fails.
        """
        connection = None
        try:
            if database is not None:
                databases = [database]
            else:
                # Retrieve all the databases.
                with self._connect_to_database() as connection, connection.cursor() as cursor:
                    cursor.execute("SELECT datname FROM pg_database WHERE NOT datistemplate;")
                    databases = {database[0] for database in cursor.fetchall()}

            ordered_extensions = OrderedDict()
            for plugin in DEPENDENCY_PLUGINS:
                ordered_extensions[plugin] = extensions.get(plugin, False)
            for extension, enable in extensions.items():
                ordered_extensions[extension] = enable

            # Enable/disabled the extension in each database.
            for database in databases:
                with self._connect_to_database(
                    database=database
                ) as connection, connection.cursor() as cursor:
                    for extension, enable in ordered_extensions.items():
                        cursor.execute(
                            f"CREATE EXTENSION IF NOT EXISTS {extension};"
                            if enable
                            else f"DROP EXTENSION IF EXISTS {extension};"
                        )
        except psycopg2.errors.UniqueViolation:
            pass
        except psycopg2.Error:
            raise PostgreSQLEnableDisableExtensionError()
        finally:
            if connection is not None:
                connection.close()

    def _generate_database_privileges_statements(
        self, relations_accessing_this_database: int, schemas: List[str], user: str
    ) -> List[Composed]:
        """Generates a list of databases privileges statements."""
        statements = []
        if relations_accessing_this_database == 1:
            statements.append(
                sql.SQL(
                    """DO $$
DECLARE r RECORD;
BEGIN
  FOR r IN (SELECT statement FROM (SELECT 1 AS index,'ALTER TABLE '|| schemaname || '."' || tablename ||'" OWNER TO {};' AS statement
FROM pg_tables WHERE NOT schemaname IN ('pg_catalog', 'information_schema')
UNION SELECT 2 AS index,'ALTER SEQUENCE '|| sequence_schema || '."' || sequence_name ||'" OWNER TO {};' AS statement
FROM information_schema.sequences WHERE NOT sequence_schema IN ('pg_catalog', 'information_schema')
UNION SELECT 3 AS index,'ALTER FUNCTION '|| nsp.nspname || '."' || p.proname ||'"('||pg_get_function_identity_arguments(p.oid)||') OWNER TO {};' AS statement
FROM pg_proc p JOIN pg_namespace nsp ON p.pronamespace = nsp.oid WHERE NOT nsp.nspname IN ('pg_catalog', 'information_schema')
UNION SELECT 4 AS index,'ALTER VIEW '|| schemaname || '."' || viewname ||'" OWNER TO {};' AS statement
FROM pg_catalog.pg_views WHERE NOT schemaname IN ('pg_catalog', 'information_schema')) AS statements ORDER BY index) LOOP
      EXECUTE format(r.statement);
  END LOOP;
END; $$;"""
                ).format(
                    sql.Identifier(user),
                    sql.Identifier(user),
                    sql.Identifier(user),
                    sql.Identifier(user),
                )
            )
            statements.append(
                """UPDATE pg_catalog.pg_largeobject_metadata
SET lomowner = (SELECT oid FROM pg_roles WHERE rolname = '{}')
WHERE lomowner = (SELECT oid FROM pg_roles WHERE rolname = '{}');""".format(user, self.user)
            )
        else:
            for schema in schemas:
                schema = sql.Identifier(schema)
                statements.append(
                    sql.SQL("GRANT ALL PRIVILEGES ON ALL TABLES IN SCHEMA {} TO {};").format(
                        schema, sql.Identifier(user)
                    )
                )
                statements.append(
                    sql.SQL("GRANT ALL PRIVILEGES ON ALL SEQUENCES IN SCHEMA {} TO {};").format(
                        schema, sql.Identifier(user)
                    )
                )
                statements.append(
                    sql.SQL("GRANT ALL PRIVILEGES ON ALL FUNCTIONS IN SCHEMA {} TO {};").format(
                        schema, sql.Identifier(user)
                    )
                )
        return statements

    def get_postgresql_text_search_configs(self) -> Set[str]:
        """Returns the PostgreSQL available text search configs.

        Returns:
            Set of PostgreSQL text search configs.
        """
        with self._connect_to_database(
            database_host=self.current_host
        ) as connection, connection.cursor() as cursor:
            cursor.execute("SELECT CONCAT('pg_catalog.', cfgname) FROM pg_ts_config;")
            text_search_configs = cursor.fetchall()
            return {text_search_config[0] for text_search_config in text_search_configs}

    def get_postgresql_timezones(self) -> Set[str]:
        """Returns the PostgreSQL available timezones.

        Returns:
            Set of PostgreSQL timezones.
        """
        with self._connect_to_database(
            database_host=self.current_host
        ) as connection, connection.cursor() as cursor:
            cursor.execute("SELECT name FROM pg_timezone_names;")
            timezones = cursor.fetchall()
            return {timezone[0] for timezone in timezones}

    def get_postgresql_version(self) -> str:
        """Returns the PostgreSQL version.

        Returns:
            PostgreSQL version number.
        """
        try:
            with self._connect_to_database() as connection, connection.cursor() as cursor:
                cursor.execute("SELECT version();")
                # Split to get only the version number.
                return cursor.fetchone()[0].split(" ")[1]
        except psycopg2.Error as e:
            logger.error(f"Failed to get PostgreSQL version: {e}")
            raise PostgreSQLGetPostgreSQLVersionError()

    def is_tls_enabled(self, check_current_host: bool = False) -> bool:
        """Returns whether TLS is enabled.

        Args:
            check_current_host: whether to check the current host
                instead of the primary host.

        Returns:
            whether TLS is enabled.
        """
        try:
            with self._connect_to_database(
                database_host=self.current_host if check_current_host else None
            ) as connection, connection.cursor() as cursor:
                cursor.execute("SHOW ssl;")
                return "on" in cursor.fetchone()[0]
        except psycopg2.Error:
            # Connection errors happen when PostgreSQL has not started yet.
            return False

    def list_users(self) -> Set[str]:
        """Returns the list of PostgreSQL database users.

        Returns:
            List of PostgreSQL database users.
        """
        try:
            with self._connect_to_database() as connection, connection.cursor() as cursor:
                cursor.execute("SELECT usename FROM pg_catalog.pg_user;")
                usernames = cursor.fetchall()
                return {username[0] for username in usernames}
        except psycopg2.Error as e:
            logger.error(f"Failed to list PostgreSQL database users: {e}")
            raise PostgreSQLListUsersError()

    def list_valid_privileges_and_roles(self) -> Tuple[Set[str], Set[str]]:
        """Returns two sets with valid privileges and roles.

        Returns:
            Tuple containing two sets: the first with valid privileges
                and the second with valid roles.
        """
        with self._connect_to_database() as connection, connection.cursor() as cursor:
            cursor.execute("SELECT rolname FROM pg_roles;")
            return {
                "createdb",
                "createrole",
                "superuser",
            }, {role[0] for role in cursor.fetchall() if role[0]}

    def set_up_database(self) -> None:
        """Set up postgres database with the right permissions."""
        connection = None
        try:
            with self._connect_to_database() as connection, connection.cursor() as cursor:
                cursor.execute("SELECT TRUE FROM pg_roles WHERE rolname='admin';")
                if cursor.fetchone() is not None:
                    return

                # Allow access to the postgres database only to the system users.
                cursor.execute("REVOKE ALL PRIVILEGES ON DATABASE postgres FROM PUBLIC;")
                cursor.execute("REVOKE CREATE ON SCHEMA public FROM PUBLIC;")
                for user in self.system_users:
                    cursor.execute(
                        sql.SQL("GRANT ALL PRIVILEGES ON DATABASE postgres TO {};").format(
                            sql.Identifier(user)
                        )
                    )
                self.create_user(
                    "admin",
                    extra_user_roles="pg_read_all_data,pg_write_all_data",
                )
                cursor.execute("GRANT CONNECT ON DATABASE postgres TO admin;")
        except psycopg2.Error as e:
            logger.error(f"Failed to set up databases: {e}")
            raise PostgreSQLDatabasesSetupError()
        finally:
            if connection is not None:
                connection.close()

    def update_user_password(
        self, username: str, password: str, database_host: str = None
    ) -> None:
        """Update a user password.

        Args:
            username: the user to update the password.
            password: the new password for the user.
            database_host: the host to connect to.

        Raises:
            PostgreSQLUpdateUserPasswordError if the password couldn't be changed.
        """
        connection = None
        try:
<<<<<<< HEAD
            with self._connect_to_database() as connection, connection.cursor() as cursor:
                cursor.execute(sql.SQL("BEGIN;"))
                cursor.execute(sql.SQL("SET LOCAL log_statement = 'none';"))
=======
            with self._connect_to_database(
                database_host=database_host
            ) as connection, connection.cursor() as cursor:
>>>>>>> a627e0be
                cursor.execute(
                    sql.SQL("ALTER USER {} WITH ENCRYPTED PASSWORD '" + password + "';").format(
                        sql.Identifier(username)
                    )
                )
                cursor.execute(sql.SQL("COMMIT;"))
        except psycopg2.Error as e:
            logger.error(f"Failed to update user password: {e}")
            raise PostgreSQLUpdateUserPasswordError()
        finally:
            if connection is not None:
                connection.close()

    def is_restart_pending(self) -> bool:
        """Query pg_settings for pending restart."""
        connection = None
        try:
            with self._connect_to_database() as connection, connection.cursor() as cursor:
                cursor.execute("SELECT COUNT(*) FROM pg_settings WHERE pending_restart=True;")
                return cursor.fetchone()[0] > 0
        except psycopg2.OperationalError:
            logger.warning("Failed to connect to PostgreSQL.")
            return False
        except psycopg2.Error as e:
            logger.error(f"Failed to check if restart is pending: {e}")
            return False
        finally:
            if connection:
                connection.close()

    @staticmethod
    def build_postgresql_parameters(
        config_options: Dict, available_memory: int, limit_memory: Optional[int] = None
    ) -> Optional[Dict]:
        """Builds the PostgreSQL parameters.

        Args:
            config_options: charm config options containing profile and PostgreSQL parameters.
            available_memory: available memory to use in calculation in bytes.
            limit_memory: (optional) limit memory to use in calculation in bytes.

        Returns:
            Dictionary with the PostgreSQL parameters.
        """
        if limit_memory:
            available_memory = min(available_memory, limit_memory)
        profile = config_options["profile"]
        logger.debug(f"Building PostgreSQL parameters for {profile=} and {available_memory=}")
        parameters = {}
        for config, value in config_options.items():
            # Filter config option not related to PostgreSQL parameters.
            if not config.startswith((
                "durability",
                "instance",
                "logging",
                "memory",
                "optimizer",
                "request",
                "response",
                "vacuum",
            )):
                continue
            parameter = "_".join(config.split("_")[1:])
            if parameter in ["date_style", "time_zone"]:
                parameter = "".join(x.capitalize() for x in parameter.split("_"))
            parameters[parameter] = value
        shared_buffers_max_value_in_mb = int(available_memory * 0.4 / 10**6)
        shared_buffers_max_value = int(shared_buffers_max_value_in_mb * 10**3 / 8)
        if parameters.get("shared_buffers", 0) > shared_buffers_max_value:
            raise Exception(
                f"Shared buffers config option should be at most 40% of the available memory, which is {shared_buffers_max_value_in_mb}MB"
            )
        if profile == "production":
            if "shared_buffers" in parameters:
                # Convert to bytes to use in the calculation.
                shared_buffers = parameters["shared_buffers"] * 8 * 10**3
            else:
                # Use 25% of the available memory for shared_buffers.
                # and the remaining as cache memory.
                shared_buffers = int(available_memory * 0.25)
            effective_cache_size = int(available_memory - shared_buffers)
            parameters.setdefault("shared_buffers", f"{int(shared_buffers / 10**6)}MB")
            parameters.update({"effective_cache_size": f"{int(effective_cache_size / 10**6)}MB"})
        else:
            # Return default
            parameters.setdefault("shared_buffers", "128MB")
        return parameters

    def validate_date_style(self, date_style: str) -> bool:
        """Validate a date style against PostgreSQL.

        Returns:
            Whether the date style is valid.
        """
        try:
            with self._connect_to_database(
                database_host=self.current_host
            ) as connection, connection.cursor() as cursor:
                cursor.execute(
                    sql.SQL(
                        "SET DateStyle to {};",
                    ).format(sql.Identifier(date_style))
                )
            return True
        except psycopg2.Error:
            return False<|MERGE_RESOLUTION|>--- conflicted
+++ resolved
@@ -519,15 +519,11 @@
         """
         connection = None
         try:
-<<<<<<< HEAD
-            with self._connect_to_database() as connection, connection.cursor() as cursor:
-                cursor.execute(sql.SQL("BEGIN;"))
-                cursor.execute(sql.SQL("SET LOCAL log_statement = 'none';"))
-=======
             with self._connect_to_database(
                 database_host=database_host
             ) as connection, connection.cursor() as cursor:
->>>>>>> a627e0be
+                cursor.execute(sql.SQL("BEGIN;"))
+                cursor.execute(sql.SQL("SET LOCAL log_statement = 'none';"))
                 cursor.execute(
                     sql.SQL("ALTER USER {} WITH ENCRYPTED PASSWORD '" + password + "';").format(
                         sql.Identifier(username)
