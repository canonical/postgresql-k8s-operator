#!/usr/bin/env -S LD_LIBRARY_PATH=lib python3
# Copyright 2021 Canonical Ltd.
# See LICENSE file for licensing details.

"""Charmed Kubernetes Operator for the PostgreSQL database."""

import itertools
import json
import logging
import os
import re
import shutil
import sys
import time
from datetime import datetime
from functools import cached_property
from hashlib import shake_128
from pathlib import Path
from typing import Literal, get_args
from urllib.parse import urlparse

from authorisation_rules_observer import (
    AuthorisationRulesChangeCharmEvents,
    AuthorisationRulesObserver,
)

# First platform-specific import, will fail on wrong architecture
try:
    import psycopg2
except ModuleNotFoundError:
    from ops.main import main

    from arch_utils import WrongArchitectureWarningCharm, is_wrong_architecture

    # If the charm was deployed inside a host with different architecture
    # (possibly due to user specifying an incompatible revision)
    # then deploy an empty blocked charm with a warning.
    if is_wrong_architecture() and __name__ == "__main__":
        main(WrongArchitectureWarningCharm, use_juju_for_storage=True)
    raise

from charms.data_platform_libs.v0.data_interfaces import DataPeerData, DataPeerUnitData
from charms.data_platform_libs.v1.data_models import TypedCharmBase
from charms.grafana_k8s.v0.grafana_dashboard import GrafanaDashboardProvider
from charms.loki_k8s.v1.loki_push_api import LogProxyConsumer
from charms.prometheus_k8s.v0.prometheus_scrape import MetricsEndpointProvider
from charms.rolling_ops.v0.rollingops import RollingOpsManager, RunWithLock
from charms.tempo_coordinator_k8s.v0.charm_tracing import trace_charm
from charms.tempo_coordinator_k8s.v0.tracing import TracingEndpointRequirer
from lightkube import ApiError, Client
from lightkube.models.core_v1 import ServicePort, ServiceSpec
from lightkube.models.meta_v1 import ObjectMeta
from lightkube.resources.core_v1 import Endpoints, Node, Pod, Service
from ops import (
    ActionEvent,
    ActiveStatus,
    BlockedStatus,
    CharmEvents,
    Container,
    HookEvent,
    LeaderElectedEvent,
    MaintenanceStatus,
    ModelError,
    Relation,
    RelationDepartedEvent,
    SecretChangedEvent,
    SecretNotFoundError,
    Unit,
    UnknownStatus,
    WaitingStatus,
    WorkloadEvent,
    main,
)
from ops.pebble import (
    ChangeError,
    ExecError,
    Layer,
    LayerDict,
    PathError,
    ProtocolError,
    ServiceDict,
    ServiceInfo,
    ServiceStatus,
)
from requests import ConnectionError as RequestsConnectionError
from single_kernel_postgresql.config.literals import (
    Substrates,
)
from single_kernel_postgresql.utils.postgresql import (
    ACCESS_GROUP_IDENTITY,
    ACCESS_GROUPS,
    REQUIRED_PLUGINS,
    PostgreSQL,
    PostgreSQLCreatePredefinedRolesError,
    PostgreSQLCreateUserError,
    PostgreSQLEnableDisableExtensionError,
    PostgreSQLGetCurrentTimelineError,
    PostgreSQLGrantDatabasePrivilegesToUserError,
    PostgreSQLListGroupsError,
    PostgreSQLListUsersError,
    PostgreSQLUpdateUserPasswordError,
)
from tenacity import RetryError, Retrying, stop_after_attempt, stop_after_delay, wait_fixed

from backups import CANNOT_RESTORE_PITR, S3_BLOCK_MESSAGES, PostgreSQLBackups
from config import CharmConfig
from constants import (
    APP_SCOPE,
    BACKUP_USER,
    DATABASE_DEFAULT_NAME,
    DATABASE_PORT,
    METRICS_PORT,
    MONITORING_PASSWORD_KEY,
    MONITORING_USER,
    PATRONI_PASSWORD_KEY,
    PEER,
    PLUGIN_OVERRIDES,
    POSTGRES_LOG_FILES,
    REPLICATION_PASSWORD_KEY,
    REPLICATION_USER,
    REWIND_PASSWORD_KEY,
    REWIND_USER,
    SECRET_DELETED_LABEL,
    SECRET_INTERNAL_LABEL,
    SECRET_KEY_OVERRIDES,
    SPI_MODULE,
    SYSTEM_USERS,
    TLS_CA_BUNDLE_FILE,
    TLS_CA_FILE,
    TLS_CERT_FILE,
    TLS_KEY_FILE,
    TRACING_PROTOCOL,
    TRACING_RELATION_NAME,
    UNIT_SCOPE,
    USER,
    USER_PASSWORD_KEY,
    WORKLOAD_OS_GROUP,
    WORKLOAD_OS_USER,
)
from ldap import PostgreSQLLDAP
from patroni import NotReadyError, Patroni, SwitchoverFailedError, SwitchoverNotSyncError
from relations.async_replication import (
    REPLICATION_CONSUMER_RELATION,
    REPLICATION_OFFER_RELATION,
    PostgreSQLAsyncReplication,
)
from relations.logical_replication import (
    LOGICAL_REPLICATION_VALIDATION_ERROR_STATUS,
    PostgreSQLLogicalReplication,
)
from relations.postgresql_provider import PostgreSQLProvider
from relations.tls import TLS
from relations.tls_transfer import TLSTransfer
from upgrade import PostgreSQLUpgrade, get_postgresql_k8s_dependencies_model
from utils import any_cpu_to_cores, any_memory_to_bytes, new_password

logger = logging.getLogger(__name__)

EXTENSIONS_DEPENDENCY_MESSAGE = "Unsatisfied plugin dependencies. Please check the logs"
EXTENSION_OBJECT_MESSAGE = "Cannot disable plugins: Existing objects depend on it. See logs"
INSUFFICIENT_SIZE_WARNING = "<10% free space on pgdata volume."

ORIGINAL_PATRONI_ON_FAILURE_CONDITION = "restart"

# http{x,core} clutter the logs with debug messages
logging.getLogger("httpcore").setLevel(logging.ERROR)
logging.getLogger("httpx").setLevel(logging.ERROR)

Scopes = Literal["app", "unit"]
PASSWORD_USERS = [*SYSTEM_USERS, "patroni"]


class CannotConnectError(Exception):
    """Cannot run smoke check on connected Database."""


@trace_charm(
    tracing_endpoint="tracing_endpoint",
    extra_types=(
        GrafanaDashboardProvider,
        LogProxyConsumer,
        MetricsEndpointProvider,
        Patroni,
        PostgreSQL,
        PostgreSQLAsyncReplication,
        PostgreSQLBackups,
        PostgreSQLLDAP,
        PostgreSQLProvider,
        TLS,
        PostgreSQLUpgrade,
        RollingOpsManager,
    ),
)
class PostgresqlOperatorCharm(TypedCharmBase[CharmConfig]):
    """Charmed Operator for the PostgreSQL database."""

    config_type = CharmConfig
    on: "CharmEvents" = AuthorisationRulesChangeCharmEvents()

    def __init__(self, *args):
        super().__init__(*args)

        # Support for disabling the operator.
        disable_file = Path(f"{os.environ.get('CHARM_DIR')}/disable")
        if disable_file.exists():
            logger.warning(
                f"\n\tDisable file `{disable_file.resolve()}` found, the charm will skip all events."
                "\n\tTo resume normal operations, please remove the file."
            )
            self.unit.status = BlockedStatus("Disabled")
            sys.exit(0)

        self.peer_relation_app = DataPeerData(
            self.model,
            relation_name=PEER,
            secret_field_name=SECRET_INTERNAL_LABEL,
            deleted_label=SECRET_DELETED_LABEL,
        )
        self.peer_relation_unit = DataPeerUnitData(
            self.model,
            relation_name=PEER,
            secret_field_name=SECRET_INTERNAL_LABEL,
            deleted_label=SECRET_DELETED_LABEL,
        )

        self.postgresql_service = "postgresql"
        self.rotate_logs_service = "rotate-logs"
        self.pgbackrest_server_service = "pgbackrest server"
        self.ldap_sync_service = "ldap-sync"
        self.metrics_service = "metrics_server"
        self._unit = self.model.unit.name
        self._name = self.model.app.name
        self._namespace = self.model.name
        self._context = {"namespace": self._namespace, "app_name": self._name}
        self.cluster_name = f"patroni-{self._name}"

        self._observer = AuthorisationRulesObserver(self, "/usr/bin/juju-exec")
        self.framework.observe(self.on.databases_change, self._on_databases_change)
        self.framework.observe(self.on.config_changed, self._on_config_changed)
        self.framework.observe(self.on.leader_elected, self._on_leader_elected)
        self.framework.observe(self.on[PEER].relation_changed, self._on_peer_relation_changed)
        self.framework.observe(self.on.secret_changed, self._on_peer_relation_changed)
        # add specific handler for updated system-user secrets
        self.framework.observe(self.on.secret_changed, self._on_secret_changed)
        self.framework.observe(self.on[PEER].relation_departed, self._on_peer_relation_departed)
        self.framework.observe(self.on.start, self._on_start)
        self.framework.observe(self.on.postgresql_pebble_ready, self._on_postgresql_pebble_ready)
        self.framework.observe(self.on.data_storage_detaching, self._on_pgdata_storage_detaching)
        self.framework.observe(self.on.stop, self._on_stop)
        self.framework.observe(self.on.promote_to_primary_action, self._on_promote_to_primary)
        self.framework.observe(self.on.get_primary_action, self._on_get_primary)
        self.framework.observe(self.on.update_status, self._on_update_status)

        self._certs_path = "/usr/local/share/ca-certificates"
        self._storage_path = str(self.meta.storages["data"].location)
        self.pgdata_path = f"{self._storage_path}/pgdata"

        self.upgrade = PostgreSQLUpgrade(
            self,
            model=get_postgresql_k8s_dependencies_model(),
            relation_name="upgrade",
            substrate="k8s",
        )
        self.framework.observe(self.on.upgrade_charm, self._on_upgrade_charm)
        self.postgresql_client_relation = PostgreSQLProvider(self)
        self.backup = PostgreSQLBackups(self, "s3-parameters")
        self.ldap = PostgreSQLLDAP(self, "ldap")
        self.tls = TLS(self, PEER)
        self.tls_transfer = TLSTransfer(self, PEER)
        self.async_replication = PostgreSQLAsyncReplication(self)
        self.logical_replication = PostgreSQLLogicalReplication(self)
        self.restart_manager = RollingOpsManager(
            charm=self, relation="restart", callback=self._restart
        )
        self._observer.start_authorisation_rules_observer()
        self.grafana_dashboards = GrafanaDashboardProvider(self)
        self.metrics_endpoint = MetricsEndpointProvider(
            self,
            refresh_event=[self.on.start],
            jobs=self._generate_metrics_jobs(self.is_tls_enabled),
        )
        self.loki_push = LogProxyConsumer(
            self,
            logs_scheme={"postgresql": {"log-files": POSTGRES_LOG_FILES}},
            relation_name="logging",
        )

        if self.model.juju_version.supports_open_port_on_k8s:
            try:
                self.unit.set_ports(5432, 8008)
            except ModelError:
                logger.exception("failed to open port")
        self.tracing = TracingEndpointRequirer(
            self, relation_name=TRACING_RELATION_NAME, protocols=[TRACING_PROTOCOL]
        )

    def _on_databases_change(self, _):
        """Handle databases change event."""
        self.update_config()
        logger.debug("databases changed")
        timestamp = datetime.now()
        self.unit_peer_data.update({"pg_hba_needs_update_timestamp": str(timestamp)})
        logger.debug(f"authorisation rules changed at {timestamp}")

    @property
    def tracing_endpoint(self) -> str | None:
        """Otlp http endpoint for charm instrumentation."""
        if self.tracing.is_ready():
            return self.tracing.get_endpoint(TRACING_PROTOCOL)

    def _generate_metrics_jobs(self, enable_tls: bool) -> list[dict]:
        """Generate spec for Prometheus scraping."""
        return [
            {"static_configs": [{"targets": [f"*:{METRICS_PORT}"]}]},
            {
                "static_configs": [{"targets": ["*:8008"]}],
                "scheme": "https",
                "tls_config": {"insecure_skip_verify": True},
            },
        ]

    @property
    def app_units(self) -> set[Unit]:
        """The peer-related units in the application."""
        if not self._peers:
            return set()

        return {self.unit, *self._peers.units}

    def scoped_peer_data(self, scope: Scopes) -> dict | None:
        """Returns peer data based on scope."""
        if scope == APP_SCOPE:
            return self.app_peer_data
        elif scope == UNIT_SCOPE:
            return self.unit_peer_data

    @property
    def app_peer_data(self) -> dict:
        """Application peer relation data object."""
        return self.all_peer_data.get(self.app, {})

    @property
    def unit_peer_data(self) -> dict:
        """Unit peer relation data object."""
        return self.all_peer_data.get(self.unit, {})

    @property
    def all_peer_data(self) -> dict:
        """Return all peer data if available."""
        if self._peers is None:
            return {}

        # RelationData has dict like API
        return self._peers.data  # type: ignore

    def _scope_obj(self, scope: Scopes):
        if scope == APP_SCOPE:
            return self.app
        if scope == UNIT_SCOPE:
            return self.unit

    def peer_relation_data(self, scope: Scopes) -> DataPeerData:
        """Returns the peer relation data per scope."""
        if scope == APP_SCOPE:
            return self.peer_relation_app
        elif scope == UNIT_SCOPE:
            return self.peer_relation_unit

    def _translate_field_to_secret_key(self, key: str) -> str:
        """Change 'key' to secrets-compatible key field."""
        key = SECRET_KEY_OVERRIDES.get(key, key)
        new_key = key.replace("_", "-")
        return new_key.strip("-")

    def get_secret(self, scope: Scopes, key: str) -> str | None:
        """Get secret from the secret storage."""
        if scope not in get_args(Scopes):
            raise RuntimeError("Unknown secret scope.")

        if not (peers := self.model.get_relation(PEER)):
            return None

        secret_key = self._translate_field_to_secret_key(key)
        return self.peer_relation_data(scope).get_secret(peers.id, secret_key)

    def set_secret(self, scope: Scopes, key: str, value: str | None) -> str | None:
        """Set secret from the secret storage."""
        if scope not in get_args(Scopes):
            raise RuntimeError("Unknown secret scope.")

        if not value:
            return self.remove_secret(scope, key)

        if not (peers := self.model.get_relation(PEER)):
            return None

        secret_key = self._translate_field_to_secret_key(key)
        self.peer_relation_data(scope).set_secret(peers.id, secret_key, value)

    def remove_secret(self, scope: Scopes, key: str) -> None:
        """Removing a secret."""
        if scope not in get_args(Scopes):
            raise RuntimeError("Unknown secret scope.")

        if not (peers := self.model.get_relation(PEER)):
            return None

        secret_key = self._translate_field_to_secret_key(key)

        self.peer_relation_data(scope).delete_relation_data(peers.id, [secret_key])

    def get_secret_from_id(self, secret_id: str) -> dict[str, str]:
        """Resolve the given id of a Juju secret and return the content as a dict.

        This method can be used to retrieve any secret, not just those used via the peer relation.
        If the secret is not owned by the charm, it has to be granted access to it.

        Args:
            secret_id (str): The id of the secret.

        Returns:
            dict: The content of the secret.
        """
        try:
            secret_content = self.model.get_secret(id=secret_id).get_content(refresh=True)
        except (SecretNotFoundError, ModelError):
            raise

        return secret_content

    @property
    def is_cluster_initialised(self) -> bool:
        """Returns whether the cluster is already initialised."""
        return "cluster_initialised" in self.app_peer_data

    @property
    def is_cluster_restoring_backup(self) -> bool:
        """Returns whether the cluster is restoring a backup."""
        return "restoring-backup" in self.app_peer_data

    @property
    def is_cluster_restoring_to_time(self) -> bool:
        """Returns whether the cluster is restoring a backup to a specific time."""
        return "restore-to-time" in self.app_peer_data

    @property
    def is_unit_departing(self) -> bool:
        """Returns whether the unit is departing."""
        return "departing" in self.unit_peer_data

    @property
    def is_unit_stopped(self) -> bool:
        """Returns whether the unit is stopped."""
        return "stopped" in self.unit_peer_data

    @cached_property
    def _container(self) -> Container:
        """Returns the postgresql container."""
        return self.unit.get_container("postgresql")

    @property
    def postgresql(self) -> PostgreSQL:
        """Returns an instance of the object used to interact with the database."""
        return PostgreSQL(
            substrate=Substrates.K8S,
            primary_host=self.primary_endpoint,
            current_host=self.endpoint,
            user=USER,
            # TODO switching to the new lib will expect None
            password=self.get_secret(APP_SCOPE, f"{USER}-password"),  # type: ignore
            database=DATABASE_DEFAULT_NAME,
            system_users=SYSTEM_USERS,
        )

    @property
    def endpoint(self) -> str:
        """Returns the endpoint of this instance's pod."""
        return f"{self._unit.replace('/', '-')}.{self._build_service_name('endpoints')}"

    @property
    def primary_endpoint(self) -> str:
        """Returns the endpoint of the primary instance's service."""
        return self._build_service_name("primary")

    @property
    def replicas_endpoint(self) -> str:
        """Returns the endpoint of the replicas instances' service."""
        return self._build_service_name("replicas")

    def _build_service_name(self, service: str) -> str:
        """Build a full k8s service name based on the service name."""
        return f"{self._name}-{service}.{self._namespace}.svc.cluster.local"

    def get_hostname_by_unit(self, unit_name: str) -> str:
        """Create a DNS name for a PostgreSQL unit.

        Args:
            unit_name: the juju unit name, e.g. "postgre-sql/1".

        Returns:
            A string representing the hostname of the PostgreSQL unit.
        """
        unit_id = unit_name.split("/")[1]
        return f"{self.app.name}-{unit_id}.{self.app.name}-endpoints"

    def _get_endpoints_to_remove(self) -> list[str]:
        """List the endpoints that were part of the cluster but departed."""
        old = self._endpoints
        current = [self._get_hostname_from_unit(member) for member in self._hosts]
        endpoints_to_remove = list(set(old) - set(current))
        return endpoints_to_remove

    def get_unit_ip(self, unit: Unit) -> str | None:
        """Get the IP address of a specific unit."""
        # Check if host is current host.
        if unit == self.unit:
            if binding := self.model.get_binding(PEER):
                return str(binding.network.bind_address)
        # Check if host is a peer.
        elif unit in self.all_peer_data and (
            addr := self.all_peer_data[unit].get("private-address")
        ):
            return str(addr)
        # Return None if the unit is not a peer neither the current unit.
        return None

    def updated_synchronous_node_count(self) -> bool:
        """Tries to update synchronous_node_count configuration and reports the result."""
        try:
            self._patroni.update_synchronous_node_count()
            return True
        except RetryError:
            logger.debug("Unable to set synchronous_node_count")
            return False

    def _on_peer_relation_departed(self, event: RelationDepartedEvent) -> None:
        """The leader removes the departing units from the list of cluster members."""
        # Allow leader to update endpoints if it isn't leaving.
        if not self.unit.is_leader() or event.departing_unit == self.unit:
            return

        if not self.is_cluster_initialised or not self.updated_synchronous_node_count():
            logger.debug(
                "Deferring on_peer_relation_departed: Cluster must be initialized before members can leave"
            )
            event.defer()
            return

        endpoints_to_remove = self._get_endpoints_to_remove()
        self.postgresql_client_relation.update_read_only_endpoint()
        self._remove_from_endpoints(endpoints_to_remove)

        # Update the sync-standby endpoint in the async replication data.
        self.async_replication.update_async_replication_data()

    def _on_pgdata_storage_detaching(self, _) -> None:
        # Change the primary if it's the unit that is being removed.
        try:
            primary = self._patroni.get_primary(unit_name_pattern=True)
        except RetryError:
            # Ignore the event if the primary couldn't be retrieved.
            # If a switchover is needed, an automatic failover will be triggered
            # when the unit is removed.
            logger.debug("Early exit on_pgdata_storage_detaching: primary cannot be retrieved")
            return

        if not primary:
            logger.debug("Early exit on_pgdata_storage_detaching: primary cannot be retrieved")
            return

        if self.unit.name != primary:
            return

        if not self._patroni.are_all_members_ready():
            logger.warning(
                "could not switchover because not all members are ready"
                " - an automatic failover will be triggered"
            )
            return

        # Try to switchover to another member and raise an exception if it doesn't succeed.
        # If it doesn't happen on time, Patroni will automatically run a fail-over.
        try:
            # Trigger the switchover.
            self._patroni.switchover()

            # Wait for the switchover to complete.
            self._patroni.primary_changed(primary)

            logger.info("successful switchover")
        except (RetryError, SwitchoverFailedError) as e:
            logger.warning(
                f"switchover failed with reason: {e} - an automatic failover will be triggered"
            )
            return

        # Only update the connection endpoints if there is a primary.
        # A cluster can have all members as replicas for some time after
        # a failed switchover, so wait until the primary is elected.
        endpoints_to_remove = self._get_endpoints_to_remove()
        self.postgresql_client_relation.update_read_only_endpoint()
        self._remove_from_endpoints(endpoints_to_remove)

    def _on_peer_relation_changed(self, event: HookEvent) -> None:  # noqa: C901
        """Reconfigure cluster members."""
        # The cluster must be initialized first in the leader unit
        # before any other member joins the cluster.
        if not self.is_cluster_initialised:
            if self.unit.is_leader():
                if self._initialize_cluster(event):
                    logger.debug("Deferring on_peer_relation_changed: Leader initialized cluster")
                    event.defer()
                else:
                    logger.debug("_initialized_cluster failed on _peer_relation_changed")
                    return
            else:
                logger.debug(
                    "Early exit on_peer_relation_changed: Cluster must be initialized before members can join"
                )
            return

        # If the leader is the one receiving the event, it adds the new members,
        # one at a time.
        if self.unit.is_leader():
            self._add_members(event)

        # Don't update this member before it's part of the members list.
        if self._endpoint not in self._endpoints:
            return

        # Update the list of the cluster members in the replicas to make them know each other.
        # Update the cluster members in this unit (updating patroni configuration).
        if not self._container.can_connect():
            logger.debug(
                "Early exit on_peer_relation_changed: Waiting for container to become available"
            )
            return
        try:
            self.update_config()
        except ValueError as e:
            self.unit.status = BlockedStatus("Configuration Error. Please check the logs")
            logger.error("Invalid configuration: %s", str(e))
            return

        # Should not override a blocked status
        if isinstance(self.unit.status, BlockedStatus):
            logger.debug("on_peer_relation_changed early exit: Unit in blocked status")
            return

        services = self._container.pebble.get_services(names=[self.postgresql_service])
        if (
            (self.is_cluster_restoring_backup or self.is_cluster_restoring_to_time)
            and len(services) > 0
            and not self._was_restore_successful(self._container, services[0])
        ):
            logger.debug("on_peer_relation_changed early exit: Backup restore check failed")
            return

        # Validate the status of the member before setting an ActiveStatus.
        if not self._patroni.member_started:
            logger.debug("Deferring on_peer_relation_changed: Waiting for member to start")
            self.unit.status = WaitingStatus("awaiting for member to start")
            event.defer()
            return

        try:
            self.postgresql_client_relation.update_read_only_endpoint()
        except ModelError as e:
            logger.warning("Cannot update read_only endpoints: %s", str(e))

        # Start or stop the pgBackRest TLS server service when TLS certificate change.
        if not self.backup.start_stop_pgbackrest_service():
            # Ping primary to start its TLS server.
            self.unit_peer_data.update({"start-tls-server": "True"})
            logger.debug(
                "Deferring on_peer_relation_changed: awaiting for TLS server service to start on primary"
            )
            event.defer()
            return
        else:
            self.unit_peer_data.pop("start-tls-server", None)

        self.backup.coordinate_stanza_fields()

        # This is intended to be executed only when leader is reinitializing S3 connection due to the leader change.
        if (
            "s3-initialization-start" in self.app_peer_data
            and "s3-initialization-done" not in self.unit_peer_data
            and self.is_primary
            and not self.backup._on_s3_credential_changed_primary(event)
        ):
            return

        # Clean-up unit initialization data after successful sync to the leader.
        if "s3-initialization-done" in self.app_peer_data and not self.unit.is_leader():
            self.unit_peer_data.update({
                "stanza": "",
                "s3-initialization-block-message": "",
                "s3-initialization-done": "",
                "s3-initialization-start": "",
            })

        self.async_replication.handle_read_only_mode()

    def _on_secret_changed(self, event: SecretChangedEvent) -> None:
        """Handle the secret_changed event."""
        if not self.unit.is_leader():
            return

        if (admin_secret_id := self.config.system_users) and admin_secret_id == event.secret.id:
            try:
                self._update_admin_password(admin_secret_id)
            except PostgreSQLUpdateUserPasswordError:
                event.defer()

    def _on_config_changed(self, event) -> None:  # noqa: C901
        """Handle configuration changes, like enabling plugins."""
        if not self.is_cluster_initialised:
            logger.debug("Defer on_config_changed: cluster not initialised yet")
            event.defer()
            return

        if not self.upgrade.idle:
            logger.debug("Defer on_config_changed: upgrade in progress")
            event.defer()
            return

        try:
            self._validate_config_options()
            # update config on every run
            self.update_config()
        except psycopg2.OperationalError:
            logger.debug("Defer on_config_changed: Cannot connect to database")
            event.defer()
            return
        except ValueError as e:
            self.unit.status = BlockedStatus("Configuration Error. Please check the logs")
            logger.error("Invalid configuration: %s", str(e))
            return
        if not self.updated_synchronous_node_count():
            logger.debug("Defer on_config_changed: unable to set synchronous node count")
            event.defer()
            return

        if self.is_blocked and "Configuration Error" in self.unit.status.message:
            self._set_active_status()

        # Update the sync-standby endpoint in the async replication data.
        self.async_replication.update_async_replication_data()

        if not self.logical_replication.apply_changed_config(event):
            return

        if not self.unit.is_leader():
            return

        # Enable and/or disable the extensions.
        self.enable_disable_extensions()

        if admin_secret_id := self.config.system_users:
            try:
                self._update_admin_password(admin_secret_id)
            except PostgreSQLUpdateUserPasswordError:
                event.defer()

    def enable_disable_extensions(self, database: str | None = None) -> None:
        """Enable/disable PostgreSQL extensions set through config options.

        Args:
            database: optional database where to enable/disable the extension.
        """
        if self._patroni.get_primary() is None:
            logger.debug("Early exit enable_disable_extensions: standby cluster")
            return
        original_status = self.unit.status
        extensions = {}
        # collect extensions
        for plugin in self.config.plugin_keys():
            enable = self.config[plugin]

            # Enable or disable the plugin/extension.
            extension = "_".join(plugin.split("_")[1:-1])
            if extension == "spi":
                for ext in SPI_MODULE:
                    extensions[ext] = enable
                continue
            extension = PLUGIN_OVERRIDES.get(extension, extension)
            if self._check_extension_dependencies(extension, enable):
                self.unit.status = BlockedStatus(EXTENSIONS_DEPENDENCY_MESSAGE)
                return
            extensions[extension] = enable
        if self.is_blocked and self.unit.status.message == EXTENSIONS_DEPENDENCY_MESSAGE:
            self._set_active_status()
            original_status = self.unit.status

        self._handle_enable_disable_extensions(original_status, extensions, database)

    def _handle_enable_disable_extensions(self, original_status, extensions, database) -> None:
        """Try enablind/disabling Postgresql extensions and handle exceptions appropriately."""
        if not isinstance(original_status, UnknownStatus):
            self.unit.status = WaitingStatus("Updating extensions")
        try:
            self.postgresql.enable_disable_extensions(extensions, database)
        except psycopg2.errors.DependentObjectsStillExist as e:
            logger.error(
                "Failed to disable plugin: %s\nWas the plugin enabled manually? If so, update charm config with `juju config postgresql-k8s plugin_<plugin_name>_enable=True`",
                str(e),
            )
            self.unit.status = BlockedStatus(EXTENSION_OBJECT_MESSAGE)
            return
        except PostgreSQLEnableDisableExtensionError as e:
            logger.exception("failed to change plugins: %s", str(e))
        if original_status.message == EXTENSION_OBJECT_MESSAGE:
            self._set_active_status()
            return
        if not isinstance(original_status, UnknownStatus):
            self.unit.status = original_status

    def _check_extension_dependencies(self, extension: str, enable: bool) -> bool:
        skip = False
        if enable and extension in REQUIRED_PLUGINS:
            for ext in REQUIRED_PLUGINS[extension]:
                if not self.config[f"plugin_{ext}_enable"]:
                    skip = True
                    logger.exception(
                        "cannot enable %s, extension required %s to be enabled before",
                        extension,
                        ext,
                    )
        return skip

    def _add_members(self, event) -> None:
        """Add new cluster members.

        This method is responsible for adding new members to the cluster
        when new units are added to the application. This event is deferred if
        one of the current units is copying data from the primary, to avoid
        multiple units copying data at the same time, which can cause slow
        transfer rates in these processes and overload the primary instance.
        """
        # Only the leader can reconfigure.
        if not self.unit.is_leader():
            return

        # Reconfiguration can be successful only if the cluster is initialised
        # (i.e. first unit has bootstrap the cluster).
        if not self.is_cluster_initialised:
            return

        try:
            # Compare set of Patroni cluster members and Juju hosts
            # to avoid the unnecessary reconfiguration.
            if self._patroni.cluster_members == self._hosts:
                return

            logger.info("Reconfiguring cluster")
            self.unit.status = MaintenanceStatus("reconfiguring cluster")
            for member in self._hosts - self._patroni.cluster_members:
                logger.debug("Adding %s to cluster", member)
                self.add_cluster_member(member)
            self._patroni.update_synchronous_node_count()
        except NotReadyError:
            logger.info("Deferring reconfigure: another member doing sync right now")
            event.defer()
        except RetryError:
            logger.info("Deferring reconfigure: failed to obtain cluster members from Patroni")
            event.defer()

    def add_cluster_member(self, member: str) -> None:
        """Add member to the cluster if all members are already up and running.

        Raises:
            NotReadyError if either the new member or the current members are not ready.
        """
        hostname = self._get_hostname_from_unit(member)

        if not self._patroni.are_all_members_ready():
            logger.info("not all members are ready")
            raise NotReadyError("not all members are ready")

        # Add the member to the list that should be updated in each other member.
        self._add_to_endpoints(hostname)

        # Add the labels needed for replication in this pod.
        # This also enables the member as part of the cluster.
        try:
            self._patch_pod_labels(member)
        except ApiError as e:
            logger.error("failed to patch pod")
            self.unit.status = BlockedStatus(f"failed to patch pod with error {e}")
            return

    @property
    def _hosts(self) -> set:
        """List of the current Juju hosts.

        Returns:
            a set containing the current Juju hosts
                with the names in the k8s pod name format
        """
        hosts = [self._unit_name_to_pod_name(self.unit.name)]
        if self._peers:
            for unit in self._peers.units:
                hosts.append(self._unit_name_to_pod_name(unit.name))
        return set(hosts)

    def _get_hostname_from_unit(self, member: str) -> str:
        """Create a DNS name for a PostgreSQL/Patroni cluster member.

        Args:
            member: the Patroni member name, e.g. "postgresql-k8s-0".

        Returns:
            A string representing the hostname of the PostgreSQL unit.
        """
        unit_id = member.split("-")[-1]
        return f"{self.app.name}-{unit_id}.{self.app.name}-endpoints"

    def _setup_passwords(self, event: LeaderElectedEvent) -> None:
        """Setup system users' passwords."""
        # consider configured system user passwords
        system_user_passwords = {}
        if admin_secret_id := self.config.system_users:
            try:
                system_user_passwords = self.get_secret_from_id(secret_id=admin_secret_id)
            except (ModelError, SecretNotFoundError) as e:
                # only display the error but don't return to make sure all users have passwords
                logger.error(f"Error setting internal passwords: {e}")
                self.unit.status = BlockedStatus("Password setting for system users failed.")
                event.defer()

        for password in {
            USER_PASSWORD_KEY,
            REPLICATION_PASSWORD_KEY,
            REWIND_PASSWORD_KEY,
            MONITORING_PASSWORD_KEY,
            PATRONI_PASSWORD_KEY,
        }:
            if self.get_secret(APP_SCOPE, password) is None:
                if password in system_user_passwords:
                    # use provided passwords for system-users if available
                    self.set_secret(APP_SCOPE, password, system_user_passwords[password])
                    logger.info(f"Using configured password for {password}")
                else:
                    # generate a password for this user if not provided
                    self.set_secret(APP_SCOPE, password, new_password())
                    logger.info(f"Generated new password for {password}")

    def _on_leader_elected(self, event: LeaderElectedEvent) -> None:
        """Handle the leader-elected event."""
        self._setup_passwords(event)

        # Add this unit to the list of cluster members
        # (the cluster should start with only this member).
        if self._endpoint not in self._endpoints:
            self._add_to_endpoints(self._endpoint)

        if not self.get_secret(APP_SCOPE, "internal-ca"):
            self.tls.generate_internal_peer_ca()

        self._cleanup_old_cluster_resources()

        if not self.fix_leader_annotation():
            return

        # Create resources and add labels needed for replication.
        if self.upgrade.idle:
            try:
                self._create_services()
            except ApiError:
                logger.exception("failed to create k8s services")
                self.unit.status = BlockedStatus("failed to create k8s services")
                return

        # Remove departing units when the leader changes.
        self._remove_from_endpoints(self._get_endpoints_to_remove())

        self._add_members(event)

    def fix_leader_annotation(self) -> bool:
        """Fix the leader annotation if it's missing."""
        client = Client()
        try:
            endpoint = client.get(Endpoints, name=self.cluster_name, namespace=self._namespace)
            if (
                endpoint.metadata
                and endpoint.metadata.annotations is not None
                and "leader" not in endpoint.metadata.annotations
            ):
                patch = {
                    "metadata": {
                        "annotations": {"leader": self._unit_name_to_pod_name(self._unit)}
                    }
                }
                client.patch(
                    Endpoints, name=self.cluster_name, namespace=self._namespace, obj=patch
                )
                self.app_peer_data.pop("cluster_initialised", None)
                logger.info("Fixed missing leader annotation")
        except ApiError as e:
            if e.status.code == 403:
                self.on_deployed_without_trust()
                return False
            # Ignore the error only when the resource doesn't exist.
            if e.status.code != 404:
                raise e
        return True

    def _create_pgdata(self, container: Container):
        """Create the PostgreSQL data directory."""
        if not container.exists(self.pgdata_path):
            container.make_dir(
                self.pgdata_path, permissions=0o700, user=WORKLOAD_OS_USER, group=WORKLOAD_OS_GROUP
            )
        # Also, fix the permissions from the parent directory.
        container.exec([
            "chown",
            f"{WORKLOAD_OS_USER}:{WORKLOAD_OS_GROUP}",
            "/var/lib/postgresql/archive",
        ]).wait()
        container.exec([
            "chown",
            f"{WORKLOAD_OS_USER}:{WORKLOAD_OS_GROUP}",
            self._storage_path,
        ]).wait()
        container.exec([
            "chown",
            f"{WORKLOAD_OS_USER}:{WORKLOAD_OS_GROUP}",
            "/var/lib/postgresql/logs",
        ]).wait()
        container.exec([
            "chown",
            f"{WORKLOAD_OS_USER}:{WORKLOAD_OS_GROUP}",
            "/var/lib/postgresql/temp",
        ]).wait()

    def _on_start(self, _) -> None:
        # Make sure the CA bubdle file exists
        # Bundle is not secret
        Path(f"/tmp/{TLS_CA_BUNDLE_FILE}").touch()  # noqa: S108

    def _on_postgresql_pebble_ready(self, event: WorkloadEvent) -> None:
        """Event handler for PostgreSQL container on PebbleReadyEvent."""
        if self._endpoint in self._endpoints:
            self._fix_pod()

        # TODO: move this code to an "_update_layer" method in order to also utilize it in
        # config-changed hook.
        # Get the postgresql container so we can configure/manipulate it.
        container = event.workload
        if not container.can_connect():
            logger.debug(
                "Defer on_postgresql_pebble_ready: Waiting for container to become available"
            )
            event.defer()
            return

        # TODO move to the rock
        with open("scripts/self_signed_checker.py") as fp:
            self._push_file_to_workload(container, "/self_signed_checker.py", fp.read())
        # Create the PostgreSQL data directory. This is needed on cloud environments
        # where the volume is mounted with more restrictive permissions.
        self._create_pgdata(container)

        self.unit.set_workload_version(self._patroni.rock_postgresql_version)

        # Defer the initialization of the workload in the replicas
        # if the cluster hasn't been bootstrap on the primary yet.
        # Otherwise, each unit will create a different cluster and
        # any update in the members list on the units won't have effect
        # on fixing that.
        if not self.unit.is_leader() and not self.is_cluster_initialised:
            logger.debug(
                "Deferring on_postgresql_pebble_ready: Not leader and cluster not initialized"
            )
            event.defer()
            return

        if not self.get_secret(APP_SCOPE, "internal-ca"):
            logger.info("leader not elected and/or internal CA not yet generated")
            event.defer()
            return
        if not self.get_secret(UNIT_SCOPE, "internal-cert"):
            self.tls.generate_internal_peer_cert()

        try:
            for ca_secret_name in self.tls_transfer.get_ca_secret_names():
                self.push_ca_file_into_workload(ca_secret_name)
        except (PathError, ProtocolError) as e:
            logger.error(
                "Deferring on_postgresql_pebble_ready: Cannot push TLS certificates: %r", e
            )
            event.defer()
            return

        # Start the database service.
        self._update_pebble_layers()

        # Ensure the member is up and running before marking the cluster as initialised.
        if not self._patroni.member_started:
            logger.debug("Deferring on_postgresql_pebble_ready: Waiting for cluster to start")
            self.unit.status = WaitingStatus("awaiting for cluster to start")
            event.defer()
            return

        if self.unit.is_leader() and not self._initialize_cluster(event):
            return

        # Update the archive command and replication configurations.
        self.update_config()

        # Enable/disable PostgreSQL extensions if they were set before the cluster
        # was fully initialised.
        self.enable_disable_extensions()

        # Enable pgbackrest service
        self.backup.start_stop_pgbackrest_service()

        # All is well, set an ActiveStatus.
        self._set_active_status()

    def _set_active_status(self):
        # The charm should not override this status outside of the function checking disk space.
        if self.unit.status.message == INSUFFICIENT_SIZE_WARNING:
            return
        try:
            if self.unit.is_leader() and "s3-initialization-block-message" in self.app_peer_data:
                self.unit.status = BlockedStatus(
                    self.app_peer_data["s3-initialization-block-message"]
                )
                return
            if self.unit.is_leader() and (
                self.app_peer_data.get("logical-replication-validation") == "error"
                or self.logical_replication.has_remote_publisher_errors()
            ):
                self.unit.status = BlockedStatus(LOGICAL_REPLICATION_VALIDATION_ERROR_STATUS)
                return
            if (
                self._patroni.get_primary(unit_name_pattern=True) == self.unit.name
                or self.is_standby_leader
            ):
                danger_state = ""
                if len(self._patroni.get_running_cluster_members()) < self.app.planned_units():
                    danger_state = " (degraded)"
                self.unit.status = ActiveStatus(
                    f"{'Standby' if self.is_standby_leader else 'Primary'}{danger_state}"
                )
            elif self._patroni.member_started:
                self.unit.status = ActiveStatus()
        except (RetryError, RequestsConnectionError) as e:
            logger.error(f"failed to get primary with error {e}")

    def _initialize_cluster(self, event: HookEvent) -> bool:
        # Add the labels needed for replication in this pod.
        # This also enables the member as part of the cluster.
        try:
            self._patch_pod_labels(self._unit)
        except ApiError as e:
            logger.error("failed to patch pod")
            self.unit.status = BlockedStatus(f"failed to patch pod with error {e}")
            return False

        # Create resources and add labels needed for replication
        if self.upgrade.idle:
            try:
                self._create_services()
            except ApiError:
                logger.exception("failed to create k8s services")
                self.unit.status = BlockedStatus("failed to create k8s services")
                return False

        async_replication_primary_cluster = self.async_replication.get_primary_cluster()
        if (
            async_replication_primary_cluster is not None
            and async_replication_primary_cluster != self.app
        ):
            logger.debug(
                "Early exit _initialize_cluster: not the primary cluster in async replication"
            )
            return True

        if not self._patroni.primary_endpoint_ready:
            logger.debug(
                "Deferring on_postgresql_pebble_ready: Waiting for primary endpoint to be ready"
            )
            self.unit.status = WaitingStatus("awaiting for primary endpoint to be ready")
            event.defer()
            return False

        try:
            self._setup_users()
        except PostgreSQLCreatePredefinedRolesError:
            message = "Failed to create pre-defined roles"
            logger.exception(message)
            self.unit.status = BlockedStatus(message)
            return False
        except PostgreSQLGrantDatabasePrivilegesToUserError:
            message = "Failed to grant database privileges to user"
            logger.exception(message)
            self.unit.status = BlockedStatus(message)
            return False
        except PostgreSQLCreateUserError:
            message = "Failed to create postgres user"
            logger.exception(message)
            self.unit.status = BlockedStatus(message)
            return False
        except PostgreSQLListUsersError:
            logger.warning("Deferring on_start: Unable to list users")
            event.defer()
            return False

        # Mark the cluster as initialised.
        self.app_peer_data["cluster_initialised"] = "True"

        return True

    def _setup_users(self) -> None:
        self.postgresql.create_predefined_instance_roles()

        pg_users = self.postgresql.list_users()
        # Create the backup user.
        if BACKUP_USER not in pg_users:
            self.postgresql.create_user(BACKUP_USER, new_password(), admin=True)
        # Create the monitoring user.
        if MONITORING_USER not in pg_users:
            self.postgresql.create_user(
                MONITORING_USER,
                self.get_secret(APP_SCOPE, MONITORING_PASSWORD_KEY),
                extra_user_roles=["pg_monitor"],
            )

        self.postgresql.set_up_database(temp_location="/var/lib/postgresql/temp")

        access_groups = self.postgresql.list_access_groups()
        if access_groups != set(ACCESS_GROUPS):
            self.postgresql.create_access_groups()
            self.postgresql.grant_internal_access_group_memberships()

    @property
    def is_blocked(self) -> bool:
        """Returns whether the unit is in a blocked state."""
        return isinstance(self.unit.status, BlockedStatus)

    def _on_upgrade_charm(self, event) -> None:
        try:
            self._fix_pod()
        except Exception as e:
            logger.debug(f"Defer _on_upgrade charm: failed to fix pod: {e}")
            event.defer()

    def _patch_pod_labels(self, member: str) -> None:
        """Add labels required for replication to the current pod.

        Args:
            member: name of the unit that needs the labels
        Raises:
            ApiError when there is any problem communicating
                to K8s API
        """
        client = Client()
        patch = {
            "metadata": {"labels": {"application": "patroni", "cluster-name": self.cluster_name}}
        }
        client.patch(
            Pod,
            name=self._unit_name_to_pod_name(member),
            namespace=self._namespace,
            obj=patch,
        )

    def _create_services(self) -> None:
        """Create kubernetes services for primary and replicas endpoints."""
        client = Client()

        pod0 = client.get(
            res=Pod,
            name=f"{self.app.name}-0",
            namespace=self.model.name,
        )
        if not pod0 or not pod0.metadata:
            raise Exception("Unable to get pod0")

        services = {
            "primary": "primary",
            "replicas": "replica",
        }
        for service_name_suffix, role_selector in services.items():
            name = f"{self._name}-{service_name_suffix}"
            service = Service(
                metadata=ObjectMeta(
                    name=name,
                    namespace=self.model.name,
                    ownerReferences=pod0.metadata.ownerReferences,
                    labels={
                        "app.kubernetes.io/name": self.app.name,
                    },
                ),
                spec=ServiceSpec(
                    ports=[
                        ServicePort(
                            name="api",
                            port=8008,
                            targetPort=8008,
                        ),
                        ServicePort(
                            name="database",
                            port=5432,
                            targetPort=5432,
                        ),
                    ],
                    selector={
                        "app.kubernetes.io/name": self.app.name,
                        "cluster-name": f"patroni-{self.app.name}",
                        "role": role_selector,
                    },
                ),
            )
            client.apply(
                obj=service,  # type: ignore
                name=name,
                namespace=self.model.name,
                force=True,
                field_manager=self.model.app.name,
            )

    def _cleanup_old_cluster_resources(self) -> None:
        """Delete kubernetes services and endpoints from previous deployment."""
        if self.is_cluster_initialised:
            logger.debug("Early exit _cleanup_old_cluster_resources: cluster already initialised")
            return

        client = Client()
        for kind, suffix in itertools.product([Service, Endpoints], ["", "-config", "-sync"]):
            try:
                client.delete(
                    res=kind,
                    name=f"{self.cluster_name}{suffix}",
                    namespace=self._namespace,
                )
                logger.info(f"deleted {kind.__name__}/{self.cluster_name}{suffix}")
            except ApiError as e:
                if e.status.code == 403:
                    self.on_deployed_without_trust()
                    return
                # Ignore the error only when the resource doesn't exist.
                if e.status.code != 404:
                    raise e

    @property
    def _has_blocked_status(self) -> bool:
        """Returns whether the unit is in a blocked state."""
        return isinstance(self.unit.status, BlockedStatus)

    @property
    def _has_non_restore_waiting_status(self) -> bool:
        """Returns whether the unit is in a waiting state and there is no restore process ongoing."""
        return (
            isinstance(self.unit.status, WaitingStatus)
            and not self.is_cluster_restoring_backup
            and not self.is_cluster_restoring_to_time
        )

    def _update_admin_password(self, admin_secret_id: str) -> None:
        """Check if the password of a system user was changed and update it in the database."""
        if not self._patroni.are_all_members_ready():
            # Ensure all members are ready before reloading Patroni configuration to avoid errors
            # e.g. API not responding in one instance because PostgreSQL / Patroni are not ready
            raise PostgreSQLUpdateUserPasswordError(
                "Failed changing the password: Not all members healthy or finished initial sync."
            )

        # cross-cluster replication: extract the database host on which to update the passwords
        replication_offer_relation = self.model.get_relation(REPLICATION_OFFER_RELATION)
        other_cluster_primary_ip = ""
        if (
            replication_offer_relation is not None
            and not self.async_replication.is_primary_cluster()
        ):
            other_cluster_endpoints = self.async_replication.get_all_primary_cluster_endpoints()
            other_cluster_primary = self._patroni.get_primary(
                alternative_endpoints=other_cluster_endpoints
            )
            other_cluster_primary_ip = next(
                replication_offer_relation.data[unit].get("private-address")
                for unit in replication_offer_relation.units
                if unit.name.replace("/", "-") == other_cluster_primary
            )
        elif self.model.get_relation(REPLICATION_CONSUMER_RELATION) is not None:
            logger.error(
                "Failed changing the password: This can be ran only in the cluster from the offer side."
            )
            self.unit.status = BlockedStatus("Password update for system users failed.")
            return

        try:
            # get the secret content and check each user configured there
            # only SYSTEM_USERS with changed passwords are processed, all others ignored
            updated_passwords = self.get_secret_from_id(secret_id=admin_secret_id)
            for user, password in list(updated_passwords.items()):
                if user not in SYSTEM_USERS:
                    logger.error(
                        f"Can only update system users: {', '.join(SYSTEM_USERS)} not {user}"
                    )
                    updated_passwords.pop(user)
                    continue
                if password == self.get_secret(APP_SCOPE, f"{user}-password"):
                    updated_passwords.pop(user)
        except (ModelError, SecretNotFoundError) as e:
            logger.error(f"Error updating internal passwords: {e}")
            self.unit.status = BlockedStatus("Password update for system users failed.")
            return

        try:
            # perform the actual password update for the remaining users
            for user, password in updated_passwords.items():
                logger.info(f"Updating password for user {user}")
                self.postgresql.update_user_password(
                    user,
                    password,
                    database_host=other_cluster_primary_ip if other_cluster_primary_ip else None,
                )
                # Update the password in the secret store after updating it in the database
                self.set_secret(APP_SCOPE, f"{user}-password", password)
        except PostgreSQLUpdateUserPasswordError as e:
            logger.exception(e)
            self.unit.status = BlockedStatus("Password update for system users failed.")
            return

        # Update and reload Patroni configuration in this unit to use the new password.
        # Other units Patroni configuration will be reloaded in the peer relation changed event.
        self.update_config()

    def _on_promote_to_primary(self, event: ActionEvent) -> None:
        if event.params.get("scope") == "cluster":
            return self.async_replication.promote_to_primary(event)
        elif event.params.get("scope") == "unit":
            return self.promote_primary_unit(event)
        else:
            event.fail("Scope should be either cluster or unit")

    def promote_primary_unit(self, event: ActionEvent) -> None:
        """Handles promote to primary for unit scope."""
        if event.params.get("force"):
            event.fail("Suprerfluous force flag with unit scope")
        else:
            try:
                self._patroni.switchover(self.unit.name, wait=False)
            except SwitchoverNotSyncError:
                event.fail("Unit is not sync standby")
            except SwitchoverFailedError:
                event.fail("Switchover failed or timed out, check the logs for details")

    def _on_get_primary(self, event: ActionEvent) -> None:
        """Get primary instance."""
        try:
            primary = self._patroni.get_primary(unit_name_pattern=True)
            event.set_results({"primary": primary})
        except RetryError as e:
            logger.error(f"failed to get primary with error {e}")

    def _fix_pod(self) -> None:
        # Recreate k8s resources and add labels required for replication
        # when the pod loses them (like when it's deleted).
        self.push_tls_files_to_workload()
        if self.upgrade.idle:
            try:
                self._create_services()
            except ApiError:
                logger.exception("failed to create k8s services")
                self.unit.status = BlockedStatus("failed to create k8s services")
                return

        try:
            self._patch_pod_labels(self.unit.name)
        except ApiError as e:
            logger.error("failed to patch pod")
            self.unit.status = BlockedStatus(f"failed to patch pod with error {e}")
            return

        # Update the sync-standby endpoint in the async replication data.
        self.async_replication.update_async_replication_data()

    def _on_stop(self, _):
        # Remove data from the drive when scaling down to zero to prevent
        # the cluster from getting stuck when scaling back up.
        if self.app.planned_units() == 0:
            self.unit_peer_data.clear()

        # Patch the services to remove them when the StatefulSet is deleted
        # (i.e. application is removed).
        try:
            client = Client(field_manager=self.model.app.name)

            pod0 = client.get(
                res=Pod,
                name=f"{self.app.name}-0",
                namespace=self.model.name,
            )
        except ApiError:
            # Only log the exception.
            logger.exception("failed to get first pod info")
            return

        if not pod0 or not pod0.metadata:
            logger.error("Failed to get pod0 details")
            return

        try:
            # Get the k8s resources created by the charm and Patroni.
            resources_to_patch = []
            for kind in [Endpoints, Service]:
                resources_to_patch.extend(
                    client.list(
                        kind,
                        namespace=self._namespace,
                        labels={"app.juju.is/created-by": f"{self._name}"},
                    )
                )
        except ApiError:
            # Only log the exception.
            logger.exception("failed to get the k8s resources created by the charm and Patroni")
            return

        for resource in resources_to_patch:
            # Ignore resources created by Juju or the charm
            # (which are already patched).
            if (
                not resource.metadata
                or not resource.metadata.name
                or not resource.metadata.namespace
                or (
                    type(resource) is Service
                    and resource.metadata.name
                    in [
                        self._name,
                        f"{self._name}-endpoints",
                        f"{self._name}-primary",
                        f"{self._name}-replicas",
                    ]
                )
                or resource.metadata.ownerReferences == pod0.metadata.ownerReferences
            ):
                continue
            # Patch the resource.
            try:
                resource.metadata.ownerReferences = pod0.metadata.ownerReferences
                resource.metadata.managedFields = None
                client.apply(
                    obj=resource,  # type: ignore
                    name=resource.metadata.name,
                    namespace=resource.metadata.namespace,
                    force=True,
                )
            except ApiError:
                # Only log the exception.
                logger.exception(
                    f"failed to patch k8s {type(resource).__name__} {resource.metadata.name}"
                )

    def _on_update_status_early_exit_checks(self, container) -> bool:
        if not self.upgrade.idle:
            logger.debug("Early exit on_update_status: upgrade in progress")
            return False

        if not container.can_connect():
            logger.debug("on_update_status early exit: Cannot connect to container")
            return False

        self._check_pgdata_storage_size()

        if (
            self._has_blocked_status
            and self.unit.status not in S3_BLOCK_MESSAGES
            and self.unit.status.message != LOGICAL_REPLICATION_VALIDATION_ERROR_STATUS
        ) or self._has_non_restore_waiting_status:
            # If charm was failing to disable plugin, try again and continue (user may have removed the objects)
            if self.unit.status.message == EXTENSION_OBJECT_MESSAGE:
                self.enable_disable_extensions()
                return True

            logger.error("calling self.fix_leader_annotation()")
            self.fix_leader_annotation()

            logger.debug("on_update_status early exit: Unit is in Blocked/Waiting status")
            return False
        return True

    def _check_pgdata_storage_size(self) -> None:
        """Asserts that pgdata volume has at least 10% free space and blocks charm if not."""
        try:
            total_size, _, free_size = shutil.disk_usage(self.pgdata_path)
        except FileNotFoundError:
            logger.error("pgdata folder not found in %s", self.pgdata_path)
            return

        logger.debug(
            "pgdata free disk space: %s out of %s, ratio of %s",
            free_size,
            total_size,
            free_size / total_size,
        )
        if free_size / total_size < 0.1:
            self.unit.status = BlockedStatus(INSUFFICIENT_SIZE_WARNING)
        elif self.unit.status.message == INSUFFICIENT_SIZE_WARNING:
            self.unit.status = ActiveStatus()
            self._set_active_status()

    def _on_update_status(self, _) -> None:
        """Update the unit status message."""
        if not self._on_update_status_early_exit_checks(self._container):
            return

        services = self._container.pebble.get_services(names=[self.postgresql_service])
        if len(services) == 0:
            # Service has not been added nor started yet, so don't try to check Patroni API.
            logger.debug("on_update_status early exit: Service has not been added nor started yet")
            return

        if (
            not self.is_cluster_restoring_backup
            and not self.is_cluster_restoring_to_time
            and not self.is_unit_stopped
            and services[0].current != ServiceStatus.ACTIVE
        ):
            logger.warning(
                f"{self.postgresql_service} pebble service inactive, restarting service"
            )
            try:
                self._container.restart(self.postgresql_service)
            except ChangeError:
                logger.exception("Failed to restart patroni")
            # If service doesn't recover fast, exit and wait for next hook run to re-check
            if not self._patroni.member_started:
                self.unit.status = MaintenanceStatus("Database service inactive, restarting")
                return

        if (
            self.is_cluster_restoring_backup or self.is_cluster_restoring_to_time
        ) and not self._was_restore_successful(self._container, services[0]):
            return

        # Update the sync-standby endpoint in the async replication data.
        self.async_replication.update_async_replication_data()

        self.backup.coordinate_stanza_fields()

        self.logical_replication.retry_validations()

        self._set_active_status()

    def _was_restore_successful(self, container: Container, service: ServiceInfo) -> bool:
        """Checks if restore operation succeeded and S3 is properly configured."""
        if self.is_cluster_restoring_to_time and all(self.is_pitr_failed(container)):
            logger.error(
                "Restore failed: database service failed to reach point-in-time-recovery target. "
                "You can launch another restore with different parameters"
            )
            self.log_pitr_last_transaction_time()
            self.unit.status = BlockedStatus(CANNOT_RESTORE_PITR)
            return False

        if (
            service.current != ServiceStatus.ACTIVE
            and self.unit.status.message != CANNOT_RESTORE_PITR
        ):
            logger.error("Restore failed: database service failed to start")
            self.unit.status = BlockedStatus("Failed to restore backup")
            return False

        if not self._patroni.member_started:
            logger.debug("Restore check early exit: Patroni has not started yet")
            return False

        try:
            self._setup_users()
        except Exception:
            logger.exception("Failed to set up users after restore")
            return False

        restoring_backup = self.app_peer_data.get("restoring-backup")
        restore_timeline = self.app_peer_data.get("restore-timeline")
        restore_to_time = self.app_peer_data.get("restore-to-time")
        try:
            current_timeline = self.postgresql.get_current_timeline()
        except PostgreSQLGetCurrentTimelineError:
            logger.debug("Restore check early exit: can't get current wal timeline")
            return False

        # Remove the restoring backup flag and the restore stanza name.
        self.app_peer_data.update({
            "restoring-backup": "",
            "restore-stanza": "",
            "restore-to-time": "",
            "restore-timeline": "",
        })
        self.update_config()
        self.restore_patroni_on_failure_condition()

        logger.info(
            "Restored"
            f"{f' to {restore_to_time}' if restore_to_time else ''}"
            f"{f' from timeline {restore_timeline}' if restore_timeline and not restoring_backup else ''}"
            f"{f' from backup {self.backup._parse_backup_id(restoring_backup)[0]}' if restoring_backup else ''}"
            f". Currently tracking the newly created timeline {current_timeline}."
        )

        can_use_s3_repository, validation_message = self.backup.can_use_s3_repository()
        if not can_use_s3_repository:
            self.app_peer_data.update({
                "stanza": "",
                "s3-initialization-start": "",
                "s3-initialization-done": "",
                "s3-initialization-block-message": validation_message,
            })

        return True

    @property
    def _patroni(self):
        """Returns an instance of the Patroni object."""
        return Patroni(
            self,
            self._endpoint,
            self._endpoints,
            self.primary_endpoint,
            self._namespace,
            self._storage_path,
            self.get_secret(APP_SCOPE, USER_PASSWORD_KEY),
            self.get_secret(APP_SCOPE, REPLICATION_PASSWORD_KEY),
            self.get_secret(APP_SCOPE, REWIND_PASSWORD_KEY),
            self.get_secret(APP_SCOPE, PATRONI_PASSWORD_KEY),
        )

    @property
    def is_connectivity_enabled(self) -> bool:
        """Return whether this unit can be connected externally."""
        return self.unit_peer_data.get("connectivity", "on") == "on"

    @property
    def is_ldap_charm_related(self) -> bool:
        """Return whether this unit has an LDAP charm related."""
        return self.app_peer_data.get("ldap_enabled", "False") == "True"

    @property
    def is_ldap_enabled(self) -> bool:
        """Return whether this unit has LDAP enabled."""
        return self.is_ldap_charm_related and self.is_cluster_initialised

    @property
    def is_primary(self) -> bool:
        """Return whether this unit is the primary instance."""
        return self._unit == self._patroni.get_primary(unit_name_pattern=True)

    @property
    def is_standby_leader(self) -> bool:
        """Return whether this unit is the standby leader instance."""
        return self._unit == self._patroni.get_standby_leader(unit_name_pattern=True)

    @property
    def is_tls_enabled(self) -> bool:
        """Return whether TLS is enabled."""
        return all(self.tls.get_client_tls_files())

    @property
    def _endpoint(self) -> str:
        """Current unit hostname."""
        return self._get_hostname_from_unit(self._unit_name_to_pod_name(self.unit.name))

    @property
    def _endpoints(self) -> list[str]:
        """Cluster members hostnames."""
        if self._peers:
            return json.loads(self._peers.data[self.app].get("endpoints", "[]"))
        else:
            # If the peer relations was not created yet, return only the current member hostname.
            return [self._endpoint]

    @property
    def peer_members_endpoints(self) -> list[str]:
        """Fetch current list of peer members endpoints.

        Returns:
            A list of peer members addresses (strings).
        """
        # Get all members endpoints and remove the current unit endpoint from the list.
        endpoints = self._endpoints
        current_unit_endpoint = self._get_hostname_from_unit(
            self._unit_name_to_pod_name(self._unit)
        )
        if current_unit_endpoint in endpoints:
            endpoints.remove(current_unit_endpoint)
        return endpoints

    def _add_to_endpoints(self, endpoint) -> None:
        """Add one endpoint to the members list."""
        self._update_endpoints(endpoint_to_add=endpoint)

    def _remove_from_endpoints(self, endpoints: list[str]) -> None:
        """Remove endpoints from the members list."""
        self._update_endpoints(endpoints_to_remove=endpoints)

    def _update_endpoints(
        self,
        endpoint_to_add: str | None = None,
        endpoints_to_remove: list[str] | None = None,
    ) -> None:
        """Update members IPs."""
        # Allow leader to reset which members are part of the cluster.
        if not self.unit.is_leader():
            return

        endpoints = json.loads(self.app_peer_data.get("endpoints", "[]"))
        if endpoint_to_add:
            endpoints.append(endpoint_to_add)
        elif endpoints_to_remove:
            for endpoint in endpoints_to_remove:
                endpoints.remove(endpoint)
        self.app_peer_data["endpoints"] = json.dumps(endpoints)

    def _generate_ldap_service(self) -> ServiceDict:
        """Generate the LDAP service definition."""
        ldap_params = self.get_ldap_parameters()

        ldap_url = urlparse(ldap_params["ldapurl"])
        ldap_host = ldap_url.hostname
        ldap_port = ldap_url.port

        ldap_base_dn = ldap_params["ldapbasedn"]
        ldap_bind_username = ldap_params["ldapbinddn"]
        ldap_bind_password = ldap_params["ldapbindpasswd"]
        ldap_group_mappings = self.postgresql.build_postgresql_group_map(self.config.ldap_map)

        if not (password := self.get_secret(APP_SCOPE, USER_PASSWORD_KEY)):
            raise Exception("No password generated yet")

        return {
            "override": "replace",
            "summary": "synchronize LDAP users",
            "command": "/start-ldap-synchronizer.sh",
            "startup": "enabled",
            "environment": {
                "LDAP_HOST": ldap_host,
                "LDAP_PORT": ldap_port,
                "LDAP_BASE_DN": ldap_base_dn,
                "LDAP_BIND_USERNAME": ldap_bind_username,
                "LDAP_BIND_PASSWORD": ldap_bind_password,
                "LDAP_GROUP_IDENTITY": json.dumps(ACCESS_GROUP_IDENTITY),
                "LDAP_GROUP_MAPPINGS": json.dumps(ldap_group_mappings),
                "POSTGRES_HOST": "127.0.0.1",
                "POSTGRES_PORT": DATABASE_PORT,
                "POSTGRES_DATABASE": DATABASE_DEFAULT_NAME,
                "POSTGRES_USERNAME": USER,
                "POSTGRES_PASSWORD": password,
            },
        }

    def _generate_metrics_service(self) -> ServiceDict:
        """Generate the metrics service definition."""
        return {
            "override": "replace",
            "summary": "postgresql metrics exporter",
            "command": "/start-exporter.sh",
            "startup": (
                "enabled"
                if self.get_secret("app", MONITORING_PASSWORD_KEY) is not None
                else "disabled"
            ),
            "after": [self.postgresql_service],
            "user": WORKLOAD_OS_USER,
            "group": WORKLOAD_OS_GROUP,
            "environment": {
                "DATA_SOURCE_NAME": (
                    f"user={MONITORING_USER} "
                    f"password={self.get_secret('app', MONITORING_PASSWORD_KEY)} "
                    "host=/var/run/postgresql port=5432 database=postgres"
                ),
            },
        }

    def _postgresql_layer(self) -> Layer:
        """Returns a Pebble configuration layer for PostgreSQL."""
        pod_name = self._unit_name_to_pod_name(self._unit)
        layer_config = LayerDict({
            "summary": "postgresql + patroni layer",
            "description": "pebble config layer for postgresql + patroni",
            "services": {
                self.postgresql_service: {
                    "override": "replace",
                    "summary": "entrypoint of the postgresql + patroni image",
                    "command": f"patroni {self._storage_path}/patroni.yml",
                    "startup": "enabled",
                    "on-failure": self.unit_peer_data.get(
                        "patroni-on-failure-condition-override", None
                    )
                    or ORIGINAL_PATRONI_ON_FAILURE_CONDITION,
                    "user": WORKLOAD_OS_USER,
                    "group": WORKLOAD_OS_GROUP,
                    "environment": {
                        "PATRONI_KUBERNETES_LABELS": f"{{application: patroni, cluster-name: {self.cluster_name}}}",
                        "PATRONI_KUBERNETES_LEADER_LABEL_VALUE": "primary",
                        "PATRONI_KUBERNETES_NAMESPACE": self._namespace,
                        "PATRONI_KUBERNETES_USE_ENDPOINTS": "true",
                        "PATRONI_NAME": pod_name,
                        "PATRONI_SCOPE": self.cluster_name,
                        "PATRONI_REPLICATION_USERNAME": REPLICATION_USER,
                        "PATRONI_SUPERUSER_USERNAME": USER,
                    },
                },
                self.pgbackrest_server_service: {
                    "override": "replace",
                    "summary": "pgBackRest server",
                    "command": self.pgbackrest_server_service,
                    "startup": "disabled",
                    "user": WORKLOAD_OS_USER,
                    "group": WORKLOAD_OS_GROUP,
                },
                self.ldap_sync_service: {
                    "override": "replace",
                    "summary": "synchronize LDAP users",
                    "command": "/start-ldap-synchronizer.sh",
                    "startup": "disabled",
                },
                self.metrics_service: self._generate_metrics_service(),
                self.rotate_logs_service: {
                    "override": "replace",
                    "summary": "rotate logs",
                    "command": "python3 /home/postgres/rotate_logs.py",
                    "startup": "disabled",
                },
            },
            "checks": {
                self.postgresql_service: {
                    "override": "replace",
                    "level": "ready",
                    "exec": {
                        "command": "python3 /self_signed_checker.py",
                        "user": WORKLOAD_OS_USER,
                        "environment": {
                            "ENDPOINT": f"{self._patroni._patroni_url}/health",
                        },
                    },
                }
            },
        })
        return Layer(layer_config)

    @property
    def _peers(self) -> Relation | None:
        """Fetch the peer relation.

        Returns:
             A :class:`ops.model.Relation` object representing
             the peer relation.
        """
        return self.model.get_relation(PEER)

    def _push_file_to_workload(self, container: Container, file_path: str, file_data: str) -> None:
        """Uploads a file into the provided container."""
        container.push(
            file_path,
            file_data,
            make_dirs=True,
            permissions=0o400,
            user=WORKLOAD_OS_USER,
            group=WORKLOAD_OS_GROUP,
        )

    def push_tls_files_to_workload(self) -> bool:
        """Uploads TLS files to the workload container."""
<<<<<<< HEAD
        key, ca, cert = self.tls.get_tls_files()

=======
        container = self.unit.get_container("postgresql")

        key, ca, cert = self.tls.get_client_tls_files()
>>>>>>> f5c14e14
        if key is not None:
            self._push_file_to_workload(
                self._container, f"{self._storage_path}/{TLS_KEY_FILE}", key
            )
        if ca is not None:
            self._push_file_to_workload(self._container, f"{self._storage_path}/{TLS_CA_FILE}", ca)
            self._push_file_to_workload(self._container, f"{self._certs_path}/ca.crt", ca)
            self._container.exec(["update-ca-certificates"]).wait()
        if cert is not None:
            self._push_file_to_workload(
                self._container, f"{self._storage_path}/{TLS_CERT_FILE}", cert
            )

        key, ca, cert = self.tls.get_peer_tls_files()
        if key is not None:
            self._push_file_to_workload(
                container, f"{self._storage_path}/peer_{TLS_KEY_FILE}", key
            )
        if ca is not None:
            self._push_file_to_workload(container, f"{self._storage_path}/peer_{TLS_CA_FILE}", ca)
        if cert is not None:
            self._push_file_to_workload(
                container, f"{self._storage_path}/peer_{TLS_CERT_FILE}", cert
            )

        # CA bundle is not secret
        with open(f"/tmp/{TLS_CA_BUNDLE_FILE}", "w") as fp:  # noqa: S108
            fp.write(self.tls.get_peer_ca_bundle())

        return self.update_config()

    def push_ca_file_into_workload(self, secret_name: str) -> bool:
        """Uploads CA certificate into the workload container."""
        certificates = self.get_secret(UNIT_SCOPE, secret_name)

        if certificates is not None:
            self._push_file_to_workload(
                container=self._container,
                file_path=f"{self._certs_path}/{secret_name}.crt",
                file_data=certificates,
            )
            self._container.exec(["update-ca-certificates"]).wait()

        return self.update_config()

    def clean_ca_file_from_workload(self, secret_name: str) -> bool:
        """Cleans up CA certificate from the workload container."""
        self._container.remove_path(f"{self._certs_path}/{secret_name}.crt")
        self._container.exec(["update-ca-certificates"]).wait()

        return self.update_config()

    def _restart(self, event: RunWithLock) -> None:
        """Restart PostgreSQL."""
        if not self._patroni.are_all_members_ready():
            logger.debug("Early exit _restart: not all members ready yet")
            event.defer()
            return

        try:
            logger.debug("Restarting PostgreSQL")
            self._patroni.restart_postgresql()
        except RetryError:
            error_message = "failed to restart PostgreSQL"
            logger.exception(error_message)
            self.unit.status = BlockedStatus(error_message)
            return

        # Update health check URL.
        self._update_pebble_layers()

        try:
            for attempt in Retrying(wait=wait_fixed(3), stop=stop_after_delay(300)):
                with attempt:
                    if not self._can_connect_to_postgresql:
                        raise CannotConnectError
        except Exception:
            logger.exception("Unable to reconnect to postgresql")

        # Start or stop the pgBackRest TLS server service when TLS certificate change.
        self.backup.start_stop_pgbackrest_service()

    def _restart_metrics_service(self) -> None:
        """Restart the monitoring service if the password was rotated."""
        current_layer = self._container.get_plan()

        metrics_service = current_layer.services[self.metrics_service]
        data_source_name = metrics_service.environment.get("DATA_SOURCE_NAME", "")

        if metrics_service and not data_source_name.startswith(
            f"user={MONITORING_USER} password={self.get_secret('app', MONITORING_PASSWORD_KEY)} "
        ):
            self._container.add_layer(
                self.metrics_service,
                Layer({"services": {self.metrics_service: self._generate_metrics_service()}}),
                combine=True,
            )
            self._container.restart(self.metrics_service)

    def _restart_ldap_sync_service(self) -> None:
        """Restart the LDAP sync service in case any configuration changed."""
        if not self._patroni.member_started:
            logger.debug("Restart LDAP sync early exit: Patroni has not started yet")
            return

        sync_service = self._container.pebble.get_services(names=[self.ldap_sync_service])

        if not self.is_primary and sync_service[0].is_running():
            logger.debug("Stopping LDAP sync service. It must only run in the primary")
            self._container.stop(self.ldap_sync_service)

        if self.is_primary and not self.is_ldap_enabled:
            logger.debug("Stopping LDAP sync service")
            self._container.stop(self.ldap_sync_service)
            return

        if self.is_primary and self.is_ldap_enabled:
            self._container.add_layer(
                self.ldap_sync_service,
                Layer({"services": {self.ldap_sync_service: self._generate_ldap_service()}}),
                combine=True,
            )
            logger.debug("Starting LDAP sync service")
            self._container.restart(self.ldap_sync_service)

    @property
    def _is_workload_running(self) -> bool:
        """Returns whether the workload is running (in an active state)."""
        if not self._container.can_connect():
            return False

        services = self._container.pebble.get_services(names=[self.postgresql_service])
        if len(services) == 0:
            return False

        return services[0].current == ServiceStatus.ACTIVE

    @property
    def _can_connect_to_postgresql(self) -> bool:
        try:
            for attempt in Retrying(stop=stop_after_delay(30), wait=wait_fixed(3)):
                with attempt:
                    if not self.postgresql.get_postgresql_timezones():
                        raise CannotConnectError
        except RetryError:
            logger.debug("Cannot connect to database")
            return False
        return True

    def update_config(self, is_creating_backup: bool = False) -> bool:
        """Updates Patroni config file based on the existence of the TLS files."""
        # Retrieve PostgreSQL parameters.
        if self.config.profile_limit_memory:
            limit_memory = self.config.profile_limit_memory * 10**6
        else:
            limit_memory = None
        try:
            available_cpu_cores, available_memory = self.get_available_resources()
        except ApiError as e:
            if e.status.code == 403:
                self.on_deployed_without_trust()
                return False
            raise e

        # TODO Updating the lib should accept ConfigData
        postgresql_parameters = self.postgresql.build_postgresql_parameters(
            self.model.config,  # type: ignore
            available_memory,
            limit_memory,
        )

        replication_slots = self.logical_replication.replication_slots()

        logger.info("Updating Patroni config file")
        # Update and reload configuration based on TLS files availability.
        self._patroni.render_patroni_yml_file(
            connectivity=self.is_connectivity_enabled,
            is_creating_backup=is_creating_backup,
            enable_ldap=self.is_ldap_enabled,
            enable_tls=self.is_tls_enabled,
            is_no_sync_member=self.upgrade.is_no_sync_member,
            backup_id=self.app_peer_data.get("restoring-backup"),
            pitr_target=self.app_peer_data.get("restore-to-time"),
            restore_timeline=self.app_peer_data.get("restore-timeline"),
            restore_to_latest=self.app_peer_data.get("restore-to-time", None) == "latest",
            stanza=self.app_peer_data.get("stanza", self.unit_peer_data.get("stanza")),
            restore_stanza=self.app_peer_data.get("restore-stanza"),
            parameters=postgresql_parameters,
            user_databases_map=self.relations_user_databases_map,
            slots=replication_slots or None,
        )

        if not self._is_workload_running:
            # If Patroni/PostgreSQL has not started yet and TLS relations was initialised,
            # then mark TLS as enabled. This commonly happens when the charm is deployed
            # in a bundle together with the TLS certificates operator. This flag is used to
            # know when to call the Patroni API using HTTP or HTTPS.
            self.unit_peer_data.update({"tls": "enabled" if self.is_tls_enabled else ""})
            self.postgresql_client_relation.update_tls_flag(
                "True" if self.is_tls_enabled else "False"
            )
            logger.debug("Early exit update_config: Workload not started yet")
            return True

        if not self._patroni.member_started:
            if self.is_tls_enabled:
                logger.debug(
                    "Early exit update_config: patroni not responding but TLS is enabled."
                )
                self._handle_postgresql_restart_need()
                return True
            logger.debug("Early exit update_config: Patroni not started yet")
            return False

        # Use config value if set, calculate otherwise
        if self.config.experimental_max_connections:
            max_connections = self.config.experimental_max_connections
        else:
            max_connections = max(4 * available_cpu_cores, 100)

        self._patroni.bulk_update_parameters_controller_by_patroni({
            "max_connections": max_connections,
            "max_prepared_transactions": self.config.memory_max_prepared_transactions,
            "max_replication_slots": 25,
            "max_wal_senders": 25,
            "shared_buffers": self.config.memory_shared_buffers,
            "wal_keep_size": self.config.durability_wal_keep_size,
        })

        self._patroni.ensure_slots_controller_by_patroni(replication_slots)

        self._handle_postgresql_restart_need()
        self._restart_metrics_service()
        self._restart_ldap_sync_service()

        self.unit_peer_data.update({"user_hash": self.generate_user_hash})
        if self.unit.is_leader():
            self.app_peer_data.update({"user_hash": self.generate_user_hash})
        return True

    def _validate_config_options(self) -> None:
        """Validates specific config options that need access to the database or to the TLS status."""
        if (
            self.config.instance_default_text_search_config
            not in self.postgresql.get_postgresql_text_search_configs()
        ):
            raise ValueError(
                "instance_default_text_search_config config option has an invalid value"
            )

        if not self.postgresql.validate_group_map(self.config.ldap_map):
            raise ValueError("ldap_map config option has an invalid value")

        if self.config.request_date_style and not self.postgresql.validate_date_style(
            self.config.request_date_style
        ):
            raise ValueError("request_date_style config option has an invalid value")

        if self.config.request_time_zone not in self.postgresql.get_postgresql_timezones():
            raise ValueError("request_time_zone config option has an invalid value")

        if (
            self.config.storage_default_table_access_method
            not in self.postgresql.get_postgresql_default_table_access_methods()
        ):
            raise ValueError(
                "storage_default_table_access_method config option has an invalid value"
            )

    def _handle_postgresql_restart_need(self):
        """Handle PostgreSQL restart need based on the TLS configuration and configuration changes."""
        if self._can_connect_to_postgresql:
            restart_postgresql = self.is_tls_enabled != self.postgresql.is_tls_enabled()
        else:
            restart_postgresql = False
        try:
            self._patroni.reload_patroni_configuration()
        except Exception as e:
            logger.error(f"Reload patroni call failed! error: {e!s}")
        # Wait for some more time than the Patroni's loop_wait default value (10 seconds),
        # which tells how much time Patroni will wait before checking the configuration
        # file again to reload it.
        try:
            for attempt in Retrying(stop=stop_after_attempt(5), wait=wait_fixed(3)):
                with attempt:
                    restart_postgresql = restart_postgresql or self.is_restart_pending()
                    if not restart_postgresql:
                        raise Exception
        except RetryError:
            # Ignore the error, as it happens only to indicate that the configuration has not changed.
            pass
        self.unit_peer_data.update({"tls": "enabled" if self.is_tls_enabled else ""})
        self.postgresql_client_relation.update_tls_flag("True" if self.is_tls_enabled else "False")

        # Restart PostgreSQL if TLS configuration has changed
        # (so the both old and new connections use the configuration).
        if restart_postgresql:
            logger.info("PostgreSQL restart required")
            self.metrics_endpoint.update_scrape_job_spec(
                self._generate_metrics_jobs(self.is_tls_enabled)
            )
            self.on[str(self.restart_manager.name)].acquire_lock.emit()

    def _update_pebble_layers(self, replan: bool = True) -> None:
        """Update the pebble layers to keep the health check URL up-to-date."""
        # Get the current layer.
        current_layer = self._container.get_plan()

        # Create a new config layer.
        new_layer = self._postgresql_layer()

        # Check if there are any changes to layer services.
        if current_layer.services != new_layer.services:
            # Changes were made, add the new layer.
            self._container.add_layer(self.postgresql_service, new_layer, combine=True)
            logging.info("Added updated layer 'postgresql' to Pebble plan")
            if replan:
                self._container.replan()
                logging.info("Restarted postgresql service")
        if current_layer.checks != new_layer.checks:
            # Changes were made, add the new layer.
            self._container.add_layer(self.postgresql_service, new_layer, combine=True)
            logging.info("Updated health checks")

    def _unit_name_to_pod_name(self, unit_name: str) -> str:
        """Converts unit name to pod name.

        Args:
            unit_name: name in "postgresql-k8s/0" format.

        Returns:
            pod name in "postgresql-k8s-0" format.
        """
        return unit_name.replace("/", "-")

    def _get_node_name_for_pod(self) -> str:
        """Return the node name for a given pod."""
        client = Client()
        pod = client.get(
            Pod, name=self._unit_name_to_pod_name(self.unit.name), namespace=self._namespace
        )
        if pod.spec and pod.spec.nodeName:
            return pod.spec.nodeName
        else:
            raise Exception("Pod doesn't exist")

    def get_resources_limits(self, container_name: str) -> dict:
        """Return resources limits for a given container.

        Args:
            container_name: name of the container to get resources limits for
        """
        client = Client()
        pod = client.get(
            Pod, self._unit_name_to_pod_name(self.unit.name), namespace=self._namespace
        )

        if pod.spec:
            for container in pod.spec.containers:
                if container.name == container_name and container.resources:
                    return container.resources.limits or {}
        return {}

    def get_node_allocable_memory(self) -> int:
        """Return the allocable memory in bytes for the current K8S node."""
        client = Client()
        node = client.get(Node, name=self._get_node_name_for_pod(), namespace=self._namespace)  # type: ignore
        return any_memory_to_bytes(node.status.allocatable["memory"])

    def get_node_cpu_cores(self) -> int:
        """Return the number of CPU cores for the current K8S node."""
        client = Client()
        node = client.get(Node, name=self._get_node_name_for_pod(), namespace=self._namespace)  # type: ignore
        return any_cpu_to_cores(node.status.allocatable["cpu"])

    def get_available_resources(self) -> tuple[int, int]:
        """Get available CPU cores and memory (in bytes) for the container."""
        cpu_cores = self.get_node_cpu_cores()
        allocable_memory = self.get_node_allocable_memory()
        container_limits = self.get_resources_limits(container_name="postgresql")
        if "cpu" in container_limits:
            cpu_str = container_limits["cpu"]
            constrained_cpu = int(cpu_str)
            if constrained_cpu < cpu_cores:
                logger.debug(f"CPU constrained to {cpu_str} cores from resource limit")
                cpu_cores = constrained_cpu
        if "memory" in container_limits:
            memory_str = container_limits["memory"]
            constrained_memory = any_memory_to_bytes(memory_str)
            if constrained_memory < allocable_memory:
                logger.debug(f"Memory constrained to {memory_str} from resource limit")
                allocable_memory = constrained_memory

        return cpu_cores, allocable_memory

    def on_deployed_without_trust(self) -> None:
        """Blocks the application and returns a specific error message for deployments made without --trust."""
        self.unit.status = BlockedStatus(
            f"Insufficient permissions, try: `juju trust {self._name} --scope=cluster`"
        )
        logger.error(
            f"""
            Access to k8s cluster resources is not authorized. This happens when RBAC is enabled and the deployed application was not trusted by the juju admin.
            To fix this issue, run `juju trust {self._name} --scope=cluster` (or remove & re-deploy {self._name} with `--trust`)
            """
        )

    @property
    def client_relations(self) -> list[Relation]:
        """Return the list of established client relations."""
        return self.model.relations.get("database", [])

    @property
    def relations_user_databases_map(self) -> dict:
        """Returns a user->databases map for all relations."""
        try:
            if (
                not self.is_cluster_initialised
                or not self._patroni.member_started
                or self.postgresql.list_access_groups(current_host=self.is_connectivity_enabled)
                != set(ACCESS_GROUPS)
            ):
                return {USER: "all", REPLICATION_USER: "all", REWIND_USER: "all"}
        except PostgreSQLListGroupsError as e:
            logger.warning(f"Failed to list access groups: {e}")
            return {USER: "all", REPLICATION_USER: "all", REWIND_USER: "all"}
        user_database_map = {}
        for user in self.postgresql.list_users(current_host=self.is_connectivity_enabled):
            if user in (
                "backup",
                "monitoring",
                "operator",
                "postgres",
                "replication",
                "rewind",
            ):
                continue
            if databases := ",".join(
                self.postgresql.list_accessible_databases_for_user(
                    user, current_host=self.is_connectivity_enabled
                )
            ):
                user_database_map[user] = databases
            else:
                logger.debug(f"User {user} has no databases to connect to")

        # Copy relations users directly instead of waiting for them to be created
        custom_username_mapping = self.postgresql_client_relation.get_username_mapping()
        for relation in self.model.relations[self.postgresql_client_relation.relation_name]:
            user = custom_username_mapping.get(str(relation.id), f"relation_id_{relation.id}")
            if user not in user_database_map and (
                database := self.postgresql_client_relation.database_provides.fetch_relation_field(
                    relation.id, "database"
                )
            ):
                user_database_map[user] = database
        return user_database_map

    @cached_property
    def generate_user_hash(self) -> str:
        """Generate expected user and database hash."""
        user_db_pairs = {}
        custom_username_mapping = self.postgresql_client_relation.get_username_mapping()
        for relation in self.model.relations[self.postgresql_client_relation.relation_name]:
            if database := self.postgresql_client_relation.database_provides.fetch_relation_field(
                relation.id, "database"
            ):
                user = custom_username_mapping.get(str(relation.id), f"relation_id_{relation.id}")
                user_db_pairs[user] = database
        return shake_128(str(user_db_pairs).encode()).hexdigest(16)

    def override_patroni_on_failure_condition(
        self, new_condition: str, repeat_cause: str | None
    ) -> bool:
        """Temporary override Patroni pebble service on-failure condition.

        Executes only on current unit.

        Args:
            new_condition: new Patroni pebble service on-failure condition.
            repeat_cause: whether this field is equal to the last success override operation repeat cause, Patroni
                on-failure condition will be overridden (keeping the original restart condition reference untouched) and
                success code will be returned. But if this field is distinct from previous repeat cause or None,
                repeated operation will cause failure code will be returned.
        """
        if "patroni-on-failure-condition-override" in self.unit_peer_data:
            current_condition = self.unit_peer_data["patroni-on-failure-condition-override"]
            if repeat_cause is None:
                logger.error(
                    f"failure trying to override patroni on-failure condition to {new_condition}"
                    f"as it already overridden from {ORIGINAL_PATRONI_ON_FAILURE_CONDITION} to {current_condition}"
                )
                return False
            previous_repeat_cause = self.unit_peer_data.get(
                "overridden-patroni-on-failure-condition-repeat-cause", None
            )
            if previous_repeat_cause != repeat_cause:
                logger.error(
                    f"failure trying to override patroni on-failure condition to {new_condition}"
                    f"as it already overridden from {ORIGINAL_PATRONI_ON_FAILURE_CONDITION} to {current_condition}"
                    f"and repeat cause is not equal: {previous_repeat_cause} != {repeat_cause}"
                )
                return False
            self.unit_peer_data["patroni-on-failure-condition-override"] = new_condition
            self._update_pebble_layers(False)
            logger.debug(
                f"Patroni on-failure condition re-overridden to {new_condition} within repeat cause {repeat_cause}"
                f"(original on-failure condition reference is untouched and is {ORIGINAL_PATRONI_ON_FAILURE_CONDITION})"
            )
            return True

        self.unit_peer_data["patroni-on-failure-condition-override"] = new_condition
        if repeat_cause:
            self.unit_peer_data["overridden-patroni-on-failure-condition-repeat-cause"] = (
                repeat_cause
            )
        self._update_pebble_layers(False)
        logger.debug(
            f"Patroni on-failure condition overridden from {ORIGINAL_PATRONI_ON_FAILURE_CONDITION} to {new_condition}"
            f"{' with repeat cause ' + repeat_cause if repeat_cause is not None else ''}"
        )
        return True

    def restore_patroni_on_failure_condition(self) -> None:
        """Restore Patroni pebble service original on-failure condition.

        Will do nothing if not overridden. Executes only on current unit.
        """
        if "patroni-on-failure-condition-override" in self.unit_peer_data:
            self.unit_peer_data.update({
                "patroni-on-failure-condition-override": "",
                "overridden-patroni-on-failure-condition-repeat-cause": "",
            })
            self._update_pebble_layers(False)
            logger.debug(
                f"restored Patroni on-failure condition to {ORIGINAL_PATRONI_ON_FAILURE_CONDITION}"
            )
        else:
            logger.warning("not restoring patroni on-failure condition as it's not overridden")

    def is_pitr_failed(self, container: Container) -> tuple[bool, bool]:
        """Check if Patroni service failed to bootstrap cluster during point-in-time-recovery.

        Typically, this means that database service failed to reach point-in-time-recovery target or has been
        supplied with bad PITR parameter. Also, remembers last state and can provide info is it new event, or
        it belongs to previous action. Executes only on current unit.

        Returns:
            tuple[bool, bool]:
                - Is patroni service failed to bootstrap cluster.
                - Is it new fail, that wasn't observed previously.
        """
        patroni_exceptions = []
        count = 0
        while len(patroni_exceptions) == 0 and count < 10:
            if count > 0:
                time.sleep(3)
            try:
                log_exec = container.pebble.exec(
                    ["pebble", "logs", "postgresql", "-n", "all"], combine_stderr=True
                )
                patroni_logs = log_exec.wait_output()[0]
                patroni_exceptions = re.findall(
                    r"^([0-9-:TZ.]+) \[postgresql] patroni\.exceptions\.PatroniFatalException: Failed to bootstrap cluster$",
                    patroni_logs,
                    re.MULTILINE,
                )
            except ExecError:  # For Juju 2.
                log_exec = container.pebble.exec(["cat", "/var/log/postgresql/patroni.log"])
                patroni_logs = log_exec.wait_output()[0]
                patroni_exceptions = re.findall(
                    r"^([0-9- :]+) UTC \[[0-9]+\]: INFO: removing initialize key after failed attempt to bootstrap the cluster",
                    patroni_logs,
                    re.MULTILINE,
                )
                if len(patroni_exceptions) != 0:
                    break
                # If no match, look at older logs
                log_exec = container.pebble.exec([
                    "find",
                    "/var/log/postgresql/",
                    "-name",
                    "'patroni.log.*'",
                    "-exec",
                    "cat",
                    "{}",
                    "+",
                ])
                patroni_logs = log_exec.wait_output()[0]
                patroni_exceptions = re.findall(
                    r"^([0-9- :]+) UTC \[[0-9]+\]: INFO: removing initialize key after failed attempt to bootstrap the cluster",
                    patroni_logs,
                    re.MULTILINE,
                )
            count += 1

        if len(patroni_exceptions) > 0:
            logger.debug("Failures to bootstrap cluster detected on Patroni service logs")
            old_pitr_fail_id = self.unit_peer_data.get("last_pitr_fail_id", None)
            self.unit_peer_data["last_pitr_fail_id"] = patroni_exceptions[-1]
            return True, patroni_exceptions[-1] != old_pitr_fail_id

        logger.debug("No failures detected on Patroni service logs")
        return False, False

    def log_pitr_last_transaction_time(self) -> None:
        """Log to user last completed transaction time acquired from postgresql logs."""
        postgresql_logs = self._patroni.last_postgresql_logs()
        log_time = re.findall(
            r"last completed transaction was at log time (.*)$",
            postgresql_logs,
            re.MULTILINE,
        )
        if len(log_time) > 0:
            logger.info(f"Last completed transaction was at {log_time[-1]}")
        else:
            logger.error("Can't tell last completed transaction time")

    def get_plugins(self) -> list[str]:
        """Return a list of installed plugins."""
        plugins = [
            "_".join(plugin.split("_")[1:-1])
            for plugin in self.config.plugin_keys()
            if self.config[plugin]
        ]
        plugins = [PLUGIN_OVERRIDES.get(plugin, plugin) for plugin in plugins]
        if "spi" in plugins:
            plugins.remove("spi")
            for ext in SPI_MODULE:
                plugins.append(ext)
        return plugins

    def get_ldap_parameters(self) -> dict:
        """Returns the LDAP configuration to use."""
        if not self.is_cluster_initialised:
            return {}
        if not self.is_ldap_charm_related:
            logger.debug("LDAP is not enabled")
            return {}

        relation_data = self.ldap.get_relation_data()
        if relation_data is None:
            return {}

        params = {
            "ldapbasedn": relation_data.base_dn,
            "ldapbinddn": relation_data.bind_dn,
            "ldapbindpasswd": relation_data.bind_password,
            "ldaptls": relation_data.starttls,
            "ldapurl": relation_data.urls[0],
        }

        # LDAP authentication parameters that are exclusive to
        # one of the two supported modes (simple bind or search+bind)
        # must be put at the very end of the parameters string
        params.update({
            "ldapsearchfilter": self.config.ldap_search_filter,
        })

        return params

    def is_restart_pending(self) -> bool:
        """Query pg_settings for pending restart."""
        connection = None
        try:
            with (
                self.postgresql._connect_to_database() as connection,
                connection.cursor() as cursor,
            ):
                cursor.execute("SELECT COUNT(*) FROM pg_settings WHERE pending_restart=True;")
                result = cursor.fetchone()
                if result is not None:
                    return result[0] > 0
                else:
                    return False
        except psycopg2.OperationalError:
            logger.warning("Failed to connect to PostgreSQL.")
            return False
        except psycopg2.Error as e:
            logger.error(f"Failed to check if restart is pending: {e}")
            return False
        finally:
            if connection:
                connection.close()


if __name__ == "__main__":
    main(PostgresqlOperatorCharm, use_juju_for_storage=True)<|MERGE_RESOLUTION|>--- conflicted
+++ resolved
@@ -1967,14 +1967,7 @@
 
     def push_tls_files_to_workload(self) -> bool:
         """Uploads TLS files to the workload container."""
-<<<<<<< HEAD
-        key, ca, cert = self.tls.get_tls_files()
-
-=======
-        container = self.unit.get_container("postgresql")
-
         key, ca, cert = self.tls.get_client_tls_files()
->>>>>>> f5c14e14
         if key is not None:
             self._push_file_to_workload(
                 self._container, f"{self._storage_path}/{TLS_KEY_FILE}", key
@@ -1991,13 +1984,15 @@
         key, ca, cert = self.tls.get_peer_tls_files()
         if key is not None:
             self._push_file_to_workload(
-                container, f"{self._storage_path}/peer_{TLS_KEY_FILE}", key
+                self._container, f"{self._storage_path}/peer_{TLS_KEY_FILE}", key
             )
         if ca is not None:
-            self._push_file_to_workload(container, f"{self._storage_path}/peer_{TLS_CA_FILE}", ca)
+            self._push_file_to_workload(
+                self._container, f"{self._storage_path}/peer_{TLS_CA_FILE}", ca
+            )
         if cert is not None:
             self._push_file_to_workload(
-                container, f"{self._storage_path}/peer_{TLS_CERT_FILE}", cert
+                self._container, f"{self._storage_path}/peer_{TLS_CERT_FILE}", cert
             )
 
         # CA bundle is not secret
