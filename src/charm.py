--- conflicted
+++ resolved
@@ -31,12 +31,9 @@
 from tenacity import RetryError
 
 from patroni import NotReadyError, Patroni
-<<<<<<< HEAD
+from relations.db import DbProvides
 from relations.postgresql_client import PostgreSQLClientProvides
-=======
-from relations.db import DbProvides
 from utils import new_password
->>>>>>> 33c49383
 
 logger = logging.getLogger(__name__)
 
@@ -69,12 +66,9 @@
         self.framework.observe(self.on.update_status, self._on_update_status)
         self._storage_path = self.meta.storages["pgdata"].location
 
-<<<<<<< HEAD
         self.postgresql_client_relation = PostgreSQLClientProvides(self)
-=======
         self.legacy_db_relation = DbProvides(self, admin=False)
         self.legacy_db_admin_relation = DbProvides(self, admin=True)
->>>>>>> 33c49383
 
     @property
     def postgresql(self) -> PostgreSQL:
