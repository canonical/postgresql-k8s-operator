--- conflicted
+++ resolved
@@ -1173,19 +1173,6 @@
 
         try:
             self._setup_users()
-<<<<<<< HEAD
-        except PostgreSQLCreatePredefinedRolesError as e:
-            logger.exception(e)
-            self.unit.status = BlockedStatus("Failed to create pre-defined roles")
-            return False
-        except PostgreSQLGrantDatabasePrivilegesToUserError as e:
-            logger.exception(e)
-            self.unit.status = BlockedStatus("Failed to grant database privileges to user")
-            return False
-        except PostgreSQLCreateUserError as e:
-            logger.exception(e)
-            self.unit.status = BlockedStatus("Failed to create postgres user")
-=======
         except PostgreSQLCreatePredefinedRolesError:
             message = "Failed to create pre-defined roles"
             logger.exception(message)
@@ -1200,7 +1187,6 @@
             message = "Failed to create postgres user"
             logger.exception(message)
             self.unit.status = BlockedStatus(message)
->>>>>>> 84ddfee2
             return False
         except PostgreSQLListUsersError:
             logger.warning("Deferring on_start: Unable to list users")
@@ -1670,13 +1656,8 @@
 
         try:
             self._setup_users()
-<<<<<<< HEAD
-        except Exception as e:
-            logger.exception(e)
-=======
         except Exception:
             logger.exception("Failed to set up users after restore")
->>>>>>> 84ddfee2
             return False
 
         restoring_backup = self.app_peer_data.get("restoring-backup")
