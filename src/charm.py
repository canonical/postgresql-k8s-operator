--- conflicted
+++ resolved
@@ -541,17 +541,9 @@
         Args:
             database: optional database where to enable/disable the extension.
         """
-<<<<<<< HEAD
+        orginial_status = self.unit.status
         for plugin in self.config.plugin_keys():
             enable = self.config[plugin]
-=======
-        orginial_status = self.unit.status
-        for config, enable in self.model.config.items():
-            # Filter config option not related to plugins.
-            if not config.startswith("plugin_"):
-                continue
-
->>>>>>> 124eee22
             # Enable or disable the plugin/extension.
             extension = "_".join(plugin.split("_")[1:-1])
             try:
