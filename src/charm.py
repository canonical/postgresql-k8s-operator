--- conflicted
+++ resolved
@@ -245,18 +245,10 @@
             relation_name="logging",
         )
 
-<<<<<<< HEAD
         try:
             self.unit.set_ports(5432, 8008)
         except ModelError:
             logger.exception("failed to open port")
-=======
-        if JujuVersion.from_environ().supports_open_port_on_k8s:
-            try:
-                self.unit.set_ports(5432, 8008)
-            except ModelError:
-                logger.exception("failed to open port")
->>>>>>> e70779be
         self.tracing = TracingEndpointRequirer(
             self, relation_name=TRACING_RELATION_NAME, protocols=[TRACING_PROTOCOL]
         )
@@ -704,27 +696,6 @@
         # Enable and/or disable the extensions.
         self.enable_disable_extensions()
 
-<<<<<<< HEAD
-=======
-        self._unblock_extensions()
-
-    def _unblock_extensions(self) -> None:
-        # Unblock the charm after extensions are enabled (only if it's blocked due to application
-        # charms requesting extensions).
-        if self.unit.status.message != EXTENSIONS_BLOCKING_MESSAGE:
-            return
-
-        for relation in [
-            *self.model.relations.get("db", []),
-            *self.model.relations.get("db-admin", []),
-        ]:
-            if not self.legacy_db_relation.set_up_relation(relation):
-                logger.debug(
-                    "Early exit on_config_changed: legacy relation requested extensions that are still disabled"
-                )
-                return
-
->>>>>>> e70779be
     def enable_disable_extensions(self, database: str | None = None) -> None:
         """Enable/disable PostgreSQL extensions set through config options.
 
