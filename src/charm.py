--- conflicted
+++ resolved
@@ -599,10 +599,7 @@
             self._storage_path,
             self.get_secret("app", USER_PASSWORD_KEY),
             self.get_secret("app", REPLICATION_PASSWORD_KEY),
-<<<<<<< HEAD
             self.postgresql.is_tls_enabled(check_current_host=True),
-=======
->>>>>>> 122bb8e6
         )
 
     @property
@@ -727,14 +724,7 @@
 
     def update_config(self) -> None:
         """Updates Patroni config file based on the existence of the TLS files."""
-<<<<<<< HEAD
-        enable_tls = False
-        key, ca, cert = self.tls.get_tls_files()
-        if None not in [key, ca, cert]:
-            enable_tls = True
-=======
         enable_tls = all(self.tls.get_tls_files())
->>>>>>> 122bb8e6
 
         # Update and reload configuration based on TLS files availability.
         self._patroni.render_patroni_yml_file(enable_tls=enable_tls)
