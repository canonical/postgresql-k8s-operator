#!/usr/bin/env -S LD_LIBRARY_PATH=lib python3
# Copyright 2021 Canonical Ltd.
# See LICENSE file for licensing details.

"""Charmed Kubernetes Operator for the PostgreSQL database."""

import itertools
import json
import logging
import os
import re
import shutil
import sys
import time
from datetime import datetime
from functools import cached_property
from hashlib import shake_128
from pathlib import Path
from typing import Literal, get_args
from urllib.parse import urlparse

from authorisation_rules_observer import (
    AuthorisationRulesChangeCharmEvents,
    AuthorisationRulesObserver,
)

# First platform-specific import, will fail on wrong architecture
try:
    import psycopg2
except ModuleNotFoundError:
    from ops.main import main

    from arch_utils import WrongArchitectureWarningCharm, is_wrong_architecture

    # If the charm was deployed inside a host with different architecture
    # (possibly due to user specifying an incompatible revision)
    # then deploy an empty blocked charm with a warning.
    if is_wrong_architecture() and __name__ == "__main__":
        main(WrongArchitectureWarningCharm, use_juju_for_storage=True)
    raise

from charms.data_platform_libs.v0.data_interfaces import DataPeerData, DataPeerUnitData
from charms.data_platform_libs.v1.data_models import TypedCharmBase
from charms.grafana_k8s.v0.grafana_dashboard import GrafanaDashboardProvider
from charms.loki_k8s.v1.loki_push_api import LogProxyConsumer
from charms.postgresql_k8s.v0.postgresql_tls import PostgreSQLTLS
from charms.prometheus_k8s.v0.prometheus_scrape import MetricsEndpointProvider
from charms.rolling_ops.v0.rollingops import RollingOpsManager, RunWithLock
from charms.tempo_coordinator_k8s.v0.charm_tracing import trace_charm
from charms.tempo_coordinator_k8s.v0.tracing import TracingEndpointRequirer
from lightkube import ApiError, Client
from lightkube.models.core_v1 import ServicePort, ServiceSpec
from lightkube.models.meta_v1 import ObjectMeta
from lightkube.resources.core_v1 import Endpoints, Node, Pod, Service
from ops import (
    ActionEvent,
    ActiveStatus,
    BlockedStatus,
    CharmEvents,
    Container,
    HookEvent,
    LeaderElectedEvent,
    MaintenanceStatus,
    ModelError,
    Relation,
    RelationDepartedEvent,
    SecretChangedEvent,
    SecretNotFoundError,
    Unit,
    UnknownStatus,
    WaitingStatus,
    WorkloadEvent,
    main,
)
from ops.pebble import (
    ChangeError,
    ExecError,
    Layer,
    LayerDict,
    PathError,
    ProtocolError,
    ServiceDict,
    ServiceInfo,
    ServiceStatus,
)
from requests import ConnectionError as RequestsConnectionError
from single_kernel_postgresql.config.literals import Substrates
from single_kernel_postgresql.utils.postgresql import (
    ACCESS_GROUP_IDENTITY,
    ACCESS_GROUPS,
    REQUIRED_PLUGINS,
    PostgreSQL,
    PostgreSQLCreatePredefinedRolesError,
    PostgreSQLCreateUserError,
    PostgreSQLEnableDisableExtensionError,
    PostgreSQLGetCurrentTimelineError,
    PostgreSQLGrantDatabasePrivilegesToUserError,
    PostgreSQLListGroupsError,
    PostgreSQLListUsersError,
    PostgreSQLUpdateUserPasswordError,
)
from tenacity import RetryError, Retrying, stop_after_attempt, stop_after_delay, wait_fixed

from backups import CANNOT_RESTORE_PITR, S3_BLOCK_MESSAGES, PostgreSQLBackups
from config import CharmConfig
from constants import (
    APP_SCOPE,
    BACKUP_USER,
    DATABASE_DEFAULT_NAME,
    DATABASE_PORT,
    METRICS_PORT,
    MONITORING_PASSWORD_KEY,
    MONITORING_USER,
    PATRONI_PASSWORD_KEY,
    PEER,
    PLUGIN_OVERRIDES,
    POSTGRES_LOG_FILES,
    REPLICATION_PASSWORD_KEY,
    REPLICATION_USER,
    REWIND_PASSWORD_KEY,
    REWIND_USER,
    SECRET_DELETED_LABEL,
    SECRET_INTERNAL_LABEL,
    SECRET_KEY_OVERRIDES,
    SPI_MODULE,
    SYSTEM_USERS,
    TLS_CA_FILE,
    TLS_CERT_FILE,
    TLS_KEY_FILE,
    TRACING_PROTOCOL,
    TRACING_RELATION_NAME,
    UNIT_SCOPE,
    USER,
    USER_PASSWORD_KEY,
    WORKLOAD_OS_GROUP,
    WORKLOAD_OS_USER,
)
from ldap import PostgreSQLLDAP
from patroni import NotReadyError, Patroni, SwitchoverFailedError, SwitchoverNotSyncError
from relations.async_replication import (
    REPLICATION_CONSUMER_RELATION,
    REPLICATION_OFFER_RELATION,
    PostgreSQLAsyncReplication,
)
from relations.logical_replication import (
    LOGICAL_REPLICATION_VALIDATION_ERROR_STATUS,
    PostgreSQLLogicalReplication,
)
from relations.postgresql_provider import PostgreSQLProvider
from upgrade import PostgreSQLUpgrade, get_postgresql_k8s_dependencies_model
from utils import any_cpu_to_cores, any_memory_to_bytes, new_password

logger = logging.getLogger(__name__)

EXTENSIONS_DEPENDENCY_MESSAGE = "Unsatisfied plugin dependencies. Please check the logs"
EXTENSION_OBJECT_MESSAGE = "Cannot disable plugins: Existing objects depend on it. See logs"
INSUFFICIENT_SIZE_WARNING = "<10% free space on pgdata volume."

ORIGINAL_PATRONI_ON_FAILURE_CONDITION = "restart"

# http{x,core} clutter the logs with debug messages
logging.getLogger("httpcore").setLevel(logging.ERROR)
logging.getLogger("httpx").setLevel(logging.ERROR)

Scopes = Literal["app", "unit"]
PASSWORD_USERS = [*SYSTEM_USERS, "patroni"]


class CannotConnectError(Exception):
    """Cannot run smoke check on connected Database."""


@trace_charm(
    tracing_endpoint="tracing_endpoint",
    extra_types=(
        GrafanaDashboardProvider,
        LogProxyConsumer,
        MetricsEndpointProvider,
        Patroni,
        PostgreSQL,
        PostgreSQLAsyncReplication,
        PostgreSQLBackups,
        PostgreSQLLDAP,
        PostgreSQLProvider,
        PostgreSQLTLS,
        PostgreSQLUpgrade,
        RollingOpsManager,
    ),
)
class PostgresqlOperatorCharm(TypedCharmBase[CharmConfig]):
    """Charmed Operator for the PostgreSQL database."""

    config_type = CharmConfig
    on: "CharmEvents" = AuthorisationRulesChangeCharmEvents()

    def __init__(self, *args):
        super().__init__(*args)

        # Support for disabling the operator.
        disable_file = Path(f"{os.environ.get('CHARM_DIR')}/disable")
        if disable_file.exists():
            logger.warning(
                f"\n\tDisable file `{disable_file.resolve()}` found, the charm will skip all events."
                "\n\tTo resume normal operations, please remove the file."
            )
            self.unit.status = BlockedStatus("Disabled")
            sys.exit(0)

        self.peer_relation_app = DataPeerData(
            self.model,
            relation_name=PEER,
            secret_field_name=SECRET_INTERNAL_LABEL,
            deleted_label=SECRET_DELETED_LABEL,
        )
        self.peer_relation_unit = DataPeerUnitData(
            self.model,
            relation_name=PEER,
            secret_field_name=SECRET_INTERNAL_LABEL,
            deleted_label=SECRET_DELETED_LABEL,
        )

        self.postgresql_service = "postgresql"
        self.rotate_logs_service = "rotate-logs"
        self.pgbackrest_server_service = "pgbackrest server"
        self.ldap_sync_service = "ldap-sync"
        self.metrics_service = "metrics_server"
        self._unit = self.model.unit.name
        self._name = self.model.app.name
        self._namespace = self.model.name
        self._context = {"namespace": self._namespace, "app_name": self._name}
        self.cluster_name = f"patroni-{self._name}"

        self._observer = AuthorisationRulesObserver(self, "/usr/bin/juju-exec")
        self.framework.observe(self.on.databases_change, self._on_databases_change)
        self.framework.observe(self.on.config_changed, self._on_config_changed)
        self.framework.observe(self.on.leader_elected, self._on_leader_elected)
        self.framework.observe(self.on[PEER].relation_changed, self._on_peer_relation_changed)
        self.framework.observe(self.on.secret_changed, self._on_peer_relation_changed)
        # add specific handler for updated system-user secrets
        self.framework.observe(self.on.secret_changed, self._on_secret_changed)
        self.framework.observe(self.on[PEER].relation_departed, self._on_peer_relation_departed)
        self.framework.observe(self.on.postgresql_pebble_ready, self._on_postgresql_pebble_ready)
        self.framework.observe(self.on.data_storage_detaching, self._on_pgdata_storage_detaching)
        self.framework.observe(self.on.stop, self._on_stop)
        self.framework.observe(self.on.promote_to_primary_action, self._on_promote_to_primary)
        self.framework.observe(self.on.get_primary_action, self._on_get_primary)
        self.framework.observe(self.on.update_status, self._on_update_status)

        self._certs_path = "/usr/local/share/ca-certificates"
        self._storage_path = str(self.meta.storages["data"].location)
        self.pgdata_path = f"{self._storage_path}/pgdata"

        self.upgrade = PostgreSQLUpgrade(
            self,
            model=get_postgresql_k8s_dependencies_model(),
            relation_name="upgrade",
            substrate="k8s",
        )
        self.framework.observe(self.on.upgrade_charm, self._on_upgrade_charm)
        self.postgresql_client_relation = PostgreSQLProvider(self)
        self.backup = PostgreSQLBackups(self, "s3-parameters")
        self.ldap = PostgreSQLLDAP(self, "ldap")
        self.tls = PostgreSQLTLS(self, PEER, [self.primary_endpoint, self.replicas_endpoint])
        self.async_replication = PostgreSQLAsyncReplication(self)
        self.logical_replication = PostgreSQLLogicalReplication(self)
        self.restart_manager = RollingOpsManager(
            charm=self, relation="restart", callback=self._restart
        )
        self._observer.start_authorisation_rules_observer()
        self.grafana_dashboards = GrafanaDashboardProvider(self)
        self.metrics_endpoint = MetricsEndpointProvider(
            self,
            refresh_event=[self.on.start],
            jobs=self._generate_metrics_jobs(self.is_tls_enabled),
        )
        self.loki_push = LogProxyConsumer(
            self,
            logs_scheme={"postgresql": {"log-files": POSTGRES_LOG_FILES}},
            relation_name="logging",
        )

        if self.model.juju_version.supports_open_port_on_k8s:
            try:
                self.unit.set_ports(5432, 8008)
            except ModelError:
                logger.exception("failed to open port")
        self.tracing = TracingEndpointRequirer(
            self, relation_name=TRACING_RELATION_NAME, protocols=[TRACING_PROTOCOL]
        )

    def _on_databases_change(self, _):
        """Handle databases change event."""
        self.update_config()
        logger.debug("databases changed")
        timestamp = datetime.now()
        self.unit_peer_data.update({"pg_hba_needs_update_timestamp": str(timestamp)})
        logger.debug(f"authorisation rules changed at {timestamp}")

    @property
    def tracing_endpoint(self) -> str | None:
        """Otlp http endpoint for charm instrumentation."""
        if self.tracing.is_ready():
            return self.tracing.get_endpoint(TRACING_PROTOCOL)

    def _generate_metrics_jobs(self, enable_tls: bool) -> list[dict]:
        """Generate spec for Prometheus scraping."""
        return [
            {"static_configs": [{"targets": [f"*:{METRICS_PORT}"]}]},
            {
                "static_configs": [{"targets": ["*:8008"]}],
                "scheme": "https" if enable_tls else "http",
                "tls_config": {"insecure_skip_verify": True},
            },
        ]

    @property
    def app_units(self) -> set[Unit]:
        """The peer-related units in the application."""
        if not self._peers:
            return set()

        return {self.unit, *self._peers.units}

    def scoped_peer_data(self, scope: Scopes) -> dict | None:
        """Returns peer data based on scope."""
        if scope == APP_SCOPE:
            return self.app_peer_data
        elif scope == UNIT_SCOPE:
            return self.unit_peer_data

    @property
    def app_peer_data(self) -> dict:
        """Application peer relation data object."""
        return self.all_peer_data.get(self.app, {})

    @property
    def unit_peer_data(self) -> dict:
        """Unit peer relation data object."""
        return self.all_peer_data.get(self.unit, {})

    @property
    def all_peer_data(self) -> dict:
        """Return all peer data if available."""
        if self._peers is None:
            return {}

        # RelationData has dict like API
        return self._peers.data  # type: ignore

    def _scope_obj(self, scope: Scopes):
        if scope == APP_SCOPE:
            return self.app
        if scope == UNIT_SCOPE:
            return self.unit

    def peer_relation_data(self, scope: Scopes) -> DataPeerData:
        """Returns the peer relation data per scope."""
        if scope == APP_SCOPE:
            return self.peer_relation_app
        elif scope == UNIT_SCOPE:
            return self.peer_relation_unit

    def _translate_field_to_secret_key(self, key: str) -> str:
        """Change 'key' to secrets-compatible key field."""
        key = SECRET_KEY_OVERRIDES.get(key, key)
        new_key = key.replace("_", "-")
        return new_key.strip("-")

    def get_secret(self, scope: Scopes, key: str) -> str | None:
        """Get secret from the secret storage."""
        if scope not in get_args(Scopes):
            raise RuntimeError("Unknown secret scope.")

        if not (peers := self.model.get_relation(PEER)):
            return None

        secret_key = self._translate_field_to_secret_key(key)
        return self.peer_relation_data(scope).get_secret(peers.id, secret_key)

    def set_secret(self, scope: Scopes, key: str, value: str | None) -> str | None:
        """Set secret from the secret storage."""
        if scope not in get_args(Scopes):
            raise RuntimeError("Unknown secret scope.")

        if not value:
            return self.remove_secret(scope, key)

        if not (peers := self.model.get_relation(PEER)):
            return None

        secret_key = self._translate_field_to_secret_key(key)
        self.peer_relation_data(scope).set_secret(peers.id, secret_key, value)

    def remove_secret(self, scope: Scopes, key: str) -> None:
        """Removing a secret."""
        if scope not in get_args(Scopes):
            raise RuntimeError("Unknown secret scope.")

        if not (peers := self.model.get_relation(PEER)):
            return None

        secret_key = self._translate_field_to_secret_key(key)

        self.peer_relation_data(scope).delete_relation_data(peers.id, [secret_key])

    def get_secret_from_id(self, secret_id: str) -> dict[str, str]:
        """Resolve the given id of a Juju secret and return the content as a dict.

        This method can be used to retrieve any secret, not just those used via the peer relation.
        If the secret is not owned by the charm, it has to be granted access to it.

        Args:
            secret_id (str): The id of the secret.

        Returns:
            dict: The content of the secret.
        """
        try:
            secret_content = self.model.get_secret(id=secret_id).get_content(refresh=True)
        except (SecretNotFoundError, ModelError):
            raise

        return secret_content

    @property
    def is_cluster_initialised(self) -> bool:
        """Returns whether the cluster is already initialised."""
        return "cluster_initialised" in self.app_peer_data

    @property
    def is_cluster_restoring_backup(self) -> bool:
        """Returns whether the cluster is restoring a backup."""
        return "restoring-backup" in self.app_peer_data

    @property
    def is_cluster_restoring_to_time(self) -> bool:
        """Returns whether the cluster is restoring a backup to a specific time."""
        return "restore-to-time" in self.app_peer_data

    @property
    def is_unit_departing(self) -> bool:
        """Returns whether the unit is departing."""
        return "departing" in self.unit_peer_data

    @property
    def is_unit_stopped(self) -> bool:
        """Returns whether the unit is stopped."""
        return "stopped" in self.unit_peer_data

    @cached_property
    def _container(self) -> Container:
        """Returns the postgresql container."""
        return self.unit.get_container("postgresql")

    @property
    def postgresql(self) -> PostgreSQL:
        """Returns an instance of the object used to interact with the database."""
        return PostgreSQL(
            substrate=Substrates.K8S,
            primary_host=self.primary_endpoint,
            current_host=self.endpoint,
            user=USER,
            # TODO switching to the new lib will expect None
            password=self.get_secret(APP_SCOPE, f"{USER}-password"),  # type: ignore
            database=DATABASE_DEFAULT_NAME,
            system_users=SYSTEM_USERS,
            container=self._container,
        )

    @property
    def endpoint(self) -> str:
        """Returns the endpoint of this instance's pod."""
        return f"{self._unit.replace('/', '-')}.{self._build_service_name('endpoints')}"

    @property
    def primary_endpoint(self) -> str:
        """Returns the endpoint of the primary instance's service."""
        return self._build_service_name("primary")

    @property
    def replicas_endpoint(self) -> str:
        """Returns the endpoint of the replicas instances' service."""
        return self._build_service_name("replicas")

    def _build_service_name(self, service: str) -> str:
        """Build a full k8s service name based on the service name."""
        return f"{self._name}-{service}.{self._namespace}.svc.cluster.local"

    def get_hostname_by_unit(self, unit_name: str) -> str:
        """Create a DNS name for a PostgreSQL unit.

        Args:
            unit_name: the juju unit name, e.g. "postgre-sql/1".

        Returns:
            A string representing the hostname of the PostgreSQL unit.
        """
        unit_id = unit_name.split("/")[1]
        return f"{self.app.name}-{unit_id}.{self.app.name}-endpoints"

    def _get_endpoints_to_remove(self) -> list[str]:
        """List the endpoints that were part of the cluster but departed."""
        old = self._endpoints
        current = [self._get_hostname_from_unit(member) for member in self._hosts]
        endpoints_to_remove = list(set(old) - set(current))
        return endpoints_to_remove

    def get_unit_ip(self, unit: Unit) -> str | None:
        """Get the IP address of a specific unit."""
        # Check if host is current host.
        if unit == self.unit:
            if binding := self.model.get_binding(PEER):
                return str(binding.network.bind_address)
        # Check if host is a peer.
        elif unit in self.all_peer_data and (
            addr := self.all_peer_data[unit].get("private-address")
        ):
            return str(addr)
        # Return None if the unit is not a peer neither the current unit.
        return None

    def updated_synchronous_node_count(self) -> bool:
        """Tries to update synchronous_node_count configuration and reports the result."""
        try:
            self._patroni.update_synchronous_node_count()
            return True
        except RetryError:
            logger.debug("Unable to set synchronous_node_count")
            return False

    def _on_peer_relation_departed(self, event: RelationDepartedEvent) -> None:
        """The leader removes the departing units from the list of cluster members."""
        # Allow leader to update endpoints if it isn't leaving.
        if not self.unit.is_leader() or event.departing_unit == self.unit:
            return

        if not self.is_cluster_initialised or not self.updated_synchronous_node_count():
            logger.debug(
                "Deferring on_peer_relation_departed: Cluster must be initialized before members can leave"
            )
            event.defer()
            return

        endpoints_to_remove = self._get_endpoints_to_remove()
        self.postgresql_client_relation.update_read_only_endpoint()
        self._remove_from_endpoints(endpoints_to_remove)

        # Update the sync-standby endpoint in the async replication data.
        self.async_replication.update_async_replication_data()

    def _on_pgdata_storage_detaching(self, _) -> None:
        # Change the primary if it's the unit that is being removed.
        try:
            primary = self._patroni.get_primary(unit_name_pattern=True)
        except RetryError:
            # Ignore the event if the primary couldn't be retrieved.
            # If a switchover is needed, an automatic failover will be triggered
            # when the unit is removed.
            logger.debug("Early exit on_pgdata_storage_detaching: primary cannot be retrieved")
            return

        if not primary:
            logger.debug("Early exit on_pgdata_storage_detaching: primary cannot be retrieved")
            return

        if self.unit.name != primary:
            return

        if not self._patroni.are_all_members_ready():
            logger.warning(
                "could not switchover because not all members are ready"
                " - an automatic failover will be triggered"
            )
            return

        # Try to switchover to another member and raise an exception if it doesn't succeed.
        # If it doesn't happen on time, Patroni will automatically run a fail-over.
        try:
            # Trigger the switchover.
            self._patroni.switchover()

            # Wait for the switchover to complete.
            self._patroni.primary_changed(primary)

            logger.info("successful switchover")
        except (RetryError, SwitchoverFailedError) as e:
            logger.warning(
                f"switchover failed with reason: {e} - an automatic failover will be triggered"
            )
            return

        # Only update the connection endpoints if there is a primary.
        # A cluster can have all members as replicas for some time after
        # a failed switchover, so wait until the primary is elected.
        endpoints_to_remove = self._get_endpoints_to_remove()
        self.postgresql_client_relation.update_read_only_endpoint()
        self._remove_from_endpoints(endpoints_to_remove)

    def _on_peer_relation_changed(self, event: HookEvent) -> None:  # noqa: C901
        """Reconfigure cluster members."""
        # The cluster must be initialized first in the leader unit
        # before any other member joins the cluster.
        if not self.is_cluster_initialised:
            if self.unit.is_leader():
                if self._initialize_cluster(event):
                    logger.debug("Deferring on_peer_relation_changed: Leader initialized cluster")
                    event.defer()
                else:
                    logger.debug("_initialized_cluster failed on _peer_relation_changed")
                    return
            else:
                logger.debug(
                    "Early exit on_peer_relation_changed: Cluster must be initialized before members can join"
                )
            return

        # If the leader is the one receiving the event, it adds the new members,
        # one at a time.
        if self.unit.is_leader():
            self._add_members(event)

        # Don't update this member before it's part of the members list.
        if self._endpoint not in self._endpoints:
            return

        # Update the list of the cluster members in the replicas to make them know each other.
        # Update the cluster members in this unit (updating patroni configuration).
        if not self._container.can_connect():
            logger.debug(
                "Early exit on_peer_relation_changed: Waiting for container to become available"
            )
            return
        try:
            self.update_config()
        except ValueError as e:
            self.unit.status = BlockedStatus("Configuration Error. Please check the logs")
            logger.error("Invalid configuration: %s", str(e))
            return

        # Should not override a blocked status
        if isinstance(self.unit.status, BlockedStatus):
            logger.debug("on_peer_relation_changed early exit: Unit in blocked status")
            return

        services = self._container.pebble.get_services(names=[self.postgresql_service])
        if (
            (self.is_cluster_restoring_backup or self.is_cluster_restoring_to_time)
            and len(services) > 0
            and not self._was_restore_successful(self._container, services[0])
        ):
            logger.debug("on_peer_relation_changed early exit: Backup restore check failed")
            return

        # Validate the status of the member before setting an ActiveStatus.
        if not self._patroni.member_started:
            logger.debug("Deferring on_peer_relation_changed: Waiting for member to start")
            self.unit.status = WaitingStatus("awaiting for member to start")
            event.defer()
            return

        # Restart the workload if it's stuck on the starting state after a timeline divergence
        # due to a backup that was restored.
        if (
            not self.is_primary
            and not self.is_standby_leader
            and (
                self._patroni.member_replication_lag == "unknown"
                or int(self._patroni.member_replication_lag) > 1000
            )
        ):
            logger.warning("Workload failure detected. Reinitialising unit.")
            self.unit.status = MaintenanceStatus("reinitialising replica")
            self._patroni.reinitialize_postgresql()
            logger.debug("Deferring on_peer_relation_changed: reinitialising replica")
            event.defer()
            return

        try:
            self.postgresql_client_relation.update_read_only_endpoint()
        except ModelError as e:
            logger.warning("Cannot update read_only endpoints: %s", str(e))

        # Start or stop the pgBackRest TLS server service when TLS certificate change.
        if not self.backup.start_stop_pgbackrest_service():
            # Ping primary to start its TLS server.
            self.unit_peer_data.update({"start-tls-server": "True"})
            logger.debug(
                "Deferring on_peer_relation_changed: awaiting for TLS server service to start on primary"
            )
            event.defer()
            return
        else:
            self.unit_peer_data.pop("start-tls-server", None)

        self.backup.coordinate_stanza_fields()

        # This is intended to be executed only when leader is reinitializing S3 connection due to the leader change.
        if (
            "s3-initialization-start" in self.app_peer_data
            and "s3-initialization-done" not in self.unit_peer_data
            and self.is_primary
            and not self.backup._on_s3_credential_changed_primary(event)
        ):
            return

        # Clean-up unit initialization data after successful sync to the leader.
        if "s3-initialization-done" in self.app_peer_data and not self.unit.is_leader():
            self.unit_peer_data.update({
                "stanza": "",
                "s3-initialization-block-message": "",
                "s3-initialization-done": "",
                "s3-initialization-start": "",
            })

        self.async_replication.handle_read_only_mode()

    def _on_secret_changed(self, event: SecretChangedEvent) -> None:
        """Handle the secret_changed event."""
        if not self.unit.is_leader():
            return

        if (admin_secret_id := self.config.system_users) and admin_secret_id == event.secret.id:
            try:
                self._update_admin_password(admin_secret_id)
            except PostgreSQLUpdateUserPasswordError:
                event.defer()

    def _on_config_changed(self, event) -> None:  # noqa: C901
        """Handle configuration changes, like enabling plugins."""
        if not self.is_cluster_initialised:
            logger.debug("Defer on_config_changed: cluster not initialised yet")
            event.defer()
            return

        if not self.upgrade.idle:
            logger.debug("Defer on_config_changed: upgrade in progress")
            event.defer()
            return

        try:
            self._validate_config_options()
            # update config on every run
            self.update_config()
        except psycopg2.OperationalError:
            logger.debug("Defer on_config_changed: Cannot connect to database")
            event.defer()
            return
        except ValueError as e:
            self.unit.status = BlockedStatus("Configuration Error. Please check the logs")
            logger.error("Invalid configuration: %s", str(e))
            return
        if not self.updated_synchronous_node_count():
            logger.debug("Defer on_config_changed: unable to set synchronous node count")
            event.defer()
            return

        if self.is_blocked and "Configuration Error" in self.unit.status.message:
            self._set_active_status()

        # Update the sync-standby endpoint in the async replication data.
        self.async_replication.update_async_replication_data()

        if not self.logical_replication.apply_changed_config(event):
            return

        if not self.unit.is_leader():
            return

        # Enable and/or disable the extensions.
        self.enable_disable_extensions()

        if admin_secret_id := self.config.system_users:
            try:
                self._update_admin_password(admin_secret_id)
            except PostgreSQLUpdateUserPasswordError:
                event.defer()

    def enable_disable_extensions(self, database: str | None = None) -> None:
        """Enable/disable PostgreSQL extensions set through config options.

        Args:
            database: optional database where to enable/disable the extension.
        """
        if self._patroni.get_primary() is None:
            logger.debug("Early exit enable_disable_extensions: standby cluster")
            return
        original_status = self.unit.status
        extensions = {}
        # collect extensions
        for plugin in self.config.plugin_keys():
            enable = self.config[plugin]

            # Enable or disable the plugin/extension.
            extension = "_".join(plugin.split("_")[1:-1])
            if extension == "spi":
                for ext in SPI_MODULE:
                    extensions[ext] = enable
                continue
            extension = PLUGIN_OVERRIDES.get(extension, extension)
            if self._check_extension_dependencies(extension, enable):
                self.unit.status = BlockedStatus(EXTENSIONS_DEPENDENCY_MESSAGE)
                return
            extensions[extension] = enable
        if self.is_blocked and self.unit.status.message == EXTENSIONS_DEPENDENCY_MESSAGE:
            self._set_active_status()
            original_status = self.unit.status

        self._handle_enable_disable_extensions(original_status, extensions, database)

    def _handle_enable_disable_extensions(self, original_status, extensions, database) -> None:
        """Try enablind/disabling Postgresql extensions and handle exceptions appropriately."""
        if not isinstance(original_status, UnknownStatus):
            self.unit.status = WaitingStatus("Updating extensions")
        try:
            self.postgresql.enable_disable_extensions(extensions, database)
        except psycopg2.errors.DependentObjectsStillExist as e:
            logger.error(
                "Failed to disable plugin: %s\nWas the plugin enabled manually? If so, update charm config with `juju config postgresql-k8s plugin_<plugin_name>_enable=True`",
                str(e),
            )
            self.unit.status = BlockedStatus(EXTENSION_OBJECT_MESSAGE)
            return
        except PostgreSQLEnableDisableExtensionError as e:
            logger.exception("failed to change plugins: %s", str(e))
        if original_status.message == EXTENSION_OBJECT_MESSAGE:
            self._set_active_status()
            return
        if not isinstance(original_status, UnknownStatus):
            self.unit.status = original_status

    def _check_extension_dependencies(self, extension: str, enable: bool) -> bool:
        skip = False
        if enable and extension in REQUIRED_PLUGINS:
            for ext in REQUIRED_PLUGINS[extension]:
                if not self.config[f"plugin_{ext}_enable"]:
                    skip = True
                    logger.exception(
                        "cannot enable %s, extension required %s to be enabled before",
                        extension,
                        ext,
                    )
        return skip

    def _add_members(self, event) -> None:
        """Add new cluster members.

        This method is responsible for adding new members to the cluster
        when new units are added to the application. This event is deferred if
        one of the current units is copying data from the primary, to avoid
        multiple units copying data at the same time, which can cause slow
        transfer rates in these processes and overload the primary instance.
        """
        # Only the leader can reconfigure.
        if not self.unit.is_leader():
            return

        # Reconfiguration can be successful only if the cluster is initialised
        # (i.e. first unit has bootstrap the cluster).
        if not self.is_cluster_initialised:
            return

        try:
            # Compare set of Patroni cluster members and Juju hosts
            # to avoid the unnecessary reconfiguration.
            if self._patroni.cluster_members == self._hosts:
                return

            logger.info("Reconfiguring cluster")
            self.unit.status = MaintenanceStatus("reconfiguring cluster")
            for member in self._hosts - self._patroni.cluster_members:
                logger.debug("Adding %s to cluster", member)
                self.add_cluster_member(member)
            self._patroni.update_synchronous_node_count()
        except NotReadyError:
            logger.info("Deferring reconfigure: another member doing sync right now")
            event.defer()
        except RetryError:
            logger.info("Deferring reconfigure: failed to obtain cluster members from Patroni")
            event.defer()

    def add_cluster_member(self, member: str) -> None:
        """Add member to the cluster if all members are already up and running.

        Raises:
            NotReadyError if either the new member or the current members are not ready.
        """
        hostname = self._get_hostname_from_unit(member)

        if not self._patroni.are_all_members_ready():
            logger.info("not all members are ready")
            raise NotReadyError("not all members are ready")

        # Add the member to the list that should be updated in each other member.
        self._add_to_endpoints(hostname)

        # Add the labels needed for replication in this pod.
        # This also enables the member as part of the cluster.
        try:
            self._patch_pod_labels(member)
        except ApiError as e:
            logger.error("failed to patch pod")
            self.unit.status = BlockedStatus(f"failed to patch pod with error {e}")
            return

    @property
    def _hosts(self) -> set:
        """List of the current Juju hosts.

        Returns:
            a set containing the current Juju hosts
                with the names in the k8s pod name format
        """
        hosts = [self._unit_name_to_pod_name(self.unit.name)]
        if self._peers:
            for unit in self._peers.units:
                hosts.append(self._unit_name_to_pod_name(unit.name))
        return set(hosts)

    def _get_hostname_from_unit(self, member: str) -> str:
        """Create a DNS name for a PostgreSQL/Patroni cluster member.

        Args:
            member: the Patroni member name, e.g. "postgresql-k8s-0".

        Returns:
            A string representing the hostname of the PostgreSQL unit.
        """
        unit_id = member.split("-")[-1]
        return f"{self.app.name}-{unit_id}.{self.app.name}-endpoints"

    def _on_leader_elected(self, event: LeaderElectedEvent) -> None:
        """Handle the leader-elected event."""
        # consider configured system user passwords
        system_user_passwords = {}
        if admin_secret_id := self.config.system_users:
            try:
                system_user_passwords = self.get_secret_from_id(secret_id=admin_secret_id)
            except (ModelError, SecretNotFoundError) as e:
                # only display the error but don't return to make sure all users have passwords
                logger.error(f"Error setting internal passwords: {e}")
                self.unit.status = BlockedStatus("Password setting for system users failed.")
                event.defer()

        for password in {
            USER_PASSWORD_KEY,
            REPLICATION_PASSWORD_KEY,
            REWIND_PASSWORD_KEY,
            MONITORING_PASSWORD_KEY,
            PATRONI_PASSWORD_KEY,
        }:
            if self.get_secret(APP_SCOPE, password) is None:
                if password in system_user_passwords:
                    # use provided passwords for system-users if available
                    self.set_secret(APP_SCOPE, password, system_user_passwords[password])
                    logger.info(f"Using configured password for {password}")
                else:
                    # generate a password for this user if not provided
                    self.set_secret(APP_SCOPE, password, new_password())
                    logger.info(f"Generated new password for {password}")

        # Add this unit to the list of cluster members
        # (the cluster should start with only this member).
        if self._endpoint not in self._endpoints:
            self._add_to_endpoints(self._endpoint)

        self._cleanup_old_cluster_resources()

        if not self.fix_leader_annotation():
            return

        # Create resources and add labels needed for replication.
        if self.upgrade.idle:
            try:
                self._create_services()
            except ApiError:
                logger.exception("failed to create k8s services")
                self.unit.status = BlockedStatus("failed to create k8s services")
                return

        # Remove departing units when the leader changes.
        self._remove_from_endpoints(self._get_endpoints_to_remove())

        self._add_members(event)

    def fix_leader_annotation(self) -> bool:
        """Fix the leader annotation if it's missing."""
        client = Client()
        try:
            endpoint = client.get(Endpoints, name=self.cluster_name, namespace=self._namespace)
            if (
                endpoint.metadata
                and endpoint.metadata.annotations is not None
                and "leader" not in endpoint.metadata.annotations
            ):
                patch = {
                    "metadata": {
                        "annotations": {"leader": self._unit_name_to_pod_name(self._unit)}
                    }
                }
                client.patch(
                    Endpoints, name=self.cluster_name, namespace=self._namespace, obj=patch
                )
                self.app_peer_data.pop("cluster_initialised", None)
                logger.info("Fixed missing leader annotation")
        except ApiError as e:
            if e.status.code == 403:
                self.on_deployed_without_trust()
                return False
            # Ignore the error only when the resource doesn't exist.
            if e.status.code != 404:
                raise e
        return True

    def _create_pgdata(self, container: Container):
        """Create the PostgreSQL data directory."""
        if not container.exists(self.pgdata_path):
            container.make_dir(
                self.pgdata_path, permissions=0o750, user=WORKLOAD_OS_USER, group=WORKLOAD_OS_GROUP
            )
        # Also, fix the permissions from the parent directory.
        container.exec([
            "chown",
            f"{WORKLOAD_OS_USER}:{WORKLOAD_OS_GROUP}",
            "/var/lib/postgresql/archive",
        ]).wait()
        container.exec([
            "chown",
            f"{WORKLOAD_OS_USER}:{WORKLOAD_OS_GROUP}",
            self._storage_path,
        ]).wait()
        container.exec([
            "chown",
            f"{WORKLOAD_OS_USER}:{WORKLOAD_OS_GROUP}",
            "/var/lib/postgresql/logs",
        ]).wait()
        container.exec([
            "chown",
            f"{WORKLOAD_OS_USER}:{WORKLOAD_OS_GROUP}",
            "/var/lib/postgresql/temp",
        ]).wait()

    def _on_postgresql_pebble_ready(self, event: WorkloadEvent) -> None:
        """Event handler for PostgreSQL container on PebbleReadyEvent."""
        if self._endpoint in self._endpoints:
            self._fix_pod()

        # TODO: move this code to an "_update_layer" method in order to also utilize it in
        # config-changed hook.
        # Get the postgresql container so we can configure/manipulate it.
        container = event.workload
        if not container.can_connect():
            logger.debug(
                "Defer on_postgresql_pebble_ready: Waiting for container to become available"
            )
            event.defer()
            return

        # Create the PostgreSQL data directory. This is needed on cloud environments
        # where the volume is mounted with more restrictive permissions.
        self._create_pgdata(container)

        self.unit.set_workload_version(self._patroni.rock_postgresql_version)

        # Defer the initialization of the workload in the replicas
        # if the cluster hasn't been bootstrap on the primary yet.
        # Otherwise, each unit will create a different cluster and
        # any update in the members list on the units won't have effect
        # on fixing that.
        if not self.unit.is_leader() and not self.is_cluster_initialised:
            logger.debug(
                "Deferring on_postgresql_pebble_ready: Not leader and cluster not initialized"
            )
            event.defer()
            return

        try:
            self.push_tls_files_to_workload()
            for ca_secret_name in self.tls.get_ca_secret_names():
                self.push_ca_file_into_workload(ca_secret_name)
        except (PathError, ProtocolError) as e:
            logger.error(
                "Deferring on_postgresql_pebble_ready: Cannot push TLS certificates: %r", e
            )
            event.defer()
            return

        # Start the database service.
        self._update_pebble_layers()

        # Ensure the member is up and running before marking the cluster as initialised.
        if not self._patroni.member_started:
            logger.debug("Deferring on_postgresql_pebble_ready: Waiting for cluster to start")
            self.unit.status = WaitingStatus("awaiting for cluster to start")
            event.defer()
            return

        if self.unit.is_leader() and not self._initialize_cluster(event):
            return

        # Update the archive command and replication configurations.
        self.update_config()

        # Enable/disable PostgreSQL extensions if they were set before the cluster
        # was fully initialised.
        self.enable_disable_extensions()

        # Enable pgbackrest service
        self.backup.start_stop_pgbackrest_service()

        # All is well, set an ActiveStatus.
        self._set_active_status()

    def _set_active_status(self):
        # The charm should not override this status outside of the function checking disk space.
        if self.unit.status.message == INSUFFICIENT_SIZE_WARNING:
            return
        try:
            if self.unit.is_leader() and "s3-initialization-block-message" in self.app_peer_data:
                self.unit.status = BlockedStatus(
                    self.app_peer_data["s3-initialization-block-message"]
                )
                return
            if self.unit.is_leader() and (
                self.app_peer_data.get("logical-replication-validation") == "error"
                or self.logical_replication.has_remote_publisher_errors()
            ):
                self.unit.status = BlockedStatus(LOGICAL_REPLICATION_VALIDATION_ERROR_STATUS)
                return
            if (
                self._patroni.get_primary(unit_name_pattern=True) == self.unit.name
                or self.is_standby_leader
            ):
                danger_state = ""
                if len(self._patroni.get_running_cluster_members()) < self.app.planned_units():
                    danger_state = " (degraded)"
                self.unit.status = ActiveStatus(
                    f"{'Standby' if self.is_standby_leader else 'Primary'}{danger_state}"
                )
            elif self._patroni.member_started:
                self.unit.status = ActiveStatus()
        except (RetryError, RequestsConnectionError) as e:
            logger.error(f"failed to get primary with error {e}")

    def _initialize_cluster(self, event: HookEvent) -> bool:
        # Add the labels needed for replication in this pod.
        # This also enables the member as part of the cluster.
        try:
            self._patch_pod_labels(self._unit)
        except ApiError as e:
            logger.error("failed to patch pod")
            self.unit.status = BlockedStatus(f"failed to patch pod with error {e}")
            return False

        # Create resources and add labels needed for replication
        if self.upgrade.idle:
            try:
                self._create_services()
            except ApiError:
                logger.exception("failed to create k8s services")
                self.unit.status = BlockedStatus("failed to create k8s services")
                return False

        async_replication_primary_cluster = self.async_replication.get_primary_cluster()
        if (
            async_replication_primary_cluster is not None
            and async_replication_primary_cluster != self.app
        ):
            logger.debug(
                "Early exit _initialize_cluster: not the primary cluster in async replication"
            )
            return True

        if not self._patroni.primary_endpoint_ready:
            logger.debug(
                "Deferring on_postgresql_pebble_ready: Waiting for primary endpoint to be ready"
            )
            self.unit.status = WaitingStatus("awaiting for primary endpoint to be ready")
            event.defer()
            return False

        try:
            self._setup_users()
        except PostgreSQLCreatePredefinedRolesError:
            message = "Failed to create pre-defined roles"
            logger.exception(message)
            self.unit.status = BlockedStatus(message)
            return False
        except PostgreSQLGrantDatabasePrivilegesToUserError:
            message = "Failed to grant database privileges to user"
            logger.exception(message)
            self.unit.status = BlockedStatus(message)
            return False
        except PostgreSQLCreateUserError:
            message = "Failed to create postgres user"
            logger.exception(message)
            self.unit.status = BlockedStatus(message)
            return False
        except PostgreSQLListUsersError:
            logger.warning("Deferring on_start: Unable to list users")
            event.defer()
            return False

        # Mark the cluster as initialised.
        self.app_peer_data["cluster_initialised"] = "True"

        return True

    def _setup_users(self) -> None:
        self.postgresql.create_predefined_instance_roles()

        pg_users = self.postgresql.list_users()
        # Create the backup user.
        if BACKUP_USER not in pg_users:
            self.postgresql.create_user(BACKUP_USER, new_password(), admin=True)
        # Create the monitoring user.
        if MONITORING_USER not in pg_users:
            self.postgresql.create_user(
                MONITORING_USER,
                self.get_secret(APP_SCOPE, MONITORING_PASSWORD_KEY),
                extra_user_roles=["pg_monitor"],
            )

        self.postgresql.set_up_database(temp_location="/var/lib/postgresql/temp")

        access_groups = self.postgresql.list_access_groups()
        if access_groups != set(ACCESS_GROUPS):
            self.postgresql.create_access_groups()
            self.postgresql.grant_internal_access_group_memberships()

    @property
    def is_blocked(self) -> bool:
        """Returns whether the unit is in a blocked state."""
        return isinstance(self.unit.status, BlockedStatus)

    def _on_upgrade_charm(self, _) -> None:
        self._fix_pod()

    def _patch_pod_labels(self, member: str) -> None:
        """Add labels required for replication to the current pod.

        Args:
            member: name of the unit that needs the labels
        Raises:
            ApiError when there is any problem communicating
                to K8s API
        """
        client = Client()
        patch = {
            "metadata": {"labels": {"application": "patroni", "cluster-name": self.cluster_name}}
        }
        client.patch(
            Pod,
            name=self._unit_name_to_pod_name(member),
            namespace=self._namespace,
            obj=patch,
        )

    def _create_services(self) -> None:
        """Create kubernetes services for primary and replicas endpoints."""
        client = Client()

        pod0 = client.get(
            res=Pod,
            name=f"{self.app.name}-0",
            namespace=self.model.name,
        )
        if not pod0 or not pod0.metadata:
            raise Exception("Unable to get pod0")

        services = {
            "primary": "primary",
            "replicas": "replica",
        }
        for service_name_suffix, role_selector in services.items():
            name = f"{self._name}-{service_name_suffix}"
            service = Service(
                metadata=ObjectMeta(
                    name=name,
                    namespace=self.model.name,
                    ownerReferences=pod0.metadata.ownerReferences,
                    labels={
                        "app.kubernetes.io/name": self.app.name,
                    },
                ),
                spec=ServiceSpec(
                    ports=[
                        ServicePort(
                            name="api",
                            port=8008,
                            targetPort=8008,
                        ),
                        ServicePort(
                            name="database",
                            port=5432,
                            targetPort=5432,
                        ),
                    ],
                    selector={
                        "app.kubernetes.io/name": self.app.name,
                        "cluster-name": f"patroni-{self.app.name}",
                        "role": role_selector,
                    },
                ),
            )
            client.apply(
                obj=service,  # type: ignore
                name=name,
                namespace=self.model.name,
                force=True,
                field_manager=self.model.app.name,
            )

    def _cleanup_old_cluster_resources(self) -> None:
        """Delete kubernetes services and endpoints from previous deployment."""
        if self.is_cluster_initialised:
            logger.debug("Early exit _cleanup_old_cluster_resources: cluster already initialised")
            return

        client = Client()
        for kind, suffix in itertools.product([Service, Endpoints], ["", "-config", "-sync"]):
            try:
                client.delete(
                    res=kind,
                    name=f"{self.cluster_name}{suffix}",
                    namespace=self._namespace,
                )
                logger.info(f"deleted {kind.__name__}/{self.cluster_name}{suffix}")
            except ApiError as e:
                if e.status.code == 403:
                    self.on_deployed_without_trust()
                    return
                # Ignore the error only when the resource doesn't exist.
                if e.status.code != 404:
                    raise e

    @property
    def _has_blocked_status(self) -> bool:
        """Returns whether the unit is in a blocked state."""
        return isinstance(self.unit.status, BlockedStatus)

    @property
    def _has_non_restore_waiting_status(self) -> bool:
        """Returns whether the unit is in a waiting state and there is no restore process ongoing."""
        return (
            isinstance(self.unit.status, WaitingStatus)
            and not self.is_cluster_restoring_backup
            and not self.is_cluster_restoring_to_time
        )

    def _update_admin_password(self, admin_secret_id: str) -> None:
        """Check if the password of a system user was changed and update it in the database."""
        if not self._patroni.are_all_members_ready():
            # Ensure all members are ready before reloading Patroni configuration to avoid errors
            # e.g. API not responding in one instance because PostgreSQL / Patroni are not ready
            raise PostgreSQLUpdateUserPasswordError(
                "Failed changing the password: Not all members healthy or finished initial sync."
            )

        # cross-cluster replication: extract the database host on which to update the passwords
        replication_offer_relation = self.model.get_relation(REPLICATION_OFFER_RELATION)
        other_cluster_primary_ip = ""
        if (
            replication_offer_relation is not None
            and not self.async_replication.is_primary_cluster()
        ):
            other_cluster_endpoints = self.async_replication.get_all_primary_cluster_endpoints()
            other_cluster_primary = self._patroni.get_primary(
                alternative_endpoints=other_cluster_endpoints
            )
            other_cluster_primary_ip = next(
                replication_offer_relation.data[unit].get("private-address")
                for unit in replication_offer_relation.units
                if unit.name.replace("/", "-") == other_cluster_primary
            )
        elif self.model.get_relation(REPLICATION_CONSUMER_RELATION) is not None:
            logger.error(
                "Failed changing the password: This can be ran only in the cluster from the offer side."
            )
            self.unit.status = BlockedStatus("Password update for system users failed.")
            return

        try:
            # get the secret content and check each user configured there
            # only SYSTEM_USERS with changed passwords are processed, all others ignored
            updated_passwords = self.get_secret_from_id(secret_id=admin_secret_id)
            for user, password in list(updated_passwords.items()):
                if user not in SYSTEM_USERS:
                    logger.error(
                        f"Can only update system users: {', '.join(SYSTEM_USERS)} not {user}"
                    )
                    updated_passwords.pop(user)
                    continue
                if password == self.get_secret(APP_SCOPE, f"{user}-password"):
                    updated_passwords.pop(user)
        except (ModelError, SecretNotFoundError) as e:
            logger.error(f"Error updating internal passwords: {e}")
            self.unit.status = BlockedStatus("Password update for system users failed.")
            return

        try:
            # perform the actual password update for the remaining users
            for user, password in updated_passwords.items():
                logger.info(f"Updating password for user {user}")
                self.postgresql.update_user_password(
                    user,
                    password,
                    database_host=other_cluster_primary_ip if other_cluster_primary_ip else None,
                )
                # Update the password in the secret store after updating it in the database
                self.set_secret(APP_SCOPE, f"{user}-password", password)
        except PostgreSQLUpdateUserPasswordError as e:
            logger.exception(e)
            self.unit.status = BlockedStatus("Password update for system users failed.")
            return

        # Update and reload Patroni configuration in this unit to use the new password.
        # Other units Patroni configuration will be reloaded in the peer relation changed event.
        self.update_config()

    def _on_promote_to_primary(self, event: ActionEvent) -> None:
        if event.params.get("scope") == "cluster":
            return self.async_replication.promote_to_primary(event)
        elif event.params.get("scope") == "unit":
            return self.promote_primary_unit(event)
        else:
            event.fail("Scope should be either cluster or unit")

    def promote_primary_unit(self, event: ActionEvent) -> None:
        """Handles promote to primary for unit scope."""
        if event.params.get("force"):
            event.fail("Suprerfluous force flag with unit scope")
        else:
            try:
                self._patroni.switchover(self.unit.name, wait=False)
            except SwitchoverNotSyncError:
                event.fail("Unit is not sync standby")
            except SwitchoverFailedError:
                event.fail("Switchover failed or timed out, check the logs for details")

    def _on_get_primary(self, event: ActionEvent) -> None:
        """Get primary instance."""
        try:
            primary = self._patroni.get_primary(unit_name_pattern=True)
            event.set_results({"primary": primary})
        except RetryError as e:
            logger.error(f"failed to get primary with error {e}")

    def _fix_pod(self) -> None:
        # Recreate k8s resources and add labels required for replication
        # when the pod loses them (like when it's deleted).
        if self.upgrade.idle:
            try:
                self._create_services()
            except ApiError:
                logger.exception("failed to create k8s services")
                self.unit.status = BlockedStatus("failed to create k8s services")
                return

        try:
            self._patch_pod_labels(self.unit.name)
        except ApiError as e:
            logger.error("failed to patch pod")
            self.unit.status = BlockedStatus(f"failed to patch pod with error {e}")
            return

        # Update the sync-standby endpoint in the async replication data.
        self.async_replication.update_async_replication_data()

    def _on_stop(self, _):
        # Remove data from the drive when scaling down to zero to prevent
        # the cluster from getting stuck when scaling back up.
        if self.app.planned_units() == 0:
            self.unit_peer_data.clear()

        # Patch the services to remove them when the StatefulSet is deleted
        # (i.e. application is removed).
        try:
            client = Client(field_manager=self.model.app.name)

            pod0 = client.get(
                res=Pod,
                name=f"{self.app.name}-0",
                namespace=self.model.name,
            )
        except ApiError:
            # Only log the exception.
            logger.exception("failed to get first pod info")
            return

        if not pod0 or not pod0.metadata:
            logger.error("Failed to get pod0 details")
            return

        try:
            # Get the k8s resources created by the charm and Patroni.
            resources_to_patch = []
            for kind in [Endpoints, Service]:
                resources_to_patch.extend(
                    client.list(
                        kind,
                        namespace=self._namespace,
                        labels={"app.juju.is/created-by": f"{self._name}"},
                    )
                )
        except ApiError:
            # Only log the exception.
            logger.exception("failed to get the k8s resources created by the charm and Patroni")
            return

        for resource in resources_to_patch:
            # Ignore resources created by Juju or the charm
            # (which are already patched).
            if (
                not resource.metadata
                or not resource.metadata.name
                or not resource.metadata.namespace
                or (
                    type(resource) is Service
                    and resource.metadata.name
                    in [
                        self._name,
                        f"{self._name}-endpoints",
                        f"{self._name}-primary",
                        f"{self._name}-replicas",
                    ]
                )
                or resource.metadata.ownerReferences == pod0.metadata.ownerReferences
            ):
                continue
            # Patch the resource.
            try:
                resource.metadata.ownerReferences = pod0.metadata.ownerReferences
                resource.metadata.managedFields = None
                client.apply(
                    obj=resource,  # type: ignore
                    name=resource.metadata.name,
                    namespace=resource.metadata.namespace,
                    force=True,
                )
            except ApiError:
                # Only log the exception.
                logger.exception(
                    f"failed to patch k8s {type(resource).__name__} {resource.metadata.name}"
                )

    def _on_update_status_early_exit_checks(self, container) -> bool:
        if not self.upgrade.idle:
            logger.debug("Early exit on_update_status: upgrade in progress")
            return False

        if not container.can_connect():
            logger.debug("on_update_status early exit: Cannot connect to container")
            return False

        self._check_pgdata_storage_size()

        if (
            self._has_blocked_status
            and self.unit.status not in S3_BLOCK_MESSAGES
            and self.unit.status.message != LOGICAL_REPLICATION_VALIDATION_ERROR_STATUS
        ) or self._has_non_restore_waiting_status:
            # If charm was failing to disable plugin, try again and continue (user may have removed the objects)
            if self.unit.status.message == EXTENSION_OBJECT_MESSAGE:
                self.enable_disable_extensions()
                return True

            logger.error("calling self.fix_leader_annotation()")
            self.fix_leader_annotation()

            logger.debug("on_update_status early exit: Unit is in Blocked/Waiting status")
            return False
        return True

    def _check_pgdata_storage_size(self) -> None:
        """Asserts that pgdata volume has at least 10% free space and blocks charm if not."""
        try:
            total_size, _, free_size = shutil.disk_usage(self.pgdata_path)
        except FileNotFoundError:
            logger.error("pgdata folder not found in %s", self.pgdata_path)
            return

        logger.debug(
            "pgdata free disk space: %s out of %s, ratio of %s",
            free_size,
            total_size,
            free_size / total_size,
        )
        if free_size / total_size < 0.1:
            self.unit.status = BlockedStatus(INSUFFICIENT_SIZE_WARNING)
        elif self.unit.status.message == INSUFFICIENT_SIZE_WARNING:
            self.unit.status = ActiveStatus()
            self._set_active_status()

    def _on_update_status(self, _) -> None:
        """Update the unit status message."""
        if not self._on_update_status_early_exit_checks(self._container):
            return

        services = self._container.pebble.get_services(names=[self.postgresql_service])
        if len(services) == 0:
            # Service has not been added nor started yet, so don't try to check Patroni API.
            logger.debug("on_update_status early exit: Service has not been added nor started yet")
            return

        if (
            not self.is_cluster_restoring_backup
            and not self.is_cluster_restoring_to_time
            and not self.is_unit_stopped
            and services[0].current != ServiceStatus.ACTIVE
        ):
            logger.warning(
                f"{self.postgresql_service} pebble service inactive, restarting service"
            )
            try:
                self._container.restart(self.postgresql_service)
            except ChangeError:
                logger.exception("Failed to restart patroni")
            # If service doesn't recover fast, exit and wait for next hook run to re-check
            if not self._patroni.member_started:
                self.unit.status = MaintenanceStatus("Database service inactive, restarting")
                return

        if (
            self.is_cluster_restoring_backup or self.is_cluster_restoring_to_time
        ) and not self._was_restore_successful(self._container, services[0]):
            return

        if self._handle_processes_failures():
            return

        # Update the sync-standby endpoint in the async replication data.
        self.async_replication.update_async_replication_data()

        self.backup.coordinate_stanza_fields()

        self.logical_replication.retry_validations()

        self._set_active_status()

    def _was_restore_successful(self, container: Container, service: ServiceInfo) -> bool:
        """Checks if restore operation succeeded and S3 is properly configured."""
        if self.is_cluster_restoring_to_time and all(self.is_pitr_failed(container)):
            logger.error(
                "Restore failed: database service failed to reach point-in-time-recovery target. "
                "You can launch another restore with different parameters"
            )
            self.log_pitr_last_transaction_time()
            self.unit.status = BlockedStatus(CANNOT_RESTORE_PITR)
            return False

        if (
            service.current != ServiceStatus.ACTIVE
            and self.unit.status.message != CANNOT_RESTORE_PITR
        ):
            logger.error("Restore failed: database service failed to start")
            self.unit.status = BlockedStatus("Failed to restore backup")
            return False

        if not self._patroni.member_started:
            logger.debug("Restore check early exit: Patroni has not started yet")
            return False

        try:
            self._setup_users()
        except Exception:
            logger.exception("Failed to set up users after restore")
            return False

        restoring_backup = self.app_peer_data.get("restoring-backup")
        restore_timeline = self.app_peer_data.get("restore-timeline")
        restore_to_time = self.app_peer_data.get("restore-to-time")
        try:
            current_timeline = self.postgresql.get_current_timeline()
        except PostgreSQLGetCurrentTimelineError:
            logger.debug("Restore check early exit: can't get current wal timeline")
            return False

        # Remove the restoring backup flag and the restore stanza name.
        self.app_peer_data.update({
            "restoring-backup": "",
            "restore-stanza": "",
            "restore-to-time": "",
            "restore-timeline": "",
        })
        self.update_config()
        self.restore_patroni_on_failure_condition()

        logger.info(
            "Restored"
            f"{f' to {restore_to_time}' if restore_to_time else ''}"
            f"{f' from timeline {restore_timeline}' if restore_timeline and not restoring_backup else ''}"
            f"{f' from backup {self.backup._parse_backup_id(restoring_backup)[0]}' if restoring_backup else ''}"
            f". Currently tracking the newly created timeline {current_timeline}."
        )

        can_use_s3_repository, validation_message = self.backup.can_use_s3_repository()
        if not can_use_s3_repository:
            self.app_peer_data.update({
                "stanza": "",
                "s3-initialization-start": "",
                "s3-initialization-done": "",
                "s3-initialization-block-message": validation_message,
            })

        return True

    def _handle_processes_failures(self) -> bool:
        """Handle Patroni and PostgreSQL OS processes failures.

        Returns:
            a bool indicating whether the charm performed any action.
        """
        # Restart the Patroni process if it was killed (in that case, the PostgreSQL
        # process is still running). This is needed until
        # https://github.com/canonical/pebble/issues/149 is resolved.
        if not self._patroni.member_started and self._patroni.is_database_running:
            try:
                self._container.restart(self.postgresql_service)
                logger.info("restarted Patroni because it was not running")
            except ChangeError:
                logger.error("failed to restart Patroni after checking that it was not running")
                return False
            return True

        try:
            is_primary = self.is_primary
            is_standby_leader = self.is_standby_leader
        except RetryError:
            return False

        if (
            not is_primary
            and not is_standby_leader
            and self._patroni.member_started
            and not self._patroni.member_streaming
        ):
            try:
                logger.warning("Degraded member detected: reinitialising unit")
                self.unit.status = MaintenanceStatus("reinitialising replica")
                self._patroni.reinitialize_postgresql()
            except RetryError:
                logger.error(
                    "failed to reinitialise replica after checking that it was not streaming from primary"
                )
                return False
            return True

        return False

    @property
    def _patroni(self):
        """Returns an instance of the Patroni object."""
        return Patroni(
            self,
            self._endpoint,
            self._endpoints,
            self.primary_endpoint,
            self._namespace,
            self._storage_path,
            self.get_secret(APP_SCOPE, USER_PASSWORD_KEY),
            self.get_secret(APP_SCOPE, REPLICATION_PASSWORD_KEY),
            self.get_secret(APP_SCOPE, REWIND_PASSWORD_KEY),
            bool(self.unit_peer_data.get("tls")),
            self.get_secret(APP_SCOPE, PATRONI_PASSWORD_KEY),
        )

    @property
    def is_connectivity_enabled(self) -> bool:
        """Return whether this unit can be connected externally."""
        return self.unit_peer_data.get("connectivity", "on") == "on"

    @property
    def is_ldap_charm_related(self) -> bool:
        """Return whether this unit has an LDAP charm related."""
        return self.app_peer_data.get("ldap_enabled", "False") == "True"

    @property
    def is_ldap_enabled(self) -> bool:
        """Return whether this unit has LDAP enabled."""
        return self.is_ldap_charm_related and self.is_cluster_initialised

    @property
    def is_primary(self) -> bool:
        """Return whether this unit is the primary instance."""
        return self._unit == self._patroni.get_primary(unit_name_pattern=True)

    @property
    def is_standby_leader(self) -> bool:
        """Return whether this unit is the standby leader instance."""
        return self._unit == self._patroni.get_standby_leader(unit_name_pattern=True)

    @property
    def is_tls_enabled(self) -> bool:
        """Return whether TLS is enabled."""
        if not self.model.get_relation(PEER):
            return False
        return all(self.tls.get_tls_files())

    @property
    def _endpoint(self) -> str:
        """Current unit hostname."""
        return self._get_hostname_from_unit(self._unit_name_to_pod_name(self.unit.name))

    @property
    def _endpoints(self) -> list[str]:
        """Cluster members hostnames."""
        if self._peers:
            return json.loads(self._peers.data[self.app].get("endpoints", "[]"))
        else:
            # If the peer relations was not created yet, return only the current member hostname.
            return [self._endpoint]

    @property
    def peer_members_endpoints(self) -> list[str]:
        """Fetch current list of peer members endpoints.

        Returns:
            A list of peer members addresses (strings).
        """
        # Get all members endpoints and remove the current unit endpoint from the list.
        endpoints = self._endpoints
        current_unit_endpoint = self._get_hostname_from_unit(
            self._unit_name_to_pod_name(self._unit)
        )
        if current_unit_endpoint in endpoints:
            endpoints.remove(current_unit_endpoint)
        return endpoints

    def _add_to_endpoints(self, endpoint) -> None:
        """Add one endpoint to the members list."""
        self._update_endpoints(endpoint_to_add=endpoint)

    def _remove_from_endpoints(self, endpoints: list[str]) -> None:
        """Remove endpoints from the members list."""
        self._update_endpoints(endpoints_to_remove=endpoints)

    def _update_endpoints(
        self,
        endpoint_to_add: str | None = None,
        endpoints_to_remove: list[str] | None = None,
    ) -> None:
        """Update members IPs."""
        # Allow leader to reset which members are part of the cluster.
        if not self.unit.is_leader():
            return

        endpoints = json.loads(self.app_peer_data.get("endpoints", "[]"))
        if endpoint_to_add:
            endpoints.append(endpoint_to_add)
        elif endpoints_to_remove:
            for endpoint in endpoints_to_remove:
                endpoints.remove(endpoint)
        self.app_peer_data["endpoints"] = json.dumps(endpoints)

    def _generate_ldap_service(self) -> ServiceDict:
        """Generate the LDAP service definition."""
        ldap_params = self.get_ldap_parameters()

        ldap_url = urlparse(ldap_params["ldapurl"])
        ldap_host = ldap_url.hostname
        ldap_port = ldap_url.port

        ldap_base_dn = ldap_params["ldapbasedn"]
        ldap_bind_username = ldap_params["ldapbinddn"]
        ldap_bind_password = ldap_params["ldapbindpasswd"]
        ldap_group_mappings = self.postgresql.build_postgresql_group_map(self.config.ldap_map)

        if not (password := self.get_secret(APP_SCOPE, USER_PASSWORD_KEY)):
            raise Exception("No password generated yet")

        return {
            "override": "replace",
            "summary": "synchronize LDAP users",
            "command": "/start-ldap-synchronizer.sh",
            "startup": "enabled",
            "environment": {
                "LDAP_HOST": ldap_host,
                "LDAP_PORT": ldap_port,
                "LDAP_BASE_DN": ldap_base_dn,
                "LDAP_BIND_USERNAME": ldap_bind_username,
                "LDAP_BIND_PASSWORD": ldap_bind_password,
                "LDAP_GROUP_IDENTITY": json.dumps(ACCESS_GROUP_IDENTITY),
                "LDAP_GROUP_MAPPINGS": json.dumps(ldap_group_mappings),
                "POSTGRES_HOST": "127.0.0.1",
                "POSTGRES_PORT": DATABASE_PORT,
                "POSTGRES_DATABASE": DATABASE_DEFAULT_NAME,
                "POSTGRES_USERNAME": USER,
                "POSTGRES_PASSWORD": password,
            },
        }

    def _generate_metrics_service(self) -> ServiceDict:
        """Generate the metrics service definition."""
        return {
            "override": "replace",
            "summary": "postgresql metrics exporter",
            "command": "/start-exporter.sh",
            "startup": (
                "enabled"
                if self.get_secret("app", MONITORING_PASSWORD_KEY) is not None
                else "disabled"
            ),
            "after": [self.postgresql_service],
            "user": WORKLOAD_OS_USER,
            "group": WORKLOAD_OS_GROUP,
            "environment": {
                "DATA_SOURCE_NAME": (
                    f"user={MONITORING_USER} "
                    f"password={self.get_secret('app', MONITORING_PASSWORD_KEY)} "
                    "host=/var/run/postgresql port=5432 database=postgres"
                ),
            },
        }

    def _postgresql_layer(self) -> Layer:
        """Returns a Pebble configuration layer for PostgreSQL."""
        pod_name = self._unit_name_to_pod_name(self._unit)
        layer_config = LayerDict({
            "summary": "postgresql + patroni layer",
            "description": "pebble config layer for postgresql + patroni",
            "services": {
                self.postgresql_service: {
                    "override": "replace",
                    "summary": "entrypoint of the postgresql + patroni image",
                    "command": f"patroni {self._storage_path}/patroni.yml",
                    "startup": "enabled",
                    "on-failure": self.unit_peer_data.get(
                        "patroni-on-failure-condition-override", None
                    )
                    or ORIGINAL_PATRONI_ON_FAILURE_CONDITION,
                    "user": WORKLOAD_OS_USER,
                    "group": WORKLOAD_OS_GROUP,
                    "environment": {
                        "PATRONI_KUBERNETES_LABELS": f"{{application: patroni, cluster-name: {self.cluster_name}}}",
                        "PATRONI_KUBERNETES_LEADER_LABEL_VALUE": "primary",
                        "PATRONI_KUBERNETES_NAMESPACE": self._namespace,
                        "PATRONI_KUBERNETES_USE_ENDPOINTS": "true",
                        "PATRONI_NAME": pod_name,
                        "PATRONI_SCOPE": self.cluster_name,
                        "PATRONI_REPLICATION_USERNAME": REPLICATION_USER,
                        "PATRONI_SUPERUSER_USERNAME": USER,
                    },
                },
                self.pgbackrest_server_service: {
                    "override": "replace",
                    "summary": "pgBackRest server",
                    "command": self.pgbackrest_server_service,
                    "startup": "disabled",
                    "user": WORKLOAD_OS_USER,
                    "group": WORKLOAD_OS_GROUP,
                },
                self.ldap_sync_service: {
                    "override": "replace",
                    "summary": "synchronize LDAP users",
                    "command": "/start-ldap-synchronizer.sh",
                    "startup": "disabled",
                },
                self.metrics_service: self._generate_metrics_service(),
                self.rotate_logs_service: {
                    "override": "replace",
                    "summary": "rotate logs",
                    "command": "python3 /home/postgres/rotate_logs.py",
                    "startup": "disabled",
                },
            },
            "checks": {
                self.postgresql_service: {
                    "override": "replace",
                    "level": "ready",
                    "http": {
                        "url": f"{self._patroni._patroni_url}/health",
                    },
                }
            },
        })
        return Layer(layer_config)

    @property
    def _peers(self) -> Relation | None:
        """Fetch the peer relation.

        Returns:
             A :class:`ops.model.Relation` object representing
             the peer relation.
        """
        return self.model.get_relation(PEER)

    def _push_file_to_workload(self, container: Container, file_path: str, file_data: str) -> None:
        """Uploads a file into the provided container."""
        container.push(
            file_path,
            file_data,
            make_dirs=True,
            permissions=0o400,
            user=WORKLOAD_OS_USER,
            group=WORKLOAD_OS_GROUP,
        )

    def push_tls_files_to_workload(self) -> bool:
        """Uploads TLS files to the workload container."""
        key, ca, cert = self.tls.get_tls_files()

        if key is not None:
            self._push_file_to_workload(
                self._container, f"{self._storage_path}/{TLS_KEY_FILE}", key
            )
        if ca is not None:
            self._push_file_to_workload(self._container, f"{self._storage_path}/{TLS_CA_FILE}", ca)
            self._push_file_to_workload(self._container, f"{self._certs_path}/ca.crt", ca)
            self._container.exec(["update-ca-certificates"]).wait()
        if cert is not None:
            self._push_file_to_workload(
                self._container, f"{self._storage_path}/{TLS_CERT_FILE}", cert
            )

        return self.update_config()

    def push_ca_file_into_workload(self, secret_name: str) -> bool:
        """Uploads CA certificate into the workload container."""
        certificates = self.get_secret(UNIT_SCOPE, secret_name)

        if certificates is not None:
            self._push_file_to_workload(
                container=self._container,
                file_path=f"{self._certs_path}/{secret_name}.crt",
                file_data=certificates,
            )
            self._container.exec(["update-ca-certificates"]).wait()

        return self.update_config()

    def clean_ca_file_from_workload(self, secret_name: str) -> bool:
        """Cleans up CA certificate from the workload container."""
        self._container.remove_path(f"{self._certs_path}/{secret_name}.crt")
        self._container.exec(["update-ca-certificates"]).wait()

        return self.update_config()

    def _restart(self, event: RunWithLock) -> None:
        """Restart PostgreSQL."""
        if not self._patroni.are_all_members_ready():
            logger.debug("Early exit _restart: not all members ready yet")
            event.defer()
            return

        try:
            logger.debug("Restarting PostgreSQL")
            self._patroni.restart_postgresql()
        except RetryError:
            error_message = "failed to restart PostgreSQL"
            logger.exception(error_message)
            self.unit.status = BlockedStatus(error_message)
            return

        # Update health check URL.
        self._update_pebble_layers()

        try:
            for attempt in Retrying(wait=wait_fixed(3), stop=stop_after_delay(300)):
                with attempt:
                    if not self._can_connect_to_postgresql:
                        raise CannotConnectError
        except Exception:
            logger.exception("Unable to reconnect to postgresql")

        # Start or stop the pgBackRest TLS server service when TLS certificate change.
        self.backup.start_stop_pgbackrest_service()

    def _restart_metrics_service(self) -> None:
        """Restart the monitoring service if the password was rotated."""
        current_layer = self._container.get_plan()

        metrics_service = current_layer.services[self.metrics_service]
        data_source_name = metrics_service.environment.get("DATA_SOURCE_NAME", "")

        if metrics_service and not data_source_name.startswith(
            f"user={MONITORING_USER} password={self.get_secret('app', MONITORING_PASSWORD_KEY)} "
        ):
            self._container.add_layer(
                self.metrics_service,
                Layer({"services": {self.metrics_service: self._generate_metrics_service()}}),
                combine=True,
            )
            self._container.restart(self.metrics_service)

    def _restart_ldap_sync_service(self) -> None:
        """Restart the LDAP sync service in case any configuration changed."""
        if not self._patroni.member_started:
            logger.debug("Restart LDAP sync early exit: Patroni has not started yet")
            return

        sync_service = self._container.pebble.get_services(names=[self.ldap_sync_service])

        if not self.is_primary and sync_service[0].is_running():
            logger.debug("Stopping LDAP sync service. It must only run in the primary")
            self._container.stop(self.ldap_sync_service)

        if self.is_primary and not self.is_ldap_enabled:
            logger.debug("Stopping LDAP sync service")
            self._container.stop(self.ldap_sync_service)
            return

        if self.is_primary and self.is_ldap_enabled:
            self._container.add_layer(
                self.ldap_sync_service,
                Layer({"services": {self.ldap_sync_service: self._generate_ldap_service()}}),
                combine=True,
            )
            logger.debug("Starting LDAP sync service")
            self._container.restart(self.ldap_sync_service)

    @property
    def _is_workload_running(self) -> bool:
        """Returns whether the workload is running (in an active state)."""
        if not self._container.can_connect():
            return False

        services = self._container.pebble.get_services(names=[self.postgresql_service])
        if len(services) == 0:
            return False

        return services[0].current == ServiceStatus.ACTIVE

    @property
    def _can_connect_to_postgresql(self) -> bool:
        try:
            for attempt in Retrying(stop=stop_after_delay(30), wait=wait_fixed(3)):
                with attempt:
                    if not self.postgresql.get_postgresql_timezones():
                        raise CannotConnectError
        except RetryError:
            logger.debug("Cannot connect to database")
            return False
        return True

    def update_config(self, is_creating_backup: bool = False) -> bool:
        """Updates Patroni config file based on the existence of the TLS files."""
        # Retrieve PostgreSQL parameters.
        if self.config.profile_limit_memory:
            limit_memory = self.config.profile_limit_memory * 10**6
        else:
            limit_memory = None
        try:
            available_cpu_cores, available_memory = self.get_available_resources()
        except ApiError as e:
            if e.status.code == 403:
                self.on_deployed_without_trust()
                return False
            raise e

        # TODO Updating the lib should accept ConfigData
        postgresql_parameters = self.postgresql.build_postgresql_parameters(
            self.model.config,  # type: ignore
            available_memory,
            limit_memory,
        )

        replication_slots = self.logical_replication.replication_slots()

        logger.info("Updating Patroni config file")
        # Update and reload configuration based on TLS files availability.
        self._patroni.render_patroni_yml_file(
            connectivity=self.is_connectivity_enabled,
            is_creating_backup=is_creating_backup,
            enable_ldap=self.is_ldap_enabled,
            enable_tls=self.is_tls_enabled,
            is_no_sync_member=self.upgrade.is_no_sync_member,
            backup_id=self.app_peer_data.get("restoring-backup"),
            pitr_target=self.app_peer_data.get("restore-to-time"),
            restore_timeline=self.app_peer_data.get("restore-timeline"),
            restore_to_latest=self.app_peer_data.get("restore-to-time", None) == "latest",
            stanza=self.app_peer_data.get("stanza", self.unit_peer_data.get("stanza")),
            restore_stanza=self.app_peer_data.get("restore-stanza"),
            parameters=postgresql_parameters,
            user_databases_map=self.relations_user_databases_map,
            slots=replication_slots or None,
        )

        if not self._is_workload_running:
            # If Patroni/PostgreSQL has not started yet and TLS relations was initialised,
            # then mark TLS as enabled. This commonly happens when the charm is deployed
            # in a bundle together with the TLS certificates operator. This flag is used to
            # know when to call the Patroni API using HTTP or HTTPS.
            self.unit_peer_data.update({"tls": "enabled" if self.is_tls_enabled else ""})
            self.postgresql_client_relation.update_tls_flag(
                "True" if self.is_tls_enabled else "False"
            )
            logger.debug("Early exit update_config: Workload not started yet")
            return True

        if not self._patroni.member_started:
            if self.is_tls_enabled:
                logger.debug(
                    "Early exit update_config: patroni not responding but TLS is enabled."
                )
                self._handle_postgresql_restart_need()
                return True
            logger.debug("Early exit update_config: Patroni not started yet")
            return False

        # Use config value if set, calculate otherwise
        if self.config.experimental_max_connections:
            max_connections = self.config.experimental_max_connections
        else:
            max_connections = max(4 * available_cpu_cores, 100)

        self._patroni.bulk_update_parameters_controller_by_patroni({
            "max_connections": max_connections,
            "max_prepared_transactions": self.config.memory_max_prepared_transactions,
            "max_replication_slots": 25,
            "max_wal_senders": 25,
            "shared_buffers": self.config.memory_shared_buffers,
            "wal_keep_size": self.config.durability_wal_keep_size,
        })

        self._patroni.ensure_slots_controller_by_patroni(replication_slots)

        self._handle_postgresql_restart_need()
        self._restart_metrics_service()
        self._restart_ldap_sync_service()

        self.unit_peer_data.update({"user_hash": self.generate_user_hash})
        if self.unit.is_leader():
            self.app_peer_data.update({"user_hash": self.generate_user_hash})
        return True

    def _validate_config_options(self) -> None:
        """Validates specific config options that need access to the database or to the TLS status."""
        if (
            self.config.instance_default_text_search_config
            not in self.postgresql.get_postgresql_text_search_configs()
        ):
            raise ValueError(
                "instance_default_text_search_config config option has an invalid value"
            )

        if not self.postgresql.validate_group_map(self.config.ldap_map):
            raise ValueError("ldap_map config option has an invalid value")

        if self.config.request_date_style and not self.postgresql.validate_date_style(
            self.config.request_date_style
        ):
            raise ValueError("request_date_style config option has an invalid value")

        if self.config.request_time_zone not in self.postgresql.get_postgresql_timezones():
            raise ValueError("request_time_zone config option has an invalid value")

        if (
            self.config.storage_default_table_access_method
            not in self.postgresql.get_postgresql_default_table_access_methods()
        ):
            raise ValueError(
                "storage_default_table_access_method config option has an invalid value"
            )

<<<<<<< HEAD
        output, _ = self._container.exec(["locale", "-a"]).wait_output()
        locales = list(output.splitlines())
        for parameter in ["response_lc_monetary", "response_lc_numeric", "response_lc_time"]:
            value = self.model.config.get(parameter)
            if value is not None and value not in locales:
                raise ValueError(
                    f"Value for {parameter} not one of the locales available in the system"
                )

=======
>>>>>>> 9f0a36e2
    def _handle_postgresql_restart_need(self):
        """Handle PostgreSQL restart need based on the TLS configuration and configuration changes."""
        if self._can_connect_to_postgresql:
            restart_postgresql = self.is_tls_enabled != self.postgresql.is_tls_enabled()
        else:
            restart_postgresql = False
        try:
            self._patroni.reload_patroni_configuration()
        except Exception as e:
            logger.error(f"Reload patroni call failed! error: {e!s}")
        # Wait for some more time than the Patroni's loop_wait default value (10 seconds),
        # which tells how much time Patroni will wait before checking the configuration
        # file again to reload it.
        try:
            for attempt in Retrying(stop=stop_after_attempt(5), wait=wait_fixed(3)):
                with attempt:
                    restart_postgresql = restart_postgresql or self.is_restart_pending()
                    if not restart_postgresql:
                        raise Exception
        except RetryError:
            # Ignore the error, as it happens only to indicate that the configuration has not changed.
            pass
        self.unit_peer_data.update({"tls": "enabled" if self.is_tls_enabled else ""})
        self.postgresql_client_relation.update_tls_flag("True" if self.is_tls_enabled else "False")

        # Restart PostgreSQL if TLS configuration has changed
        # (so the both old and new connections use the configuration).
        if restart_postgresql:
            logger.info("PostgreSQL restart required")
            self.metrics_endpoint.update_scrape_job_spec(
                self._generate_metrics_jobs(self.is_tls_enabled)
            )
            self.on[str(self.restart_manager.name)].acquire_lock.emit()

    def _update_pebble_layers(self, replan: bool = True) -> None:
        """Update the pebble layers to keep the health check URL up-to-date."""
        # Get the current layer.
        current_layer = self._container.get_plan()

        # Create a new config layer.
        new_layer = self._postgresql_layer()

        # Check if there are any changes to layer services.
        if current_layer.services != new_layer.services:
            # Changes were made, add the new layer.
            self._container.add_layer(self.postgresql_service, new_layer, combine=True)
            logging.info("Added updated layer 'postgresql' to Pebble plan")
            if replan:
                self._container.replan()
                logging.info("Restarted postgresql service")
        if current_layer.checks != new_layer.checks:
            # Changes were made, add the new layer.
            self._container.add_layer(self.postgresql_service, new_layer, combine=True)
            logging.info("Updated health checks")

    def _unit_name_to_pod_name(self, unit_name: str) -> str:
        """Converts unit name to pod name.

        Args:
            unit_name: name in "postgresql-k8s/0" format.

        Returns:
            pod name in "postgresql-k8s-0" format.
        """
        return unit_name.replace("/", "-")

    def _get_node_name_for_pod(self) -> str:
        """Return the node name for a given pod."""
        client = Client()
        pod = client.get(
            Pod, name=self._unit_name_to_pod_name(self.unit.name), namespace=self._namespace
        )
        if pod.spec and pod.spec.nodeName:
            return pod.spec.nodeName
        else:
            raise Exception("Pod doesn't exist")

    def get_resources_limits(self, container_name: str) -> dict:
        """Return resources limits for a given container.

        Args:
            container_name: name of the container to get resources limits for
        """
        client = Client()
        pod = client.get(
            Pod, self._unit_name_to_pod_name(self.unit.name), namespace=self._namespace
        )

        if pod.spec:
            for container in pod.spec.containers:
                if container.name == container_name and container.resources:
                    return container.resources.limits or {}
        return {}

    def get_node_allocable_memory(self) -> int:
        """Return the allocable memory in bytes for the current K8S node."""
        client = Client()
        node = client.get(Node, name=self._get_node_name_for_pod(), namespace=self._namespace)  # type: ignore
        return any_memory_to_bytes(node.status.allocatable["memory"])

    def get_node_cpu_cores(self) -> int:
        """Return the number of CPU cores for the current K8S node."""
        client = Client()
        node = client.get(Node, name=self._get_node_name_for_pod(), namespace=self._namespace)  # type: ignore
        return any_cpu_to_cores(node.status.allocatable["cpu"])

    def get_available_resources(self) -> tuple[int, int]:
        """Get available CPU cores and memory (in bytes) for the container."""
        cpu_cores = self.get_node_cpu_cores()
        allocable_memory = self.get_node_allocable_memory()
        container_limits = self.get_resources_limits(container_name="postgresql")
        if "cpu" in container_limits:
            cpu_str = container_limits["cpu"]
            constrained_cpu = int(cpu_str)
            if constrained_cpu < cpu_cores:
                logger.debug(f"CPU constrained to {cpu_str} cores from resource limit")
                cpu_cores = constrained_cpu
        if "memory" in container_limits:
            memory_str = container_limits["memory"]
            constrained_memory = any_memory_to_bytes(memory_str)
            if constrained_memory < allocable_memory:
                logger.debug(f"Memory constrained to {memory_str} from resource limit")
                allocable_memory = constrained_memory

        return cpu_cores, allocable_memory

    def on_deployed_without_trust(self) -> None:
        """Blocks the application and returns a specific error message for deployments made without --trust."""
        self.unit.status = BlockedStatus(
            f"Insufficient permissions, try: `juju trust {self._name} --scope=cluster`"
        )
        logger.error(
            f"""
            Access to k8s cluster resources is not authorized. This happens when RBAC is enabled and the deployed application was not trusted by the juju admin.
            To fix this issue, run `juju trust {self._name} --scope=cluster` (or remove & re-deploy {self._name} with `--trust`)
            """
        )

    @property
    def client_relations(self) -> list[Relation]:
        """Return the list of established client relations."""
        return self.model.relations.get("database", [])

    @property
    def relations_user_databases_map(self) -> dict:
        """Returns a user->databases map for all relations."""
        try:
            if (
                not self.is_cluster_initialised
                or not self._patroni.member_started
                or self.postgresql.list_access_groups(current_host=self.is_connectivity_enabled)
                != set(ACCESS_GROUPS)
            ):
                return {USER: "all", REPLICATION_USER: "all", REWIND_USER: "all"}
        except PostgreSQLListGroupsError as e:
            logger.warning(f"Failed to list access groups: {e}")
            return {USER: "all", REPLICATION_USER: "all", REWIND_USER: "all"}
        user_database_map = {}
        for user in self.postgresql.list_users(current_host=self.is_connectivity_enabled):
            if user in (
                "backup",
                "monitoring",
                "operator",
                "postgres",
                "replication",
                "rewind",
            ):
                continue
            if databases := ",".join(
                self.postgresql.list_accessible_databases_for_user(
                    user, current_host=self.is_connectivity_enabled
                )
            ):
                user_database_map[user] = databases
            else:
                logger.debug(f"User {user} has no databases to connect to")

        # Copy relations users directly instead of waiting for them to be created
        custom_username_mapping = self.postgresql_client_relation.get_username_mapping()
        for relation in self.model.relations[self.postgresql_client_relation.relation_name]:
            user = custom_username_mapping.get(str(relation.id), f"relation_id_{relation.id}")
            if user not in user_database_map and (
                database := self.postgresql_client_relation.database_provides.fetch_relation_field(
                    relation.id, "database"
                )
            ):
                user_database_map[user] = database
        return user_database_map

    @cached_property
    def generate_user_hash(self) -> str:
        """Generate expected user and database hash."""
        user_db_pairs = {}
        custom_username_mapping = self.postgresql_client_relation.get_username_mapping()
        for relation in self.model.relations[self.postgresql_client_relation.relation_name]:
            if database := self.postgresql_client_relation.database_provides.fetch_relation_field(
                relation.id, "database"
            ):
                user = custom_username_mapping.get(str(relation.id), f"relation_id_{relation.id}")
                user_db_pairs[user] = database
        return shake_128(str(user_db_pairs).encode()).hexdigest(16)

    def override_patroni_on_failure_condition(
        self, new_condition: str, repeat_cause: str | None
    ) -> bool:
        """Temporary override Patroni pebble service on-failure condition.

        Executes only on current unit.

        Args:
            new_condition: new Patroni pebble service on-failure condition.
            repeat_cause: whether this field is equal to the last success override operation repeat cause, Patroni
                on-failure condition will be overridden (keeping the original restart condition reference untouched) and
                success code will be returned. But if this field is distinct from previous repeat cause or None,
                repeated operation will cause failure code will be returned.
        """
        if "patroni-on-failure-condition-override" in self.unit_peer_data:
            current_condition = self.unit_peer_data["patroni-on-failure-condition-override"]
            if repeat_cause is None:
                logger.error(
                    f"failure trying to override patroni on-failure condition to {new_condition}"
                    f"as it already overridden from {ORIGINAL_PATRONI_ON_FAILURE_CONDITION} to {current_condition}"
                )
                return False
            previous_repeat_cause = self.unit_peer_data.get(
                "overridden-patroni-on-failure-condition-repeat-cause", None
            )
            if previous_repeat_cause != repeat_cause:
                logger.error(
                    f"failure trying to override patroni on-failure condition to {new_condition}"
                    f"as it already overridden from {ORIGINAL_PATRONI_ON_FAILURE_CONDITION} to {current_condition}"
                    f"and repeat cause is not equal: {previous_repeat_cause} != {repeat_cause}"
                )
                return False
            self.unit_peer_data["patroni-on-failure-condition-override"] = new_condition
            self._update_pebble_layers(False)
            logger.debug(
                f"Patroni on-failure condition re-overridden to {new_condition} within repeat cause {repeat_cause}"
                f"(original on-failure condition reference is untouched and is {ORIGINAL_PATRONI_ON_FAILURE_CONDITION})"
            )
            return True

        self.unit_peer_data["patroni-on-failure-condition-override"] = new_condition
        if repeat_cause:
            self.unit_peer_data["overridden-patroni-on-failure-condition-repeat-cause"] = (
                repeat_cause
            )
        self._update_pebble_layers(False)
        logger.debug(
            f"Patroni on-failure condition overridden from {ORIGINAL_PATRONI_ON_FAILURE_CONDITION} to {new_condition}"
            f"{' with repeat cause ' + repeat_cause if repeat_cause is not None else ''}"
        )
        return True

    def restore_patroni_on_failure_condition(self) -> None:
        """Restore Patroni pebble service original on-failure condition.

        Will do nothing if not overridden. Executes only on current unit.
        """
        if "patroni-on-failure-condition-override" in self.unit_peer_data:
            self.unit_peer_data.update({
                "patroni-on-failure-condition-override": "",
                "overridden-patroni-on-failure-condition-repeat-cause": "",
            })
            self._update_pebble_layers(False)
            logger.debug(
                f"restored Patroni on-failure condition to {ORIGINAL_PATRONI_ON_FAILURE_CONDITION}"
            )
        else:
            logger.warning("not restoring patroni on-failure condition as it's not overridden")

    def is_pitr_failed(self, container: Container) -> tuple[bool, bool]:
        """Check if Patroni service failed to bootstrap cluster during point-in-time-recovery.

        Typically, this means that database service failed to reach point-in-time-recovery target or has been
        supplied with bad PITR parameter. Also, remembers last state and can provide info is it new event, or
        it belongs to previous action. Executes only on current unit.

        Returns:
            tuple[bool, bool]:
                - Is patroni service failed to bootstrap cluster.
                - Is it new fail, that wasn't observed previously.
        """
        patroni_exceptions = []
        count = 0
        while len(patroni_exceptions) == 0 and count < 10:
            if count > 0:
                time.sleep(3)
            try:
                log_exec = container.pebble.exec(
                    ["pebble", "logs", "postgresql", "-n", "all"], combine_stderr=True
                )
                patroni_logs = log_exec.wait_output()[0]
                patroni_exceptions = re.findall(
                    r"^([0-9-:TZ.]+) \[postgresql] patroni\.exceptions\.PatroniFatalException: Failed to bootstrap cluster$",
                    patroni_logs,
                    re.MULTILINE,
                )
            except ExecError:  # For Juju 2.
                log_exec = container.pebble.exec(["cat", "/var/log/postgresql/patroni.log"])
                patroni_logs = log_exec.wait_output()[0]
                patroni_exceptions = re.findall(
                    r"^([0-9- :]+) UTC \[[0-9]+\]: INFO: removing initialize key after failed attempt to bootstrap the cluster",
                    patroni_logs,
                    re.MULTILINE,
                )
                if len(patroni_exceptions) != 0:
                    break
                # If no match, look at older logs
                log_exec = container.pebble.exec([
                    "find",
                    "/var/log/postgresql/",
                    "-name",
                    "'patroni.log.*'",
                    "-exec",
                    "cat",
                    "{}",
                    "+",
                ])
                patroni_logs = log_exec.wait_output()[0]
                patroni_exceptions = re.findall(
                    r"^([0-9- :]+) UTC \[[0-9]+\]: INFO: removing initialize key after failed attempt to bootstrap the cluster",
                    patroni_logs,
                    re.MULTILINE,
                )
            count += 1

        if len(patroni_exceptions) > 0:
            logger.debug("Failures to bootstrap cluster detected on Patroni service logs")
            old_pitr_fail_id = self.unit_peer_data.get("last_pitr_fail_id", None)
            self.unit_peer_data["last_pitr_fail_id"] = patroni_exceptions[-1]
            return True, patroni_exceptions[-1] != old_pitr_fail_id

        logger.debug("No failures detected on Patroni service logs")
        return False, False

    def log_pitr_last_transaction_time(self) -> None:
        """Log to user last completed transaction time acquired from postgresql logs."""
        postgresql_logs = self._patroni.last_postgresql_logs()
        log_time = re.findall(
            r"last completed transaction was at log time (.*)$",
            postgresql_logs,
            re.MULTILINE,
        )
        if len(log_time) > 0:
            logger.info(f"Last completed transaction was at {log_time[-1]}")
        else:
            logger.error("Can't tell last completed transaction time")

    def get_plugins(self) -> list[str]:
        """Return a list of installed plugins."""
        plugins = [
            "_".join(plugin.split("_")[1:-1])
            for plugin in self.config.plugin_keys()
            if self.config[plugin]
        ]
        plugins = [PLUGIN_OVERRIDES.get(plugin, plugin) for plugin in plugins]
        if "spi" in plugins:
            plugins.remove("spi")
            for ext in SPI_MODULE:
                plugins.append(ext)
        return plugins

    def get_ldap_parameters(self) -> dict:
        """Returns the LDAP configuration to use."""
        if not self.is_cluster_initialised:
            return {}
        if not self.is_ldap_charm_related:
            logger.debug("LDAP is not enabled")
            return {}

        relation_data = self.ldap.get_relation_data()
        if relation_data is None:
            return {}

        params = {
            "ldapbasedn": relation_data.base_dn,
            "ldapbinddn": relation_data.bind_dn,
            "ldapbindpasswd": relation_data.bind_password,
            "ldaptls": relation_data.starttls,
            "ldapurl": relation_data.urls[0],
        }

        # LDAP authentication parameters that are exclusive to
        # one of the two supported modes (simple bind or search+bind)
        # must be put at the very end of the parameters string
        params.update({
            "ldapsearchfilter": self.config.ldap_search_filter,
        })

        return params

    def is_restart_pending(self) -> bool:
        """Query pg_settings for pending restart."""
        connection = None
        try:
            with (
                self.postgresql._connect_to_database() as connection,
                connection.cursor() as cursor,
            ):
                cursor.execute("SELECT COUNT(*) FROM pg_settings WHERE pending_restart=True;")
                result = cursor.fetchone()
                if result is not None:
                    return result[0] > 0
                else:
                    return False
        except psycopg2.OperationalError:
            logger.warning("Failed to connect to PostgreSQL.")
            return False
        except psycopg2.Error as e:
            logger.error(f"Failed to check if restart is pending: {e}")
            return False
        finally:
            if connection:
                connection.close()


if __name__ == "__main__":
    main(PostgresqlOperatorCharm, use_juju_for_storage=True)<|MERGE_RESOLUTION|>--- conflicted
+++ resolved
@@ -2253,18 +2253,6 @@
                 "storage_default_table_access_method config option has an invalid value"
             )
 
-<<<<<<< HEAD
-        output, _ = self._container.exec(["locale", "-a"]).wait_output()
-        locales = list(output.splitlines())
-        for parameter in ["response_lc_monetary", "response_lc_numeric", "response_lc_time"]:
-            value = self.model.config.get(parameter)
-            if value is not None and value not in locales:
-                raise ValueError(
-                    f"Value for {parameter} not one of the locales available in the system"
-                )
-
-=======
->>>>>>> 9f0a36e2
     def _handle_postgresql_restart_need(self):
         """Handle PostgreSQL restart need based on the TLS configuration and configuration changes."""
         if self._can_connect_to_postgresql:
