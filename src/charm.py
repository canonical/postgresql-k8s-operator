#!/usr/bin/env -S LD_LIBRARY_PATH=lib python3
# Copyright 2021 Canonical Ltd.
# See LICENSE file for licensing details.

"""Charmed Kubernetes Operator for the PostgreSQL database."""

import itertools
import json
import logging
import os
import re
import shutil
import sys
import time
from datetime import datetime
from functools import cached_property
from hashlib import shake_128
from pathlib import Path
from typing import Literal, get_args
from urllib.parse import urlparse

from single_kernel_postgresql.utils.postgresql import (
    ACCESS_GROUP_IDENTITY,
    ACCESS_GROUPS,
    REQUIRED_PLUGINS,
    PostgreSQL,
    PostgreSQLCreatePredefinedRolesError,
    PostgreSQLCreateUserError,
    PostgreSQLEnableDisableExtensionError,
    PostgreSQLGetCurrentTimelineError,
    PostgreSQLGrantDatabasePrivilegesToUserError,
    PostgreSQLListGroupsError,
    PostgreSQLListUsersError,
    PostgreSQLUpdateUserPasswordError,
)

from authorisation_rules_observer import (
    AuthorisationRulesChangeCharmEvents,
    AuthorisationRulesObserver,
)

# First platform-specific import, will fail on wrong architecture
try:
    import psycopg2
except ModuleNotFoundError:
    from ops.main import main

    from arch_utils import WrongArchitectureWarningCharm, is_wrong_architecture

    # If the charm was deployed inside a host with different architecture
    # (possibly due to user specifying an incompatible revision)
    # then deploy an empty blocked charm with a warning.
    if is_wrong_architecture() and __name__ == "__main__":
        main(WrongArchitectureWarningCharm, use_juju_for_storage=True)
    raise

from charms.data_platform_libs.v0.data_interfaces import DataPeerData, DataPeerUnitData
from charms.data_platform_libs.v0.data_models import TypedCharmBase
from charms.grafana_k8s.v0.grafana_dashboard import GrafanaDashboardProvider
from charms.loki_k8s.v1.loki_push_api import LogProxyConsumer
from charms.postgresql_k8s.v0.postgresql_tls import PostgreSQLTLS
from charms.prometheus_k8s.v0.prometheus_scrape import MetricsEndpointProvider
from charms.rolling_ops.v0.rollingops import RollingOpsManager, RunWithLock
from charms.tempo_coordinator_k8s.v0.charm_tracing import trace_charm
from charms.tempo_coordinator_k8s.v0.tracing import TracingEndpointRequirer
from lightkube import ApiError, Client
from lightkube.models.core_v1 import ServicePort, ServiceSpec
from lightkube.models.meta_v1 import ObjectMeta
from lightkube.resources.core_v1 import Endpoints, Node, Pod, Service
from ops import (
    ActionEvent,
    ActiveStatus,
    BlockedStatus,
    CharmEvents,
    Container,
    HookEvent,
    LeaderElectedEvent,
    MaintenanceStatus,
    ModelError,
    Relation,
    RelationDepartedEvent,
    SecretChangedEvent,
    SecretNotFoundError,
    Unit,
    UnknownStatus,
    WaitingStatus,
    WorkloadEvent,
    main,
)
from ops.pebble import (
    ChangeError,
    ExecError,
    Layer,
    LayerDict,
    PathError,
    ProtocolError,
    ServiceDict,
    ServiceInfo,
    ServiceStatus,
)
from requests import ConnectionError as RequestsConnectionError
from tenacity import RetryError, Retrying, stop_after_attempt, stop_after_delay, wait_fixed

from backups import CANNOT_RESTORE_PITR, S3_BLOCK_MESSAGES, PostgreSQLBackups
from config import CharmConfig
from constants import (
    APP_SCOPE,
    BACKUP_USER,
    DATABASE_DEFAULT_NAME,
    DATABASE_PORT,
    METRICS_PORT,
    MONITORING_PASSWORD_KEY,
    MONITORING_USER,
    PATRONI_PASSWORD_KEY,
    PEER,
    PLUGIN_OVERRIDES,
    POSTGRES_LOG_FILES,
    REPLICATION_PASSWORD_KEY,
    REPLICATION_USER,
    REWIND_PASSWORD_KEY,
    REWIND_USER,
    SECRET_DELETED_LABEL,
    SECRET_INTERNAL_LABEL,
    SECRET_KEY_OVERRIDES,
    SPI_MODULE,
    SYSTEM_USERS,
    TLS_CA_FILE,
    TLS_CERT_FILE,
    TLS_KEY_FILE,
    TRACING_PROTOCOL,
    TRACING_RELATION_NAME,
    UNIT_SCOPE,
    USER,
    USER_PASSWORD_KEY,
    WORKLOAD_OS_GROUP,
    WORKLOAD_OS_USER,
)
from ldap import PostgreSQLLDAP
from patroni import NotReadyError, Patroni, SwitchoverFailedError, SwitchoverNotSyncError
from relations.async_replication import (
    REPLICATION_CONSUMER_RELATION,
    REPLICATION_OFFER_RELATION,
    PostgreSQLAsyncReplication,
)
from relations.logical_replication import (
    LOGICAL_REPLICATION_VALIDATION_ERROR_STATUS,
    PostgreSQLLogicalReplication,
)
from relations.postgresql_provider import PostgreSQLProvider
from upgrade import PostgreSQLUpgrade, get_postgresql_k8s_dependencies_model
from utils import any_cpu_to_cores, any_memory_to_bytes, new_password

logger = logging.getLogger(__name__)

EXTENSIONS_DEPENDENCY_MESSAGE = "Unsatisfied plugin dependencies. Please check the logs"
EXTENSION_OBJECT_MESSAGE = "Cannot disable plugins: Existing objects depend on it. See logs"
INSUFFICIENT_SIZE_WARNING = "<10% free space on pgdata volume."

ORIGINAL_PATRONI_ON_FAILURE_CONDITION = "restart"

# http{x,core} clutter the logs with debug messages
logging.getLogger("httpcore").setLevel(logging.ERROR)
logging.getLogger("httpx").setLevel(logging.ERROR)

Scopes = Literal["app", "unit"]
PASSWORD_USERS = [*SYSTEM_USERS, "patroni"]


class CannotConnectError(Exception):
    """Cannot run smoke check on connected Database."""


@trace_charm(
    tracing_endpoint="tracing_endpoint",
    extra_types=(
        GrafanaDashboardProvider,
        LogProxyConsumer,
        MetricsEndpointProvider,
        Patroni,
        PostgreSQL,
        PostgreSQLAsyncReplication,
        PostgreSQLBackups,
        PostgreSQLLDAP,
        PostgreSQLProvider,
        PostgreSQLTLS,
        PostgreSQLUpgrade,
        RollingOpsManager,
    ),
)
class PostgresqlOperatorCharm(TypedCharmBase[CharmConfig]):
    """Charmed Operator for the PostgreSQL database."""

    config_type = CharmConfig
    on: "CharmEvents" = AuthorisationRulesChangeCharmEvents()

    def __init__(self, *args):
        super().__init__(*args)

        # Support for disabling the operator.
        disable_file = Path(f"{os.environ.get('CHARM_DIR')}/disable")
        if disable_file.exists():
            logger.warning(
                f"\n\tDisable file `{disable_file.resolve()}` found, the charm will skip all events."
                "\n\tTo resume normal operations, please remove the file."
            )
            self.unit.status = BlockedStatus("Disabled")
            sys.exit(0)

        self.peer_relation_app = DataPeerData(
            self.model,
            relation_name=PEER,
            secret_field_name=SECRET_INTERNAL_LABEL,
            deleted_label=SECRET_DELETED_LABEL,
        )
        self.peer_relation_unit = DataPeerUnitData(
            self.model,
            relation_name=PEER,
            secret_field_name=SECRET_INTERNAL_LABEL,
            deleted_label=SECRET_DELETED_LABEL,
        )

        self.postgresql_service = "postgresql"
        self.rotate_logs_service = "rotate-logs"
        self.pgbackrest_server_service = "pgbackrest server"
        self.ldap_sync_service = "ldap-sync"
        self.metrics_service = "metrics_server"
        self._unit = self.model.unit.name
        self._name = self.model.app.name
        self._namespace = self.model.name
        self._context = {"namespace": self._namespace, "app_name": self._name}
        self.cluster_name = f"patroni-{self._name}"

        self._observer = AuthorisationRulesObserver(self, "/usr/bin/juju-exec")
        self.framework.observe(self.on.databases_change, self._on_databases_change)
        self.framework.observe(self.on.config_changed, self._on_config_changed)
        self.framework.observe(self.on.leader_elected, self._on_leader_elected)
        self.framework.observe(self.on[PEER].relation_changed, self._on_peer_relation_changed)
        self.framework.observe(self.on.secret_changed, self._on_peer_relation_changed)
        # add specific handler for updated system-user secrets
        self.framework.observe(self.on.secret_changed, self._on_secret_changed)
        self.framework.observe(self.on[PEER].relation_departed, self._on_peer_relation_departed)
        self.framework.observe(self.on.postgresql_pebble_ready, self._on_postgresql_pebble_ready)
        self.framework.observe(self.on.data_storage_detaching, self._on_pgdata_storage_detaching)
        self.framework.observe(self.on.stop, self._on_stop)
        self.framework.observe(self.on.promote_to_primary_action, self._on_promote_to_primary)
        self.framework.observe(self.on.get_primary_action, self._on_get_primary)
        self.framework.observe(self.on.update_status, self._on_update_status)

        self._certs_path = "/usr/local/share/ca-certificates"
        self._storage_path = str(self.meta.storages["data"].location)
        self.pgdata_path = f"{self._storage_path}/pgdata"

        self.upgrade = PostgreSQLUpgrade(
            self,
            model=get_postgresql_k8s_dependencies_model(),
            relation_name="upgrade",
            substrate="k8s",
        )
        self.framework.observe(self.on.upgrade_charm, self._on_upgrade_charm)
        self.postgresql_client_relation = PostgreSQLProvider(self)
        self.backup = PostgreSQLBackups(self, "s3-parameters")
        self.ldap = PostgreSQLLDAP(self, "ldap")
        self.tls = PostgreSQLTLS(self, PEER, [self.primary_endpoint, self.replicas_endpoint])
        self.async_replication = PostgreSQLAsyncReplication(self)
        self.logical_replication = PostgreSQLLogicalReplication(self)
        self.restart_manager = RollingOpsManager(
            charm=self, relation="restart", callback=self._restart
        )
        self._observer.start_authorisation_rules_observer()
        self.grafana_dashboards = GrafanaDashboardProvider(self)
        self.metrics_endpoint = MetricsEndpointProvider(
            self,
            refresh_event=[self.on.start],
            jobs=self._generate_metrics_jobs(self.is_tls_enabled),
        )
        self.loki_push = LogProxyConsumer(
            self,
            logs_scheme={"postgresql": {"log-files": POSTGRES_LOG_FILES}},
            relation_name="logging",
        )

        if self.model.juju_version.supports_open_port_on_k8s:
            try:
                self.unit.set_ports(5432, 8008)
            except ModelError:
                logger.exception("failed to open port")
        self.tracing = TracingEndpointRequirer(
            self, relation_name=TRACING_RELATION_NAME, protocols=[TRACING_PROTOCOL]
        )

    def _on_databases_change(self, _):
        """Handle databases change event."""
        self.update_config()
        logger.debug("databases changed")
        timestamp = datetime.now()
        self.unit_peer_data.update({"pg_hba_needs_update_timestamp": str(timestamp)})
        logger.debug(f"authorisation rules changed at {timestamp}")

    @property
    def tracing_endpoint(self) -> str | None:
        """Otlp http endpoint for charm instrumentation."""
        if self.tracing.is_ready():
            return self.tracing.get_endpoint(TRACING_PROTOCOL)

    def _generate_metrics_jobs(self, enable_tls: bool) -> list[dict]:
        """Generate spec for Prometheus scraping."""
        return [
            {"static_configs": [{"targets": [f"*:{METRICS_PORT}"]}]},
            {
                "static_configs": [{"targets": ["*:8008"]}],
                "scheme": "https" if enable_tls else "http",
                "tls_config": {"insecure_skip_verify": True},
            },
        ]

    @property
    def app_units(self) -> set[Unit]:
        """The peer-related units in the application."""
        if not self._peers:
            return set()

        return {self.unit, *self._peers.units}

    def scoped_peer_data(self, scope: Scopes) -> dict | None:
        """Returns peer data based on scope."""
        if scope == APP_SCOPE:
            return self.app_peer_data
        elif scope == UNIT_SCOPE:
            return self.unit_peer_data

    @property
    def app_peer_data(self) -> dict:
        """Application peer relation data object."""
        return self.all_peer_data.get(self.app, {})

    @property
    def unit_peer_data(self) -> dict:
        """Unit peer relation data object."""
        return self.all_peer_data.get(self.unit, {})

    @property
    def all_peer_data(self) -> dict:
        """Return all peer data if available."""
        if self._peers is None:
            return {}

        # RelationData has dict like API
        return self._peers.data  # type: ignore

    def _scope_obj(self, scope: Scopes):
        if scope == APP_SCOPE:
            return self.app
        if scope == UNIT_SCOPE:
            return self.unit

    def peer_relation_data(self, scope: Scopes) -> DataPeerData:
        """Returns the peer relation data per scope."""
        if scope == APP_SCOPE:
            return self.peer_relation_app
        elif scope == UNIT_SCOPE:
            return self.peer_relation_unit

    def _translate_field_to_secret_key(self, key: str) -> str:
        """Change 'key' to secrets-compatible key field."""
        key = SECRET_KEY_OVERRIDES.get(key, key)
        new_key = key.replace("_", "-")
        return new_key.strip("-")

    def get_secret(self, scope: Scopes, key: str) -> str | None:
        """Get secret from the secret storage."""
        if scope not in get_args(Scopes):
            raise RuntimeError("Unknown secret scope.")

        if not (peers := self.model.get_relation(PEER)):
            return None

        secret_key = self._translate_field_to_secret_key(key)
        return self.peer_relation_data(scope).get_secret(peers.id, secret_key)

    def set_secret(self, scope: Scopes, key: str, value: str | None) -> str | None:
        """Set secret from the secret storage."""
        if scope not in get_args(Scopes):
            raise RuntimeError("Unknown secret scope.")

        if not value:
            return self.remove_secret(scope, key)

        if not (peers := self.model.get_relation(PEER)):
            return None

        secret_key = self._translate_field_to_secret_key(key)
        self.peer_relation_data(scope).set_secret(peers.id, secret_key, value)

    def remove_secret(self, scope: Scopes, key: str) -> None:
        """Removing a secret."""
        if scope not in get_args(Scopes):
            raise RuntimeError("Unknown secret scope.")

        if not (peers := self.model.get_relation(PEER)):
            return None

        secret_key = self._translate_field_to_secret_key(key)

        self.peer_relation_data(scope).delete_relation_data(peers.id, [secret_key])

    def get_secret_from_id(self, secret_id: str) -> dict[str, str]:
        """Resolve the given id of a Juju secret and return the content as a dict.

        This method can be used to retrieve any secret, not just those used via the peer relation.
        If the secret is not owned by the charm, it has to be granted access to it.

        Args:
            secret_id (str): The id of the secret.

        Returns:
            dict: The content of the secret.
        """
        try:
            secret_content = self.model.get_secret(id=secret_id).get_content(refresh=True)
        except (SecretNotFoundError, ModelError):
            raise

        return secret_content

    @property
    def is_cluster_initialised(self) -> bool:
        """Returns whether the cluster is already initialised."""
        return "cluster_initialised" in self.app_peer_data

    @property
    def is_cluster_restoring_backup(self) -> bool:
        """Returns whether the cluster is restoring a backup."""
        return "restoring-backup" in self.app_peer_data

    @property
    def is_cluster_restoring_to_time(self) -> bool:
        """Returns whether the cluster is restoring a backup to a specific time."""
        return "restore-to-time" in self.app_peer_data

    @property
    def is_unit_departing(self) -> bool:
        """Returns whether the unit is departing."""
        return "departing" in self.unit_peer_data

    @property
    def is_unit_stopped(self) -> bool:
        """Returns whether the unit is stopped."""
        return "stopped" in self.unit_peer_data

    @property
    def postgresql(self) -> PostgreSQL:
        """Returns an instance of the object used to interact with the database."""
        return PostgreSQL(
            primary_host=self.primary_endpoint,
            current_host=self.endpoint,
            user=USER,
            # TODO switching to the new lib will expect None
            password=self.get_secret(APP_SCOPE, f"{USER}-password"),  # type: ignore
            database=DATABASE_DEFAULT_NAME,
            system_users=SYSTEM_USERS,
        )

    @property
    def endpoint(self) -> str:
        """Returns the endpoint of this instance's pod."""
        return f"{self._unit.replace('/', '-')}.{self._build_service_name('endpoints')}"

    @property
    def primary_endpoint(self) -> str:
        """Returns the endpoint of the primary instance's service."""
        return self._build_service_name("primary")

    @property
    def replicas_endpoint(self) -> str:
        """Returns the endpoint of the replicas instances' service."""
        return self._build_service_name("replicas")

    def _build_service_name(self, service: str) -> str:
        """Build a full k8s service name based on the service name."""
        return f"{self._name}-{service}.{self._namespace}.svc.cluster.local"

    def get_hostname_by_unit(self, unit_name: str) -> str:
        """Create a DNS name for a PostgreSQL unit.

        Args:
            unit_name: the juju unit name, e.g. "postgre-sql/1".

        Returns:
            A string representing the hostname of the PostgreSQL unit.
        """
        unit_id = unit_name.split("/")[1]
        return f"{self.app.name}-{unit_id}.{self.app.name}-endpoints"

    def _get_endpoints_to_remove(self) -> list[str]:
        """List the endpoints that were part of the cluster but departed."""
        old = self._endpoints
        current = [self._get_hostname_from_unit(member) for member in self._hosts]
        endpoints_to_remove = list(set(old) - set(current))
        return endpoints_to_remove

    def get_unit_ip(self, unit: Unit) -> str | None:
        """Get the IP address of a specific unit."""
        # Check if host is current host.
        if unit == self.unit:
            if binding := self.model.get_binding(PEER):
                return str(binding.network.bind_address)
        # Check if host is a peer.
        elif unit in self.all_peer_data and (
            addr := self.all_peer_data[unit].get("private-address")
        ):
            return str(addr)
        # Return None if the unit is not a peer neither the current unit.
        return None

    def updated_synchronous_node_count(self) -> bool:
        """Tries to update synchronous_node_count configuration and reports the result."""
        try:
            self._patroni.update_synchronous_node_count()
            return True
        except RetryError:
            logger.debug("Unable to set synchronous_node_count")
            return False

    def _on_peer_relation_departed(self, event: RelationDepartedEvent) -> None:
        """The leader removes the departing units from the list of cluster members."""
        # Allow leader to update endpoints if it isn't leaving.
        if not self.unit.is_leader() or event.departing_unit == self.unit:
            return

        if not self.is_cluster_initialised or not self.updated_synchronous_node_count():
            logger.debug(
                "Deferring on_peer_relation_departed: Cluster must be initialized before members can leave"
            )
            event.defer()
            return

        endpoints_to_remove = self._get_endpoints_to_remove()
        self.postgresql_client_relation.update_read_only_endpoint()
        self._remove_from_endpoints(endpoints_to_remove)

        # Update the sync-standby endpoint in the async replication data.
        self.async_replication.update_async_replication_data()

    def _on_pgdata_storage_detaching(self, _) -> None:
        # Change the primary if it's the unit that is being removed.
        try:
            primary = self._patroni.get_primary(unit_name_pattern=True)
        except RetryError:
            # Ignore the event if the primary couldn't be retrieved.
            # If a switchover is needed, an automatic failover will be triggered
            # when the unit is removed.
            logger.debug("Early exit on_pgdata_storage_detaching: primary cannot be retrieved")
            return

        if not primary:
            logger.debug("Early exit on_pgdata_storage_detaching: primary cannot be retrieved")
            return

        if self.unit.name != primary:
            return

        if not self._patroni.are_all_members_ready():
            logger.warning(
                "could not switchover because not all members are ready"
                " - an automatic failover will be triggered"
            )
            return

        # Try to switchover to another member and raise an exception if it doesn't succeed.
        # If it doesn't happen on time, Patroni will automatically run a fail-over.
        try:
            # Trigger the switchover.
            self._patroni.switchover()

            # Wait for the switchover to complete.
            self._patroni.primary_changed(primary)

            logger.info("successful switchover")
        except (RetryError, SwitchoverFailedError) as e:
            logger.warning(
                f"switchover failed with reason: {e} - an automatic failover will be triggered"
            )
            return

        # Only update the connection endpoints if there is a primary.
        # A cluster can have all members as replicas for some time after
        # a failed switchover, so wait until the primary is elected.
        endpoints_to_remove = self._get_endpoints_to_remove()
        self.postgresql_client_relation.update_read_only_endpoint()
        self._remove_from_endpoints(endpoints_to_remove)

    def _on_peer_relation_changed(self, event: HookEvent) -> None:  # noqa: C901
        """Reconfigure cluster members."""
        # The cluster must be initialized first in the leader unit
        # before any other member joins the cluster.
        if not self.is_cluster_initialised:
            if self.unit.is_leader():
                if self._initialize_cluster(event):
                    logger.debug("Deferring on_peer_relation_changed: Leader initialized cluster")
                    event.defer()
                else:
                    logger.debug("_initialized_cluster failed on _peer_relation_changed")
                    return
            else:
                logger.debug(
                    "Early exit on_peer_relation_changed: Cluster must be initialized before members can join"
                )
            return

        # If the leader is the one receiving the event, it adds the new members,
        # one at a time.
        if self.unit.is_leader():
            self._add_members(event)

        # Don't update this member before it's part of the members list.
        if self._endpoint not in self._endpoints:
            return

        # Update the list of the cluster members in the replicas to make them know each other.
        # Update the cluster members in this unit (updating patroni configuration).
        container = self.unit.get_container("postgresql")
        if not container.can_connect():
            logger.debug(
                "Early exit on_peer_relation_changed: Waiting for container to become available"
            )
            return
        try:
            self.update_config()
        except ValueError as e:
            self.unit.status = BlockedStatus("Configuration Error. Please check the logs")
            logger.error("Invalid configuration: %s", str(e))
            return

        # Should not override a blocked status
        if isinstance(self.unit.status, BlockedStatus):
            logger.debug("on_peer_relation_changed early exit: Unit in blocked status")
            return

        services = container.pebble.get_services(names=[self.postgresql_service])
        if (
            (self.is_cluster_restoring_backup or self.is_cluster_restoring_to_time)
            and len(services) > 0
            and not self._was_restore_successful(container, services[0])
        ):
            logger.debug("on_peer_relation_changed early exit: Backup restore check failed")
            return

        # Validate the status of the member before setting an ActiveStatus.
        if not self._patroni.member_started:
            logger.debug("Deferring on_peer_relation_changed: Waiting for member to start")
            self.unit.status = WaitingStatus("awaiting for member to start")
            event.defer()
            return

        # Restart the workload if it's stuck on the starting state after a timeline divergence
        # due to a backup that was restored.
        if (
            not self.is_primary
            and not self.is_standby_leader
            and (
                self._patroni.member_replication_lag == "unknown"
                or int(self._patroni.member_replication_lag) > 1000
            )
        ):
            logger.warning("Workload failure detected. Reinitialising unit.")
            self.unit.status = MaintenanceStatus("reinitialising replica")
            self._patroni.reinitialize_postgresql()
            logger.debug("Deferring on_peer_relation_changed: reinitialising replica")
            event.defer()
            return

        try:
            self.postgresql_client_relation.update_read_only_endpoint()
        except ModelError as e:
            logger.warning("Cannot update read_only endpoints: %s", str(e))

        # Start or stop the pgBackRest TLS server service when TLS certificate change.
        if not self.backup.start_stop_pgbackrest_service():
            # Ping primary to start its TLS server.
            self.unit_peer_data.update({"start-tls-server": "True"})
            logger.debug(
                "Deferring on_peer_relation_changed: awaiting for TLS server service to start on primary"
            )
            event.defer()
            return
        else:
            self.unit_peer_data.pop("start-tls-server", None)

        self.backup.coordinate_stanza_fields()

        # This is intended to be executed only when leader is reinitializing S3 connection due to the leader change.
        if (
            "s3-initialization-start" in self.app_peer_data
            and "s3-initialization-done" not in self.unit_peer_data
            and self.is_primary
            and not self.backup._on_s3_credential_changed_primary(event)
        ):
            return

        # Clean-up unit initialization data after successful sync to the leader.
        if "s3-initialization-done" in self.app_peer_data and not self.unit.is_leader():
            self.unit_peer_data.update({
                "stanza": "",
                "s3-initialization-block-message": "",
                "s3-initialization-done": "",
                "s3-initialization-start": "",
            })

        self.async_replication.handle_read_only_mode()

    def _on_secret_changed(self, event: SecretChangedEvent) -> None:
        """Handle the secret_changed event."""
        if not self.unit.is_leader():
            return

        if (admin_secret_id := self.config.system_users) and admin_secret_id == event.secret.id:
            try:
                self._update_admin_password(admin_secret_id)
            except PostgreSQLUpdateUserPasswordError:
                event.defer()

    def _on_config_changed(self, event) -> None:  # noqa: C901
        """Handle configuration changes, like enabling plugins."""
        if not self.is_cluster_initialised:
            logger.debug("Defer on_config_changed: cluster not initialised yet")
            event.defer()
            return

        if not self.upgrade.idle:
            logger.debug("Defer on_config_changed: upgrade in progress")
            event.defer()
            return

        try:
            self._validate_config_options()
            # update config on every run
            self.update_config()
        except psycopg2.OperationalError:
            logger.debug("Defer on_config_changed: Cannot connect to database")
            event.defer()
            return
        except ValueError as e:
            self.unit.status = BlockedStatus("Configuration Error. Please check the logs")
            logger.error("Invalid configuration: %s", str(e))
            return
        if not self.updated_synchronous_node_count():
            logger.debug("Defer on_config_changed: unable to set synchronous node count")
            event.defer()
            return

        if self.is_blocked and "Configuration Error" in self.unit.status.message:
            self._set_active_status()

        # Update the sync-standby endpoint in the async replication data.
        self.async_replication.update_async_replication_data()

        if not self.logical_replication.apply_changed_config(event):
            return

        if not self.unit.is_leader():
            return

        # Enable and/or disable the extensions.
        self.enable_disable_extensions()

        if admin_secret_id := self.config.system_users:
            try:
                self._update_admin_password(admin_secret_id)
            except PostgreSQLUpdateUserPasswordError:
                event.defer()

    def enable_disable_extensions(self, database: str | None = None) -> None:
        """Enable/disable PostgreSQL extensions set through config options.

        Args:
            database: optional database where to enable/disable the extension.
        """
        if self._patroni.get_primary() is None:
            logger.debug("Early exit enable_disable_extensions: standby cluster")
            return
        original_status = self.unit.status
        extensions = {}
        # collect extensions
        for plugin in self.config.plugin_keys():
            enable = self.config[plugin]

            # Enable or disable the plugin/extension.
            extension = "_".join(plugin.split("_")[1:-1])
            if extension == "spi":
                for ext in SPI_MODULE:
                    extensions[ext] = enable
                continue
            extension = PLUGIN_OVERRIDES.get(extension, extension)
            if self._check_extension_dependencies(extension, enable):
                self.unit.status = BlockedStatus(EXTENSIONS_DEPENDENCY_MESSAGE)
                return
            extensions[extension] = enable
        if self.is_blocked and self.unit.status.message == EXTENSIONS_DEPENDENCY_MESSAGE:
            self._set_active_status()
            original_status = self.unit.status

        self._handle_enable_disable_extensions(original_status, extensions, database)

    def _handle_enable_disable_extensions(self, original_status, extensions, database) -> None:
        """Try enablind/disabling Postgresql extensions and handle exceptions appropriately."""
        if not isinstance(original_status, UnknownStatus):
            self.unit.status = WaitingStatus("Updating extensions")
        try:
            self.postgresql.enable_disable_extensions(extensions, database)
        except psycopg2.errors.DependentObjectsStillExist as e:
            logger.error(
                "Failed to disable plugin: %s\nWas the plugin enabled manually? If so, update charm config with `juju config postgresql-k8s plugin_<plugin_name>_enable=True`",
                str(e),
            )
            self.unit.status = BlockedStatus(EXTENSION_OBJECT_MESSAGE)
            return
        except PostgreSQLEnableDisableExtensionError as e:
            logger.exception("failed to change plugins: %s", str(e))
        if original_status.message == EXTENSION_OBJECT_MESSAGE:
            self._set_active_status()
            return
        if not isinstance(original_status, UnknownStatus):
            self.unit.status = original_status

    def _check_extension_dependencies(self, extension: str, enable: bool) -> bool:
        skip = False
        if enable and extension in REQUIRED_PLUGINS:
            for ext in REQUIRED_PLUGINS[extension]:
                if not self.config[f"plugin_{ext}_enable"]:
                    skip = True
                    logger.exception(
                        "cannot enable %s, extension required %s to be enabled before",
                        extension,
                        ext,
                    )
        return skip

    def _add_members(self, event) -> None:
        """Add new cluster members.

        This method is responsible for adding new members to the cluster
        when new units are added to the application. This event is deferred if
        one of the current units is copying data from the primary, to avoid
        multiple units copying data at the same time, which can cause slow
        transfer rates in these processes and overload the primary instance.
        """
        # Only the leader can reconfigure.
        if not self.unit.is_leader():
            return

        # Reconfiguration can be successful only if the cluster is initialised
        # (i.e. first unit has bootstrap the cluster).
        if not self.is_cluster_initialised:
            return

        try:
            # Compare set of Patroni cluster members and Juju hosts
            # to avoid the unnecessary reconfiguration.
            if self._patroni.cluster_members == self._hosts:
                return

            logger.info("Reconfiguring cluster")
            self.unit.status = MaintenanceStatus("reconfiguring cluster")
            for member in self._hosts - self._patroni.cluster_members:
                logger.debug("Adding %s to cluster", member)
                self.add_cluster_member(member)
            self._patroni.update_synchronous_node_count()
        except NotReadyError:
            logger.info("Deferring reconfigure: another member doing sync right now")
            event.defer()
        except RetryError:
            logger.info("Deferring reconfigure: failed to obtain cluster members from Patroni")
            event.defer()

    def add_cluster_member(self, member: str) -> None:
        """Add member to the cluster if all members are already up and running.

        Raises:
            NotReadyError if either the new member or the current members are not ready.
        """
        hostname = self._get_hostname_from_unit(member)

        if not self._patroni.are_all_members_ready():
            logger.info("not all members are ready")
            raise NotReadyError("not all members are ready")

        # Add the member to the list that should be updated in each other member.
        self._add_to_endpoints(hostname)

        # Add the labels needed for replication in this pod.
        # This also enables the member as part of the cluster.
        try:
            self._patch_pod_labels(member)
        except ApiError as e:
            logger.error("failed to patch pod")
            self.unit.status = BlockedStatus(f"failed to patch pod with error {e}")
            return

    @property
    def _hosts(self) -> set:
        """List of the current Juju hosts.

        Returns:
            a set containing the current Juju hosts
                with the names in the k8s pod name format
        """
        hosts = [self._unit_name_to_pod_name(self.unit.name)]
        if self._peers:
            for unit in self._peers.units:
                hosts.append(self._unit_name_to_pod_name(unit.name))
        return set(hosts)

    def _get_hostname_from_unit(self, member: str) -> str:
        """Create a DNS name for a PostgreSQL/Patroni cluster member.

        Args:
            member: the Patroni member name, e.g. "postgresql-k8s-0".

        Returns:
            A string representing the hostname of the PostgreSQL unit.
        """
        unit_id = member.split("-")[-1]
        return f"{self.app.name}-{unit_id}.{self.app.name}-endpoints"

    def _on_leader_elected(self, event: LeaderElectedEvent) -> None:
        """Handle the leader-elected event."""
        # consider configured system user passwords
        system_user_passwords = {}
        if admin_secret_id := self.config.system_users:
            try:
                system_user_passwords = self.get_secret_from_id(secret_id=admin_secret_id)
            except (ModelError, SecretNotFoundError) as e:
                # only display the error but don't return to make sure all users have passwords
                logger.error(f"Error setting internal passwords: {e}")
                self.unit.status = BlockedStatus("Password setting for system users failed.")
                event.defer()

        for password in {
            USER_PASSWORD_KEY,
            REPLICATION_PASSWORD_KEY,
            REWIND_PASSWORD_KEY,
            MONITORING_PASSWORD_KEY,
            PATRONI_PASSWORD_KEY,
        }:
            if self.get_secret(APP_SCOPE, password) is None:
                if password in system_user_passwords:
                    # use provided passwords for system-users if available
                    self.set_secret(APP_SCOPE, password, system_user_passwords[password])
                    logger.info(f"Using configured password for {password}")
                else:
                    # generate a password for this user if not provided
                    self.set_secret(APP_SCOPE, password, new_password())
                    logger.info(f"Generated new password for {password}")

        # Add this unit to the list of cluster members
        # (the cluster should start with only this member).
        if self._endpoint not in self._endpoints:
            self._add_to_endpoints(self._endpoint)

        self._cleanup_old_cluster_resources()

        if not self.fix_leader_annotation():
            return

        # Create resources and add labels needed for replication.
        if self.upgrade.idle:
            try:
                self._create_services()
            except ApiError:
                logger.exception("failed to create k8s services")
                self.unit.status = BlockedStatus("failed to create k8s services")
                return

        # Remove departing units when the leader changes.
        self._remove_from_endpoints(self._get_endpoints_to_remove())

        self._add_members(event)

    def fix_leader_annotation(self) -> bool:
        """Fix the leader annotation if it's missing."""
        client = Client()
        try:
            endpoint = client.get(Endpoints, name=self.cluster_name, namespace=self._namespace)
            if (
                endpoint.metadata
                and endpoint.metadata.annotations is not None
                and "leader" not in endpoint.metadata.annotations
            ):
                patch = {
                    "metadata": {
                        "annotations": {"leader": self._unit_name_to_pod_name(self._unit)}
                    }
                }
                client.patch(
                    Endpoints, name=self.cluster_name, namespace=self._namespace, obj=patch
                )
                self.app_peer_data.pop("cluster_initialised", None)
                logger.info("Fixed missing leader annotation")
        except ApiError as e:
            if e.status.code == 403:
                self.on_deployed_without_trust()
                return False
            # Ignore the error only when the resource doesn't exist.
            if e.status.code != 404:
                raise e
        return True

    def _create_pgdata(self, container: Container):
        """Create the PostgreSQL data directory."""
        if not container.exists(self.pgdata_path):
            container.make_dir(
                self.pgdata_path, permissions=0o750, user=WORKLOAD_OS_USER, group=WORKLOAD_OS_GROUP
            )
        # Also, fix the permissions from the parent directory.
        container.exec([
            "chown",
            f"{WORKLOAD_OS_USER}:{WORKLOAD_OS_GROUP}",
            "/var/lib/postgresql/archive",
        ]).wait()
        container.exec([
            "chown",
            f"{WORKLOAD_OS_USER}:{WORKLOAD_OS_GROUP}",
            self._storage_path,
        ]).wait()
        container.exec([
            "chown",
            f"{WORKLOAD_OS_USER}:{WORKLOAD_OS_GROUP}",
            "/var/lib/postgresql/logs",
        ]).wait()
        container.exec([
            "chown",
            f"{WORKLOAD_OS_USER}:{WORKLOAD_OS_GROUP}",
            "/var/lib/postgresql/temp",
        ]).wait()

    def _on_postgresql_pebble_ready(self, event: WorkloadEvent) -> None:
        """Event handler for PostgreSQL container on PebbleReadyEvent."""
        if self._endpoint in self._endpoints:
            self._fix_pod()

        # TODO: move this code to an "_update_layer" method in order to also utilize it in
        # config-changed hook.
        # Get the postgresql container so we can configure/manipulate it.
        container = event.workload
        if not container.can_connect():
            logger.debug(
                "Defer on_postgresql_pebble_ready: Waiting for container to become available"
            )
            event.defer()
            return

        # Create the PostgreSQL data directory. This is needed on cloud environments
        # where the volume is mounted with more restrictive permissions.
        self._create_pgdata(container)

        self.unit.set_workload_version(self._patroni.rock_postgresql_version)

        # Defer the initialization of the workload in the replicas
        # if the cluster hasn't been bootstrap on the primary yet.
        # Otherwise, each unit will create a different cluster and
        # any update in the members list on the units won't have effect
        # on fixing that.
        if not self.unit.is_leader() and not self.is_cluster_initialised:
            logger.debug(
                "Deferring on_postgresql_pebble_ready: Not leader and cluster not initialized"
            )
            event.defer()
            return

        try:
            self.push_tls_files_to_workload()
            for ca_secret_name in self.tls.get_ca_secret_names():
                self.push_ca_file_into_workload(ca_secret_name)
        except (PathError, ProtocolError) as e:
            logger.error(
                "Deferring on_postgresql_pebble_ready: Cannot push TLS certificates: %r", e
            )
            event.defer()
            return

        # Start the database service.
        self._update_pebble_layers()

        # Ensure the member is up and running before marking the cluster as initialised.
        if not self._patroni.member_started:
            logger.debug("Deferring on_postgresql_pebble_ready: Waiting for cluster to start")
            self.unit.status = WaitingStatus("awaiting for cluster to start")
            event.defer()
            return

        if self.unit.is_leader() and not self._initialize_cluster(event):
            return

        # Update the archive command and replication configurations.
        self.update_config()

        # Enable/disable PostgreSQL extensions if they were set before the cluster
        # was fully initialised.
        self.enable_disable_extensions()

        # Enable pgbackrest service
        self.backup.start_stop_pgbackrest_service()

        # All is well, set an ActiveStatus.
        self._set_active_status()

    def _set_active_status(self):
        # The charm should not override this status outside of the function checking disk space.
        if self.unit.status.message == INSUFFICIENT_SIZE_WARNING:
            return
        try:
            if self.unit.is_leader() and "s3-initialization-block-message" in self.app_peer_data:
                self.unit.status = BlockedStatus(
                    self.app_peer_data["s3-initialization-block-message"]
                )
                return
            if self.unit.is_leader() and (
                self.app_peer_data.get("logical-replication-validation") == "error"
                or self.logical_replication.has_remote_publisher_errors()
            ):
                self.unit.status = BlockedStatus(LOGICAL_REPLICATION_VALIDATION_ERROR_STATUS)
                return
            if (
                self._patroni.get_primary(unit_name_pattern=True) == self.unit.name
                or self.is_standby_leader
            ):
                danger_state = ""
                if len(self._patroni.get_running_cluster_members()) < self.app.planned_units():
                    danger_state = " (degraded)"
                self.unit.status = ActiveStatus(
                    f"{'Standby' if self.is_standby_leader else 'Primary'}{danger_state}"
                )
            elif self._patroni.member_started:
                self.unit.status = ActiveStatus()
        except (RetryError, RequestsConnectionError) as e:
            logger.error(f"failed to get primary with error {e}")

    def _initialize_cluster(self, event: HookEvent) -> bool:
        # Add the labels needed for replication in this pod.
        # This also enables the member as part of the cluster.
        try:
            self._patch_pod_labels(self._unit)
        except ApiError as e:
            logger.error("failed to patch pod")
            self.unit.status = BlockedStatus(f"failed to patch pod with error {e}")
            return False

        # Create resources and add labels needed for replication
        if self.upgrade.idle:
            try:
                self._create_services()
            except ApiError:
                logger.exception("failed to create k8s services")
                self.unit.status = BlockedStatus("failed to create k8s services")
                return False

        async_replication_primary_cluster = self.async_replication.get_primary_cluster()
        if (
            async_replication_primary_cluster is not None
            and async_replication_primary_cluster != self.app
        ):
            logger.debug(
                "Early exit _initialize_cluster: not the primary cluster in async replication"
            )
            return True

        if not self._patroni.primary_endpoint_ready:
            logger.debug(
                "Deferring on_postgresql_pebble_ready: Waiting for primary endpoint to be ready"
            )
            self.unit.status = WaitingStatus("awaiting for primary endpoint to be ready")
            event.defer()
            return False

        try:
            self._setup_users()
        except PostgreSQLCreatePredefinedRolesError as e:
            logger.exception(e)
            self.unit.status = BlockedStatus("Failed to create pre-defined roles")
            return False
        except PostgreSQLGrantDatabasePrivilegesToUserError as e:
            logger.exception(e)
            self.unit.status = BlockedStatus("Failed to grant database privileges to user")
            return False
        except PostgreSQLCreateUserError as e:
            logger.exception(e)
            self.set_unit_status(BlockedStatus("Failed to create postgres user"))
            return False
        except PostgreSQLListUsersError:
            logger.warning("Deferring on_start: Unable to list users")
            event.defer()
            return False

        # Mark the cluster as initialised.
        self._peers.data[self.app]["cluster_initialised"] = "True"

        return True

    def _setup_users(self) -> None:
        self.postgresql.create_predefined_instance_roles()

        pg_users = self.postgresql.list_users()
        # Create the backup user.
        if BACKUP_USER not in pg_users:
            self.postgresql.create_user(BACKUP_USER, new_password(), admin=True)
        # Create the monitoring user.
        if MONITORING_USER not in pg_users:
            self.postgresql.create_user(
                MONITORING_USER,
                self.get_secret(APP_SCOPE, MONITORING_PASSWORD_KEY),
                extra_user_roles=["pg_monitor"],
            )

        self.postgresql.set_up_database(temp_location="/var/lib/postgresql/temp")

        access_groups = self.postgresql.list_access_groups()
        if access_groups != set(ACCESS_GROUPS):
            self.postgresql.create_access_groups()
            self.postgresql.grant_internal_access_group_memberships()

<<<<<<< HEAD
=======
        # Mark the cluster as initialised.
        self.app_peer_data["cluster_initialised"] = "True"

        return True

>>>>>>> 33468625
    @property
    def is_blocked(self) -> bool:
        """Returns whether the unit is in a blocked state."""
        return isinstance(self.unit.status, BlockedStatus)

    def _on_upgrade_charm(self, _) -> None:
        self._fix_pod()

    def _patch_pod_labels(self, member: str) -> None:
        """Add labels required for replication to the current pod.

        Args:
            member: name of the unit that needs the labels
        Raises:
            ApiError when there is any problem communicating
                to K8s API
        """
        client = Client()
        patch = {
            "metadata": {"labels": {"application": "patroni", "cluster-name": self.cluster_name}}
        }
        client.patch(
            Pod,
            name=self._unit_name_to_pod_name(member),
            namespace=self._namespace,
            obj=patch,
        )

    def _create_services(self) -> None:
        """Create kubernetes services for primary and replicas endpoints."""
        client = Client()

        pod0 = client.get(
            res=Pod,
            name=f"{self.app.name}-0",
            namespace=self.model.name,
        )
        if not pod0 or not pod0.metadata:
            raise Exception("Unable to get pod0")

        services = {
            "primary": "primary",
            "replicas": "replica",
        }
        for service_name_suffix, role_selector in services.items():
            name = f"{self._name}-{service_name_suffix}"
            service = Service(
                metadata=ObjectMeta(
                    name=name,
                    namespace=self.model.name,
                    ownerReferences=pod0.metadata.ownerReferences,
                    labels={
                        "app.kubernetes.io/name": self.app.name,
                    },
                ),
                spec=ServiceSpec(
                    ports=[
                        ServicePort(
                            name="api",
                            port=8008,
                            targetPort=8008,
                        ),
                        ServicePort(
                            name="database",
                            port=5432,
                            targetPort=5432,
                        ),
                    ],
                    selector={
                        "app.kubernetes.io/name": self.app.name,
                        "cluster-name": f"patroni-{self.app.name}",
                        "role": role_selector,
                    },
                ),
            )
            client.apply(
                obj=service,  # type: ignore
                name=name,
                namespace=self.model.name,
                force=True,
                field_manager=self.model.app.name,
            )

    def _cleanup_old_cluster_resources(self) -> None:
        """Delete kubernetes services and endpoints from previous deployment."""
        if self.is_cluster_initialised:
            logger.debug("Early exit _cleanup_old_cluster_resources: cluster already initialised")
            return

        client = Client()
        for kind, suffix in itertools.product([Service, Endpoints], ["", "-config", "-sync"]):
            try:
                client.delete(
                    res=kind,
                    name=f"{self.cluster_name}{suffix}",
                    namespace=self._namespace,
                )
                logger.info(f"deleted {kind.__name__}/{self.cluster_name}{suffix}")
            except ApiError as e:
                if e.status.code == 403:
                    self.on_deployed_without_trust()
                    return
                # Ignore the error only when the resource doesn't exist.
                if e.status.code != 404:
                    raise e

    @property
    def _has_blocked_status(self) -> bool:
        """Returns whether the unit is in a blocked state."""
        return isinstance(self.unit.status, BlockedStatus)

    @property
    def _has_non_restore_waiting_status(self) -> bool:
        """Returns whether the unit is in a waiting state and there is no restore process ongoing."""
        return (
            isinstance(self.unit.status, WaitingStatus)
            and not self.is_cluster_restoring_backup
            and not self.is_cluster_restoring_to_time
        )

    def _update_admin_password(self, admin_secret_id: str) -> None:
        """Check if the password of a system user was changed and update it in the database."""
        if not self._patroni.are_all_members_ready():
            # Ensure all members are ready before reloading Patroni configuration to avoid errors
            # e.g. API not responding in one instance because PostgreSQL / Patroni are not ready
            raise PostgreSQLUpdateUserPasswordError(
                "Failed changing the password: Not all members healthy or finished initial sync."
            )

        # cross-cluster replication: extract the database host on which to update the passwords
        replication_offer_relation = self.model.get_relation(REPLICATION_OFFER_RELATION)
        other_cluster_primary_ip = ""
        if (
            replication_offer_relation is not None
            and not self.async_replication.is_primary_cluster()
        ):
            other_cluster_endpoints = self.async_replication.get_all_primary_cluster_endpoints()
            other_cluster_primary = self._patroni.get_primary(
                alternative_endpoints=other_cluster_endpoints
            )
            other_cluster_primary_ip = next(
                replication_offer_relation.data[unit].get("private-address")
                for unit in replication_offer_relation.units
                if unit.name.replace("/", "-") == other_cluster_primary
            )
        elif self.model.get_relation(REPLICATION_CONSUMER_RELATION) is not None:
            logger.error(
                "Failed changing the password: This can be ran only in the cluster from the offer side."
            )
            self.unit.status = BlockedStatus("Password update for system users failed.")
            return

        try:
            # get the secret content and check each user configured there
            # only SYSTEM_USERS with changed passwords are processed, all others ignored
            updated_passwords = self.get_secret_from_id(secret_id=admin_secret_id)
            for user, password in list(updated_passwords.items()):
                if user not in SYSTEM_USERS:
                    logger.error(
                        f"Can only update system users: {', '.join(SYSTEM_USERS)} not {user}"
                    )
                    updated_passwords.pop(user)
                    continue
                if password == self.get_secret(APP_SCOPE, f"{user}-password"):
                    updated_passwords.pop(user)
        except (ModelError, SecretNotFoundError) as e:
            logger.error(f"Error updating internal passwords: {e}")
            self.unit.status = BlockedStatus("Password update for system users failed.")
            return

        try:
            # perform the actual password update for the remaining users
            for user, password in updated_passwords.items():
                logger.info(f"Updating password for user {user}")
                self.postgresql.update_user_password(
                    user,
                    password,
                    database_host=other_cluster_primary_ip if other_cluster_primary_ip else None,
                )
                # Update the password in the secret store after updating it in the database
                self.set_secret(APP_SCOPE, f"{user}-password", password)
        except PostgreSQLUpdateUserPasswordError as e:
            logger.exception(e)
            self.unit.status = BlockedStatus("Password update for system users failed.")
            return

        # Update and reload Patroni configuration in this unit to use the new password.
        # Other units Patroni configuration will be reloaded in the peer relation changed event.
        self.update_config()

    def _on_promote_to_primary(self, event: ActionEvent) -> None:
        if event.params.get("scope") == "cluster":
            return self.async_replication.promote_to_primary(event)
        elif event.params.get("scope") == "unit":
            return self.promote_primary_unit(event)
        else:
            event.fail("Scope should be either cluster or unit")

    def promote_primary_unit(self, event: ActionEvent) -> None:
        """Handles promote to primary for unit scope."""
        if event.params.get("force"):
            event.fail("Suprerfluous force flag with unit scope")
        else:
            try:
                self._patroni.switchover(self.unit.name, wait=False)
            except SwitchoverNotSyncError:
                event.fail("Unit is not sync standby")
            except SwitchoverFailedError:
                event.fail("Switchover failed or timed out, check the logs for details")

    def _on_get_primary(self, event: ActionEvent) -> None:
        """Get primary instance."""
        try:
            primary = self._patroni.get_primary(unit_name_pattern=True)
            event.set_results({"primary": primary})
        except RetryError as e:
            logger.error(f"failed to get primary with error {e}")

    def _fix_pod(self) -> None:
        # Recreate k8s resources and add labels required for replication
        # when the pod loses them (like when it's deleted).
        if self.upgrade.idle:
            try:
                self._create_services()
            except ApiError:
                logger.exception("failed to create k8s services")
                self.unit.status = BlockedStatus("failed to create k8s services")
                return

        try:
            self._patch_pod_labels(self.unit.name)
        except ApiError as e:
            logger.error("failed to patch pod")
            self.unit.status = BlockedStatus(f"failed to patch pod with error {e}")
            return

        # Update the sync-standby endpoint in the async replication data.
        self.async_replication.update_async_replication_data()

    def _on_stop(self, _):
        # Remove data from the drive when scaling down to zero to prevent
        # the cluster from getting stuck when scaling back up.
        if self.app.planned_units() == 0:
            self.unit_peer_data.clear()

        # Patch the services to remove them when the StatefulSet is deleted
        # (i.e. application is removed).
        try:
            client = Client(field_manager=self.model.app.name)

            pod0 = client.get(
                res=Pod,
                name=f"{self.app.name}-0",
                namespace=self.model.name,
            )
        except ApiError:
            # Only log the exception.
            logger.exception("failed to get first pod info")
            return

        if not pod0 or not pod0.metadata:
            logger.error("Failed to get pod0 details")
            return

        try:
            # Get the k8s resources created by the charm and Patroni.
            resources_to_patch = []
            for kind in [Endpoints, Service]:
                resources_to_patch.extend(
                    client.list(
                        kind,
                        namespace=self._namespace,
                        labels={"app.juju.is/created-by": f"{self._name}"},
                    )
                )
        except ApiError:
            # Only log the exception.
            logger.exception("failed to get the k8s resources created by the charm and Patroni")
            return

        for resource in resources_to_patch:
            # Ignore resources created by Juju or the charm
            # (which are already patched).
            if (
                not resource.metadata
                or not resource.metadata.name
                or not resource.metadata.namespace
                or (
                    type(resource) is Service
                    and resource.metadata.name
                    in [
                        self._name,
                        f"{self._name}-endpoints",
                        f"{self._name}-primary",
                        f"{self._name}-replicas",
                    ]
                )
                or resource.metadata.ownerReferences == pod0.metadata.ownerReferences
            ):
                continue
            # Patch the resource.
            try:
                resource.metadata.ownerReferences = pod0.metadata.ownerReferences
                resource.metadata.managedFields = None
                client.apply(
                    obj=resource,  # type: ignore
                    name=resource.metadata.name,
                    namespace=resource.metadata.namespace,
                    force=True,
                )
            except ApiError:
                # Only log the exception.
                logger.exception(
                    f"failed to patch k8s {type(resource).__name__} {resource.metadata.name}"
                )

    def _on_update_status_early_exit_checks(self, container) -> bool:
        if not self.upgrade.idle:
            logger.debug("Early exit on_update_status: upgrade in progress")
            return False

        if not container.can_connect():
            logger.debug("on_update_status early exit: Cannot connect to container")
            return False

        self._check_pgdata_storage_size()

        if (
            self._has_blocked_status
            and self.unit.status not in S3_BLOCK_MESSAGES
            and self.unit.status.message != LOGICAL_REPLICATION_VALIDATION_ERROR_STATUS
        ) or self._has_non_restore_waiting_status:
            # If charm was failing to disable plugin, try again and continue (user may have removed the objects)
            if self.unit.status.message == EXTENSION_OBJECT_MESSAGE:
                self.enable_disable_extensions()
                return True

            logger.error("calling self.fix_leader_annotation()")
            self.fix_leader_annotation()

            logger.debug("on_update_status early exit: Unit is in Blocked/Waiting status")
            return False
        return True

    def _check_pgdata_storage_size(self) -> None:
        """Asserts that pgdata volume has at least 10% free space and blocks charm if not."""
        try:
            total_size, _, free_size = shutil.disk_usage(self.pgdata_path)
        except FileNotFoundError:
            logger.error("pgdata folder not found in %s", self.pgdata_path)
            return

        logger.debug(
            "pgdata free disk space: %s out of %s, ratio of %s",
            free_size,
            total_size,
            free_size / total_size,
        )
        if free_size / total_size < 0.1:
            self.unit.status = BlockedStatus(INSUFFICIENT_SIZE_WARNING)
        elif self.unit.status.message == INSUFFICIENT_SIZE_WARNING:
            self.unit.status = ActiveStatus()
            self._set_active_status()

    def _on_update_status(self, _) -> None:
        """Update the unit status message."""
        container = self.unit.get_container("postgresql")
        if not self._on_update_status_early_exit_checks(container):
            return

        services = container.pebble.get_services(names=[self.postgresql_service])
        if len(services) == 0:
            # Service has not been added nor started yet, so don't try to check Patroni API.
            logger.debug("on_update_status early exit: Service has not been added nor started yet")
            return

        if (
            not self.is_cluster_restoring_backup
            and not self.is_cluster_restoring_to_time
            and not self.is_unit_stopped
            and services[0].current != ServiceStatus.ACTIVE
        ):
            logger.warning(
                f"{self.postgresql_service} pebble service inactive, restarting service"
            )
            try:
                container.restart(self.postgresql_service)
            except ChangeError:
                logger.exception("Failed to restart patroni")
            # If service doesn't recover fast, exit and wait for next hook run to re-check
            if not self._patroni.member_started:
                self.unit.status = MaintenanceStatus("Database service inactive, restarting")
                return

        if (
            self.is_cluster_restoring_backup or self.is_cluster_restoring_to_time
        ) and not self._was_restore_successful(container, services[0]):
            return

        if self._handle_processes_failures():
            return

        # Update the sync-standby endpoint in the async replication data.
        self.async_replication.update_async_replication_data()

        self.backup.coordinate_stanza_fields()

        self.logical_replication.retry_validations()

        self._set_active_status()

    def _was_restore_successful(self, container: Container, service: ServiceInfo) -> bool:
        """Checks if restore operation succeeded and S3 is properly configured."""
        if self.is_cluster_restoring_to_time and all(self.is_pitr_failed(container)):
            logger.error(
                "Restore failed: database service failed to reach point-in-time-recovery target. "
                "You can launch another restore with different parameters"
            )
            self.log_pitr_last_transaction_time()
            self.unit.status = BlockedStatus(CANNOT_RESTORE_PITR)
            return False

        if (
            service.current != ServiceStatus.ACTIVE
            and self.unit.status.message != CANNOT_RESTORE_PITR
        ):
            logger.error("Restore failed: database service failed to start")
            self.unit.status = BlockedStatus("Failed to restore backup")
            return False

        if not self._patroni.member_started:
            logger.debug("Restore check early exit: Patroni has not started yet")
            return False

        try:
            self._setup_users()
        except Exception as e:
            logger.exception(e)
            return False

        restoring_backup = self.app_peer_data.get("restoring-backup")
        restore_timeline = self.app_peer_data.get("restore-timeline")
        restore_to_time = self.app_peer_data.get("restore-to-time")
        try:
            current_timeline = self.postgresql.get_current_timeline()
        except PostgreSQLGetCurrentTimelineError:
            logger.debug("Restore check early exit: can't get current wal timeline")
            return False

        # Remove the restoring backup flag and the restore stanza name.
        self.app_peer_data.update({
            "restoring-backup": "",
            "restore-stanza": "",
            "restore-to-time": "",
            "restore-timeline": "",
        })
        self.update_config()
        self.restore_patroni_on_failure_condition()

        logger.info(
            "Restored"
            f"{f' to {restore_to_time}' if restore_to_time else ''}"
            f"{f' from timeline {restore_timeline}' if restore_timeline and not restoring_backup else ''}"
            f"{f' from backup {self.backup._parse_backup_id(restoring_backup)[0]}' if restoring_backup else ''}"
            f". Currently tracking the newly created timeline {current_timeline}."
        )

        can_use_s3_repository, validation_message = self.backup.can_use_s3_repository()
        if not can_use_s3_repository:
            self.app_peer_data.update({
                "stanza": "",
                "s3-initialization-start": "",
                "s3-initialization-done": "",
                "s3-initialization-block-message": validation_message,
            })

        return True

    def _handle_processes_failures(self) -> bool:
        """Handle Patroni and PostgreSQL OS processes failures.

        Returns:
            a bool indicating whether the charm performed any action.
        """
        container = self.unit.get_container("postgresql")

        # Restart the Patroni process if it was killed (in that case, the PostgreSQL
        # process is still running). This is needed until
        # https://github.com/canonical/pebble/issues/149 is resolved.
        if not self._patroni.member_started and self._patroni.is_database_running:
            try:
                container.restart(self.postgresql_service)
                logger.info("restarted Patroni because it was not running")
            except ChangeError:
                logger.error("failed to restart Patroni after checking that it was not running")
                return False
            return True

        try:
            is_primary = self.is_primary
            is_standby_leader = self.is_standby_leader
        except RetryError:
            return False

        if (
            not is_primary
            and not is_standby_leader
            and self._patroni.member_started
            and not self._patroni.member_streaming
        ):
            try:
                logger.warning("Degraded member detected: reinitialising unit")
                self.unit.status = MaintenanceStatus("reinitialising replica")
                self._patroni.reinitialize_postgresql()
            except RetryError:
                logger.error(
                    "failed to reinitialise replica after checking that it was not streaming from primary"
                )
                return False
            return True

        return False

    @property
    def _patroni(self):
        """Returns an instance of the Patroni object."""
        return Patroni(
            self,
            self._endpoint,
            self._endpoints,
            self.primary_endpoint,
            self._namespace,
            self._storage_path,
            self.get_secret(APP_SCOPE, USER_PASSWORD_KEY),
            self.get_secret(APP_SCOPE, REPLICATION_PASSWORD_KEY),
            self.get_secret(APP_SCOPE, REWIND_PASSWORD_KEY),
            bool(self.unit_peer_data.get("tls")),
            self.get_secret(APP_SCOPE, PATRONI_PASSWORD_KEY),
        )

    @property
    def is_connectivity_enabled(self) -> bool:
        """Return whether this unit can be connected externally."""
        return self.unit_peer_data.get("connectivity", "on") == "on"

    @property
    def is_ldap_charm_related(self) -> bool:
        """Return whether this unit has an LDAP charm related."""
        return self.app_peer_data.get("ldap_enabled", "False") == "True"

    @property
    def is_ldap_enabled(self) -> bool:
        """Return whether this unit has LDAP enabled."""
        return self.is_ldap_charm_related and self.is_cluster_initialised

    @property
    def is_primary(self) -> bool:
        """Return whether this unit is the primary instance."""
        return self._unit == self._patroni.get_primary(unit_name_pattern=True)

    @property
    def is_standby_leader(self) -> bool:
        """Return whether this unit is the standby leader instance."""
        return self._unit == self._patroni.get_standby_leader(unit_name_pattern=True)

    @property
    def is_tls_enabled(self) -> bool:
        """Return whether TLS is enabled."""
        if not self.model.get_relation(PEER):
            return False
        return all(self.tls.get_tls_files())

    @property
    def _endpoint(self) -> str:
        """Current unit hostname."""
        return self._get_hostname_from_unit(self._unit_name_to_pod_name(self.unit.name))

    @property
    def _endpoints(self) -> list[str]:
        """Cluster members hostnames."""
        if self._peers:
            return json.loads(self._peers.data[self.app].get("endpoints", "[]"))
        else:
            # If the peer relations was not created yet, return only the current member hostname.
            return [self._endpoint]

    @property
    def peer_members_endpoints(self) -> list[str]:
        """Fetch current list of peer members endpoints.

        Returns:
            A list of peer members addresses (strings).
        """
        # Get all members endpoints and remove the current unit endpoint from the list.
        endpoints = self._endpoints
        current_unit_endpoint = self._get_hostname_from_unit(
            self._unit_name_to_pod_name(self._unit)
        )
        if current_unit_endpoint in endpoints:
            endpoints.remove(current_unit_endpoint)
        return endpoints

    def _add_to_endpoints(self, endpoint) -> None:
        """Add one endpoint to the members list."""
        self._update_endpoints(endpoint_to_add=endpoint)

    def _remove_from_endpoints(self, endpoints: list[str]) -> None:
        """Remove endpoints from the members list."""
        self._update_endpoints(endpoints_to_remove=endpoints)

    def _update_endpoints(
        self,
        endpoint_to_add: str | None = None,
        endpoints_to_remove: list[str] | None = None,
    ) -> None:
        """Update members IPs."""
        # Allow leader to reset which members are part of the cluster.
        if not self.unit.is_leader():
            return

        endpoints = json.loads(self.app_peer_data.get("endpoints", "[]"))
        if endpoint_to_add:
            endpoints.append(endpoint_to_add)
        elif endpoints_to_remove:
            for endpoint in endpoints_to_remove:
                endpoints.remove(endpoint)
        self.app_peer_data["endpoints"] = json.dumps(endpoints)

    def _generate_ldap_service(self) -> ServiceDict:
        """Generate the LDAP service definition."""
        ldap_params = self.get_ldap_parameters()

        ldap_url = urlparse(ldap_params["ldapurl"])
        ldap_host = ldap_url.hostname
        ldap_port = ldap_url.port

        ldap_base_dn = ldap_params["ldapbasedn"]
        ldap_bind_username = ldap_params["ldapbinddn"]
        ldap_bind_password = ldap_params["ldapbindpasswd"]
        ldap_group_mappings = self.postgresql.build_postgresql_group_map(self.config.ldap_map)

        if not (password := self.get_secret(APP_SCOPE, USER_PASSWORD_KEY)):
            raise Exception("No password generated yet")

        return {
            "override": "replace",
            "summary": "synchronize LDAP users",
            "command": "/start-ldap-synchronizer.sh",
            "startup": "enabled",
            "environment": {
                "LDAP_HOST": ldap_host,
                "LDAP_PORT": ldap_port,
                "LDAP_BASE_DN": ldap_base_dn,
                "LDAP_BIND_USERNAME": ldap_bind_username,
                "LDAP_BIND_PASSWORD": ldap_bind_password,
                "LDAP_GROUP_IDENTITY": json.dumps(ACCESS_GROUP_IDENTITY),
                "LDAP_GROUP_MAPPINGS": json.dumps(ldap_group_mappings),
                "POSTGRES_HOST": "127.0.0.1",
                "POSTGRES_PORT": DATABASE_PORT,
                "POSTGRES_DATABASE": DATABASE_DEFAULT_NAME,
                "POSTGRES_USERNAME": USER,
                "POSTGRES_PASSWORD": password,
            },
        }

    def _generate_metrics_service(self) -> ServiceDict:
        """Generate the metrics service definition."""
        return {
            "override": "replace",
            "summary": "postgresql metrics exporter",
            "command": "/start-exporter.sh",
            "startup": (
                "enabled"
                if self.get_secret("app", MONITORING_PASSWORD_KEY) is not None
                else "disabled"
            ),
            "after": [self.postgresql_service],
            "user": WORKLOAD_OS_USER,
            "group": WORKLOAD_OS_GROUP,
            "environment": {
                "DATA_SOURCE_NAME": (
                    f"user={MONITORING_USER} "
                    f"password={self.get_secret('app', MONITORING_PASSWORD_KEY)} "
                    "host=/var/run/postgresql port=5432 database=postgres"
                ),
            },
        }

    def _postgresql_layer(self) -> Layer:
        """Returns a Pebble configuration layer for PostgreSQL."""
        pod_name = self._unit_name_to_pod_name(self._unit)
        layer_config = LayerDict({
            "summary": "postgresql + patroni layer",
            "description": "pebble config layer for postgresql + patroni",
            "services": {
                self.postgresql_service: {
                    "override": "replace",
                    "summary": "entrypoint of the postgresql + patroni image",
                    "command": f"patroni {self._storage_path}/patroni.yml",
                    "startup": "enabled",
                    "on-failure": self.unit_peer_data.get(
                        "patroni-on-failure-condition-override", None
                    )
                    or ORIGINAL_PATRONI_ON_FAILURE_CONDITION,
                    "user": WORKLOAD_OS_USER,
                    "group": WORKLOAD_OS_GROUP,
                    "environment": {
                        "PATRONI_KUBERNETES_LABELS": f"{{application: patroni, cluster-name: {self.cluster_name}}}",
                        "PATRONI_KUBERNETES_LEADER_LABEL_VALUE": "primary",
                        "PATRONI_KUBERNETES_NAMESPACE": self._namespace,
                        "PATRONI_KUBERNETES_USE_ENDPOINTS": "true",
                        "PATRONI_NAME": pod_name,
                        "PATRONI_SCOPE": self.cluster_name,
                        "PATRONI_REPLICATION_USERNAME": REPLICATION_USER,
                        "PATRONI_SUPERUSER_USERNAME": USER,
                    },
                },
                self.pgbackrest_server_service: {
                    "override": "replace",
                    "summary": "pgBackRest server",
                    "command": self.pgbackrest_server_service,
                    "startup": "disabled",
                    "user": WORKLOAD_OS_USER,
                    "group": WORKLOAD_OS_GROUP,
                },
                self.ldap_sync_service: {
                    "override": "replace",
                    "summary": "synchronize LDAP users",
                    "command": "/start-ldap-synchronizer.sh",
                    "startup": "disabled",
                },
                self.metrics_service: self._generate_metrics_service(),
                self.rotate_logs_service: {
                    "override": "replace",
                    "summary": "rotate logs",
                    "command": "python3 /home/postgres/rotate_logs.py",
                    "startup": "disabled",
                },
            },
            "checks": {
                self.postgresql_service: {
                    "override": "replace",
                    "level": "ready",
                    "http": {
                        "url": f"{self._patroni._patroni_url}/health",
                    },
                }
            },
        })
        return Layer(layer_config)

    @property
    def _peers(self) -> Relation | None:
        """Fetch the peer relation.

        Returns:
             A :class:`ops.model.Relation` object representing
             the peer relation.
        """
        return self.model.get_relation(PEER)

    def _push_file_to_workload(self, container: Container, file_path: str, file_data: str) -> None:
        """Uploads a file into the provided container."""
        container.push(
            file_path,
            file_data,
            make_dirs=True,
            permissions=0o400,
            user=WORKLOAD_OS_USER,
            group=WORKLOAD_OS_GROUP,
        )

    def push_tls_files_to_workload(self) -> bool:
        """Uploads TLS files to the workload container."""
        container = self.unit.get_container("postgresql")

        key, ca, cert = self.tls.get_tls_files()

        if key is not None:
            self._push_file_to_workload(container, f"{self._storage_path}/{TLS_KEY_FILE}", key)
        if ca is not None:
            self._push_file_to_workload(container, f"{self._storage_path}/{TLS_CA_FILE}", ca)
            self._push_file_to_workload(container, f"{self._certs_path}/ca.crt", ca)
            container.exec(["update-ca-certificates"]).wait()
        if cert is not None:
            self._push_file_to_workload(container, f"{self._storage_path}/{TLS_CERT_FILE}", cert)

        return self.update_config()

    def push_ca_file_into_workload(self, secret_name: str) -> bool:
        """Uploads CA certificate into the workload container."""
        container = self.unit.get_container("postgresql")
        certificates = self.get_secret(UNIT_SCOPE, secret_name)

        if certificates is not None:
            self._push_file_to_workload(
                container=container,
                file_path=f"{self._certs_path}/{secret_name}.crt",
                file_data=certificates,
            )
            container.exec(["update-ca-certificates"]).wait()

        return self.update_config()

    def clean_ca_file_from_workload(self, secret_name: str) -> bool:
        """Cleans up CA certificate from the workload container."""
        container = self.unit.get_container("postgresql")
        container.remove_path(f"{self._certs_path}/{secret_name}.crt")
        container.exec(["update-ca-certificates"]).wait()

        return self.update_config()

    def _restart(self, event: RunWithLock) -> None:
        """Restart PostgreSQL."""
        if not self._patroni.are_all_members_ready():
            logger.debug("Early exit _restart: not all members ready yet")
            event.defer()
            return

        try:
            logger.debug("Restarting PostgreSQL")
            self._patroni.restart_postgresql()
        except RetryError:
            error_message = "failed to restart PostgreSQL"
            logger.exception(error_message)
            self.unit.status = BlockedStatus(error_message)
            return

        # Update health check URL.
        self._update_pebble_layers()

        try:
            for attempt in Retrying(wait=wait_fixed(3), stop=stop_after_delay(300)):
                with attempt:
                    if not self._can_connect_to_postgresql:
                        raise CannotConnectError
        except Exception:
            logger.exception("Unable to reconnect to postgresql")

        # Start or stop the pgBackRest TLS server service when TLS certificate change.
        self.backup.start_stop_pgbackrest_service()

    def _restart_metrics_service(self) -> None:
        """Restart the monitoring service if the password was rotated."""
        container = self.unit.get_container("postgresql")
        current_layer = container.get_plan()

        metrics_service = current_layer.services[self.metrics_service]
        data_source_name = metrics_service.environment.get("DATA_SOURCE_NAME", "")

        if metrics_service and not data_source_name.startswith(
            f"user={MONITORING_USER} password={self.get_secret('app', MONITORING_PASSWORD_KEY)} "
        ):
            container.add_layer(
                self.metrics_service,
                Layer({"services": {self.metrics_service: self._generate_metrics_service()}}),
                combine=True,
            )
            container.restart(self.metrics_service)

    def _restart_ldap_sync_service(self) -> None:
        """Restart the LDAP sync service in case any configuration changed."""
        if not self._patroni.member_started:
            logger.debug("Restart LDAP sync early exit: Patroni has not started yet")
            return

        container = self.unit.get_container("postgresql")
        sync_service = container.pebble.get_services(names=[self.ldap_sync_service])

        if not self.is_primary and sync_service[0].is_running():
            logger.debug("Stopping LDAP sync service. It must only run in the primary")
            container.stop(self.ldap_sync_service)

        if self.is_primary and not self.is_ldap_enabled:
            logger.debug("Stopping LDAP sync service")
            container.stop(self.ldap_sync_service)
            return

        if self.is_primary and self.is_ldap_enabled:
            container.add_layer(
                self.ldap_sync_service,
                Layer({"services": {self.ldap_sync_service: self._generate_ldap_service()}}),
                combine=True,
            )
            logger.debug("Starting LDAP sync service")
            container.restart(self.ldap_sync_service)

    @property
    def _is_workload_running(self) -> bool:
        """Returns whether the workload is running (in an active state)."""
        container = self.unit.get_container("postgresql")
        if not container.can_connect():
            return False

        services = container.pebble.get_services(names=[self.postgresql_service])
        if len(services) == 0:
            return False

        return services[0].current == ServiceStatus.ACTIVE

    @property
    def _can_connect_to_postgresql(self) -> bool:
        try:
            for attempt in Retrying(stop=stop_after_delay(30), wait=wait_fixed(3)):
                with attempt:
                    if not self.postgresql.get_postgresql_timezones():
                        raise CannotConnectError
        except RetryError:
            logger.debug("Cannot connect to database")
            return False
        return True

    def update_config(self, is_creating_backup: bool = False) -> bool:
        """Updates Patroni config file based on the existence of the TLS files."""
        # Retrieve PostgreSQL parameters.
        if self.config.profile_limit_memory:
            limit_memory = self.config.profile_limit_memory * 10**6
        else:
            limit_memory = None
        try:
            available_cpu_cores, available_memory = self.get_available_resources()
        except ApiError as e:
            if e.status.code == 403:
                self.on_deployed_without_trust()
                return False
            raise e

        # TODO Updating the lib should accept ConfigData
        postgresql_parameters = self.postgresql.build_postgresql_parameters(
            self.model.config,  # type: ignore
            available_memory,
            limit_memory,
        )

        replication_slots = self.logical_replication.replication_slots()

        logger.info("Updating Patroni config file")
        # Update and reload configuration based on TLS files availability.
        self._patroni.render_patroni_yml_file(
            connectivity=self.is_connectivity_enabled,
            is_creating_backup=is_creating_backup,
            enable_ldap=self.is_ldap_enabled,
            enable_tls=self.is_tls_enabled,
            is_no_sync_member=self.upgrade.is_no_sync_member,
            backup_id=self.app_peer_data.get("restoring-backup"),
            pitr_target=self.app_peer_data.get("restore-to-time"),
            restore_timeline=self.app_peer_data.get("restore-timeline"),
            restore_to_latest=self.app_peer_data.get("restore-to-time", None) == "latest",
            stanza=self.app_peer_data.get("stanza", self.unit_peer_data.get("stanza")),
            restore_stanza=self.app_peer_data.get("restore-stanza"),
            parameters=postgresql_parameters,
            user_databases_map=self.relations_user_databases_map,
            slots=replication_slots or None,
        )

        if not self._is_workload_running:
            # If Patroni/PostgreSQL has not started yet and TLS relations was initialised,
            # then mark TLS as enabled. This commonly happens when the charm is deployed
            # in a bundle together with the TLS certificates operator. This flag is used to
            # know when to call the Patroni API using HTTP or HTTPS.
            self.unit_peer_data.update({"tls": "enabled" if self.is_tls_enabled else ""})
            self.postgresql_client_relation.update_tls_flag(
                "True" if self.is_tls_enabled else "False"
            )
            logger.debug("Early exit update_config: Workload not started yet")
            return True

        if not self._patroni.member_started:
            if self.is_tls_enabled:
                logger.debug(
                    "Early exit update_config: patroni not responding but TLS is enabled."
                )
                self._handle_postgresql_restart_need()
                return True
            logger.debug("Early exit update_config: Patroni not started yet")
            return False

        # Use config value if set, calculate otherwise
        if self.config.experimental_max_connections:
            max_connections = self.config.experimental_max_connections
        else:
            max_connections = max(4 * available_cpu_cores, 100)

        self._patroni.bulk_update_parameters_controller_by_patroni({
            "max_connections": max_connections,
            "max_prepared_transactions": self.config.memory_max_prepared_transactions,
            "max_replication_slots": 25,
            "max_wal_senders": 25,
            "shared_buffers": self.config.memory_shared_buffers,
            "wal_keep_size": self.config.durability_wal_keep_size,
        })

        self._patroni.ensure_slots_controller_by_patroni(replication_slots)

        self._handle_postgresql_restart_need()
        self._restart_metrics_service()
        self._restart_ldap_sync_service()

        self.unit_peer_data.update({"user_hash": self.generate_user_hash})
        if self.unit.is_leader():
            self.app_peer_data.update({"user_hash": self.generate_user_hash})
        return True

    def _validate_config_options(self) -> None:
        """Validates specific config options that need access to the database or to the TLS status."""
        if (
            self.config.instance_default_text_search_config
            not in self.postgresql.get_postgresql_text_search_configs()
        ):
            raise ValueError(
                "instance_default_text_search_config config option has an invalid value"
            )

        if not self.postgresql.validate_group_map(self.config.ldap_map):
            raise ValueError("ldap_map config option has an invalid value")

        if self.config.request_date_style and not self.postgresql.validate_date_style(
            self.config.request_date_style
        ):
            raise ValueError("request_date_style config option has an invalid value")

        if self.config.request_time_zone not in self.postgresql.get_postgresql_timezones():
            raise ValueError("request_time_zone config option has an invalid value")

        if (
            self.config.storage_default_table_access_method
            not in self.postgresql.get_postgresql_default_table_access_methods()
        ):
            raise ValueError(
                "storage_default_table_access_method config option has an invalid value"
            )

        container = self.unit.get_container("postgresql")
        output, _ = container.exec(["locale", "-a"]).wait_output()
        locales = list(output.splitlines())
        for parameter in ["response_lc_monetary", "response_lc_numeric", "response_lc_time"]:
            value = self.model.config.get(parameter)
            if value is not None and value not in locales:
                raise ValueError(
                    f"Value for {parameter} not one of the locales available in the system"
                )

    def _handle_postgresql_restart_need(self):
        """Handle PostgreSQL restart need based on the TLS configuration and configuration changes."""
        if self._can_connect_to_postgresql:
            restart_postgresql = self.is_tls_enabled != self.postgresql.is_tls_enabled()
        else:
            restart_postgresql = False
        try:
            self._patroni.reload_patroni_configuration()
        except Exception as e:
            logger.error(f"Reload patroni call failed! error: {e!s}")
        # Wait for some more time than the Patroni's loop_wait default value (10 seconds),
        # which tells how much time Patroni will wait before checking the configuration
        # file again to reload it.
        try:
            for attempt in Retrying(stop=stop_after_attempt(5), wait=wait_fixed(3)):
                with attempt:
                    restart_postgresql = restart_postgresql or self.postgresql.is_restart_pending()
                    if not restart_postgresql:
                        raise Exception
        except RetryError:
            # Ignore the error, as it happens only to indicate that the configuration has not changed.
            pass
        self.unit_peer_data.update({"tls": "enabled" if self.is_tls_enabled else ""})
        self.postgresql_client_relation.update_tls_flag("True" if self.is_tls_enabled else "False")

        # Restart PostgreSQL if TLS configuration has changed
        # (so the both old and new connections use the configuration).
        if restart_postgresql:
            logger.info("PostgreSQL restart required")
            self.metrics_endpoint.update_scrape_job_spec(
                self._generate_metrics_jobs(self.is_tls_enabled)
            )
            self.on[str(self.restart_manager.name)].acquire_lock.emit()

    def _update_pebble_layers(self, replan: bool = True) -> None:
        """Update the pebble layers to keep the health check URL up-to-date."""
        container = self.unit.get_container("postgresql")

        # Get the current layer.
        current_layer = container.get_plan()

        # Create a new config layer.
        new_layer = self._postgresql_layer()

        # Check if there are any changes to layer services.
        if current_layer.services != new_layer.services:
            # Changes were made, add the new layer.
            container.add_layer(self.postgresql_service, new_layer, combine=True)
            logging.info("Added updated layer 'postgresql' to Pebble plan")
            if replan:
                container.replan()
                logging.info("Restarted postgresql service")
        if current_layer.checks != new_layer.checks:
            # Changes were made, add the new layer.
            container.add_layer(self.postgresql_service, new_layer, combine=True)
            logging.info("Updated health checks")

    def _unit_name_to_pod_name(self, unit_name: str) -> str:
        """Converts unit name to pod name.

        Args:
            unit_name: name in "postgresql-k8s/0" format.

        Returns:
            pod name in "postgresql-k8s-0" format.
        """
        return unit_name.replace("/", "-")

    def _get_node_name_for_pod(self) -> str:
        """Return the node name for a given pod."""
        client = Client()
        pod = client.get(
            Pod, name=self._unit_name_to_pod_name(self.unit.name), namespace=self._namespace
        )
        if pod.spec and pod.spec.nodeName:
            return pod.spec.nodeName
        else:
            raise Exception("Pod doesn't exist")

    def get_resources_limits(self, container_name: str) -> dict:
        """Return resources limits for a given container.

        Args:
            container_name: name of the container to get resources limits for
        """
        client = Client()
        pod = client.get(
            Pod, self._unit_name_to_pod_name(self.unit.name), namespace=self._namespace
        )

        if pod.spec:
            for container in pod.spec.containers:
                if container.name == container_name and container.resources:
                    return container.resources.limits or {}
        return {}

    def get_node_allocable_memory(self) -> int:
        """Return the allocable memory in bytes for the current K8S node."""
        client = Client()
        node = client.get(Node, name=self._get_node_name_for_pod(), namespace=self._namespace)  # type: ignore
        return any_memory_to_bytes(node.status.allocatable["memory"])

    def get_node_cpu_cores(self) -> int:
        """Return the number of CPU cores for the current K8S node."""
        client = Client()
        node = client.get(Node, name=self._get_node_name_for_pod(), namespace=self._namespace)  # type: ignore
        return any_cpu_to_cores(node.status.allocatable["cpu"])

    def get_available_resources(self) -> tuple[int, int]:
        """Get available CPU cores and memory (in bytes) for the container."""
        cpu_cores = self.get_node_cpu_cores()
        allocable_memory = self.get_node_allocable_memory()
        container_limits = self.get_resources_limits(container_name="postgresql")
        if "cpu" in container_limits:
            cpu_str = container_limits["cpu"]
            constrained_cpu = int(cpu_str)
            if constrained_cpu < cpu_cores:
                logger.debug(f"CPU constrained to {cpu_str} cores from resource limit")
                cpu_cores = constrained_cpu
        if "memory" in container_limits:
            memory_str = container_limits["memory"]
            constrained_memory = any_memory_to_bytes(memory_str)
            if constrained_memory < allocable_memory:
                logger.debug(f"Memory constrained to {memory_str} from resource limit")
                allocable_memory = constrained_memory

        return cpu_cores, allocable_memory

    def on_deployed_without_trust(self) -> None:
        """Blocks the application and returns a specific error message for deployments made without --trust."""
        self.unit.status = BlockedStatus(
            f"Insufficient permissions, try: `juju trust {self._name} --scope=cluster`"
        )
        logger.error(
            f"""
            Access to k8s cluster resources is not authorized. This happens when RBAC is enabled and the deployed application was not trusted by the juju admin.
            To fix this issue, run `juju trust {self._name} --scope=cluster` (or remove & re-deploy {self._name} with `--trust`)
            """
        )

    @property
    def client_relations(self) -> list[Relation]:
        """Return the list of established client relations."""
        return self.model.relations.get("database", [])

    @property
    def relations_user_databases_map(self) -> dict:
        """Returns a user->databases map for all relations."""
        try:
            if (
                not self.is_cluster_initialised
                or not self._patroni.member_started
                or self.postgresql.list_access_groups(current_host=self.is_connectivity_enabled)
                != set(ACCESS_GROUPS)
            ):
                return {USER: "all", REPLICATION_USER: "all", REWIND_USER: "all"}
        except PostgreSQLListGroupsError as e:
            logger.warning(f"Failed to list access groups: {e}")
            return {USER: "all", REPLICATION_USER: "all", REWIND_USER: "all"}
        user_database_map = {}
        for user in self.postgresql.list_users(current_host=self.is_connectivity_enabled):
            if user in (
                "backup",
                "monitoring",
                "operator",
                "postgres",
                "replication",
                "rewind",
            ):
                continue
            if databases := ",".join(
                self.postgresql.list_accessible_databases_for_user(
                    user, current_host=self.is_connectivity_enabled
                )
            ):
                user_database_map[user] = databases
            else:
                logger.debug(f"User {user} has no databases to connect to")

        # Copy relations users directly instead of waiting for them to be created
        custom_username_mapping = self.postgresql_client_relation.get_username_mapping()
        for relation in self.model.relations[self.postgresql_client_relation.relation_name]:
            user = custom_username_mapping.get(str(relation.id), f"relation_id_{relation.id}")
            if user not in user_database_map and (
                database := self.postgresql_client_relation.database_provides.fetch_relation_field(
                    relation.id, "database"
                )
            ):
                user_database_map[user] = database
        return user_database_map

    @cached_property
    def generate_user_hash(self) -> str:
        """Generate expected user and database hash."""
        user_db_pairs = {}
        custom_username_mapping = self.postgresql_client_relation.get_username_mapping()
        for relation in self.model.relations[self.postgresql_client_relation.relation_name]:
            if database := self.postgresql_client_relation.database_provides.fetch_relation_field(
                relation.id, "database"
            ):
                user = custom_username_mapping.get(str(relation.id), f"relation_id_{relation.id}")
                user_db_pairs[user] = database
        return shake_128(str(user_db_pairs).encode()).hexdigest(16)

    def override_patroni_on_failure_condition(
        self, new_condition: str, repeat_cause: str | None
    ) -> bool:
        """Temporary override Patroni pebble service on-failure condition.

        Executes only on current unit.

        Args:
            new_condition: new Patroni pebble service on-failure condition.
            repeat_cause: whether this field is equal to the last success override operation repeat cause, Patroni
                on-failure condition will be overridden (keeping the original restart condition reference untouched) and
                success code will be returned. But if this field is distinct from previous repeat cause or None,
                repeated operation will cause failure code will be returned.
        """
        if "patroni-on-failure-condition-override" in self.unit_peer_data:
            current_condition = self.unit_peer_data["patroni-on-failure-condition-override"]
            if repeat_cause is None:
                logger.error(
                    f"failure trying to override patroni on-failure condition to {new_condition}"
                    f"as it already overridden from {ORIGINAL_PATRONI_ON_FAILURE_CONDITION} to {current_condition}"
                )
                return False
            previous_repeat_cause = self.unit_peer_data.get(
                "overridden-patroni-on-failure-condition-repeat-cause", None
            )
            if previous_repeat_cause != repeat_cause:
                logger.error(
                    f"failure trying to override patroni on-failure condition to {new_condition}"
                    f"as it already overridden from {ORIGINAL_PATRONI_ON_FAILURE_CONDITION} to {current_condition}"
                    f"and repeat cause is not equal: {previous_repeat_cause} != {repeat_cause}"
                )
                return False
            self.unit_peer_data["patroni-on-failure-condition-override"] = new_condition
            self._update_pebble_layers(False)
            logger.debug(
                f"Patroni on-failure condition re-overridden to {new_condition} within repeat cause {repeat_cause}"
                f"(original on-failure condition reference is untouched and is {ORIGINAL_PATRONI_ON_FAILURE_CONDITION})"
            )
            return True

        self.unit_peer_data["patroni-on-failure-condition-override"] = new_condition
        if repeat_cause:
            self.unit_peer_data["overridden-patroni-on-failure-condition-repeat-cause"] = (
                repeat_cause
            )
        self._update_pebble_layers(False)
        logger.debug(
            f"Patroni on-failure condition overridden from {ORIGINAL_PATRONI_ON_FAILURE_CONDITION} to {new_condition}"
            f"{' with repeat cause ' + repeat_cause if repeat_cause is not None else ''}"
        )
        return True

    def restore_patroni_on_failure_condition(self) -> None:
        """Restore Patroni pebble service original on-failure condition.

        Will do nothing if not overridden. Executes only on current unit.
        """
        if "patroni-on-failure-condition-override" in self.unit_peer_data:
            self.unit_peer_data.update({
                "patroni-on-failure-condition-override": "",
                "overridden-patroni-on-failure-condition-repeat-cause": "",
            })
            self._update_pebble_layers(False)
            logger.debug(
                f"restored Patroni on-failure condition to {ORIGINAL_PATRONI_ON_FAILURE_CONDITION}"
            )
        else:
            logger.warning("not restoring patroni on-failure condition as it's not overridden")

    def is_pitr_failed(self, container: Container) -> tuple[bool, bool]:
        """Check if Patroni service failed to bootstrap cluster during point-in-time-recovery.

        Typically, this means that database service failed to reach point-in-time-recovery target or has been
        supplied with bad PITR parameter. Also, remembers last state and can provide info is it new event, or
        it belongs to previous action. Executes only on current unit.

        Returns:
            tuple[bool, bool]:
                - Is patroni service failed to bootstrap cluster.
                - Is it new fail, that wasn't observed previously.
        """
        patroni_exceptions = []
        count = 0
        while len(patroni_exceptions) == 0 and count < 10:
            if count > 0:
                time.sleep(3)
            try:
                log_exec = container.pebble.exec(
                    ["pebble", "logs", "postgresql", "-n", "all"], combine_stderr=True
                )
                patroni_logs = log_exec.wait_output()[0]
                patroni_exceptions = re.findall(
                    r"^([0-9-:TZ.]+) \[postgresql] patroni\.exceptions\.PatroniFatalException: Failed to bootstrap cluster$",
                    patroni_logs,
                    re.MULTILINE,
                )
            except ExecError:  # For Juju 2.
                log_exec = container.pebble.exec(["cat", "/var/log/postgresql/patroni.log"])
                patroni_logs = log_exec.wait_output()[0]
                patroni_exceptions = re.findall(
                    r"^([0-9- :]+) UTC \[[0-9]+\]: INFO: removing initialize key after failed attempt to bootstrap the cluster",
                    patroni_logs,
                    re.MULTILINE,
                )
                if len(patroni_exceptions) != 0:
                    break
                # If no match, look at older logs
                log_exec = container.pebble.exec([
                    "find",
                    "/var/log/postgresql/",
                    "-name",
                    "'patroni.log.*'",
                    "-exec",
                    "cat",
                    "{}",
                    "+",
                ])
                patroni_logs = log_exec.wait_output()[0]
                patroni_exceptions = re.findall(
                    r"^([0-9- :]+) UTC \[[0-9]+\]: INFO: removing initialize key after failed attempt to bootstrap the cluster",
                    patroni_logs,
                    re.MULTILINE,
                )
            count += 1

        if len(patroni_exceptions) > 0:
            logger.debug("Failures to bootstrap cluster detected on Patroni service logs")
            old_pitr_fail_id = self.unit_peer_data.get("last_pitr_fail_id", None)
            self.unit_peer_data["last_pitr_fail_id"] = patroni_exceptions[-1]
            return True, patroni_exceptions[-1] != old_pitr_fail_id

        logger.debug("No failures detected on Patroni service logs")
        return False, False

    def log_pitr_last_transaction_time(self) -> None:
        """Log to user last completed transaction time acquired from postgresql logs."""
        postgresql_logs = self._patroni.last_postgresql_logs()
        log_time = re.findall(
            r"last completed transaction was at log time (.*)$",
            postgresql_logs,
            re.MULTILINE,
        )
        if len(log_time) > 0:
            logger.info(f"Last completed transaction was at {log_time[-1]}")
        else:
            logger.error("Can't tell last completed transaction time")

    def get_plugins(self) -> list[str]:
        """Return a list of installed plugins."""
        plugins = [
            "_".join(plugin.split("_")[1:-1])
            for plugin in self.config.plugin_keys()
            if self.config[plugin]
        ]
        plugins = [PLUGIN_OVERRIDES.get(plugin, plugin) for plugin in plugins]
        if "spi" in plugins:
            plugins.remove("spi")
            for ext in SPI_MODULE:
                plugins.append(ext)
        return plugins

    def get_ldap_parameters(self) -> dict:
        """Returns the LDAP configuration to use."""
        if not self.is_cluster_initialised:
            return {}
        if not self.is_ldap_charm_related:
            logger.debug("LDAP is not enabled")
            return {}

        relation_data = self.ldap.get_relation_data()
        if relation_data is None:
            return {}

        params = {
            "ldapbasedn": relation_data.base_dn,
            "ldapbinddn": relation_data.bind_dn,
            "ldapbindpasswd": relation_data.bind_password,
            "ldaptls": relation_data.starttls,
            "ldapurl": relation_data.urls[0],
        }

        # LDAP authentication parameters that are exclusive to
        # one of the two supported modes (simple bind or search+bind)
        # must be put at the very end of the parameters string
        params.update({
            "ldapsearchfilter": self.config.ldap_search_filter,
        })

        return params


if __name__ == "__main__":
    main(PostgresqlOperatorCharm, use_juju_for_storage=True)<|MERGE_RESOLUTION|>--- conflicted
+++ resolved
@@ -1218,14 +1218,11 @@
             self.postgresql.create_access_groups()
             self.postgresql.grant_internal_access_group_memberships()
 
-<<<<<<< HEAD
-=======
         # Mark the cluster as initialised.
         self.app_peer_data["cluster_initialised"] = "True"
 
         return True
 
->>>>>>> 33468625
     @property
     def is_blocked(self) -> bool:
         """Returns whether the unit is in a blocked state."""
