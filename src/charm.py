--- conflicted
+++ resolved
@@ -218,10 +218,7 @@
         self._context = {"namespace": self._namespace, "app_name": self._name}
         self.cluster_name = f"patroni-{self._name}"
 
-        run_cmd = (
-            "/usr/bin/juju-exec" if self.model.juju_version.major > 2 else "/usr/bin/juju-run"
-        )
-        self._observer = AuthorisationRulesObserver(self, run_cmd)
+        self._observer = AuthorisationRulesObserver(self, "/usr/bin/juju-exec")
         self.framework.observe(self.on.databases_change, self._on_databases_change)
         self.framework.observe(self.on.config_changed, self._on_config_changed)
         self.framework.observe(self.on.leader_elected, self._on_leader_elected)
@@ -269,18 +266,11 @@
             relation_name="logging",
         )
 
-<<<<<<< HEAD
-        try:
-            self.unit.set_ports(5432, 8008)
-        except ModelError:
-            logger.exception("failed to open port")
-=======
         if self.model.juju_version.supports_open_port_on_k8s:
             try:
                 self.unit.set_ports(5432, 8008)
             except ModelError:
                 logger.exception("failed to open port")
->>>>>>> e8aa568c
         self.tracing = TracingEndpointRequirer(
             self, relation_name=TRACING_RELATION_NAME, protocols=[TRACING_PROTOCOL]
         )
@@ -299,15 +289,6 @@
         if self.tracing.is_ready():
             return self.tracing.get_endpoint(TRACING_PROTOCOL)
 
-<<<<<<< HEAD
-    @property
-    def _pebble_log_forwarding_supported(self) -> bool:
-        # https://github.com/canonical/operator/issues/1230
-        juju_version = JujuVersion.from_environ()
-        return juju_version > JujuVersion(version="3.3")
-
-=======
->>>>>>> e8aa568c
     def _generate_metrics_jobs(self, enable_tls: bool) -> dict:
         """Generate spec for Prometheus scraping."""
         return [
@@ -375,11 +356,6 @@
 
     def _translate_field_to_secret_key(self, key: str) -> str:
         """Change 'key' to secrets-compatible key field."""
-<<<<<<< HEAD
-=======
-        if not self.model.juju_version.has_secrets:
-            return key
->>>>>>> e8aa568c
         key = SECRET_KEY_OVERRIDES.get(key, key)
         new_key = key.replace("_", "-")
         return new_key.strip("-")
