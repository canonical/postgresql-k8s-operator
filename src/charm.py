#!/usr/bin/env python3
# Copyright 2021 Canonical Ltd.
# See LICENSE file for licensing details.

"""Charmed Kubernetes Operator for the PostgreSQL database."""
import itertools
import json
import logging
from typing import Dict, List, Optional

from charms.data_platform_libs.v0.data_models import TypedCharmBase
from charms.grafana_k8s.v0.grafana_dashboard import GrafanaDashboardProvider
from charms.loki_k8s.v0.loki_push_api import LogProxyConsumer
from charms.observability_libs.v1.kubernetes_service_patch import KubernetesServicePatch
from charms.postgresql_k8s.v0.postgresql import (
    PostgreSQL,
    PostgreSQLEnableDisableExtensionError,
    PostgreSQLUpdateUserPasswordError,
)
from charms.postgresql_k8s.v0.postgresql_tls import PostgreSQLTLS
from charms.prometheus_k8s.v0.prometheus_scrape import MetricsEndpointProvider
from charms.rolling_ops.v0.rollingops import RollingOpsManager, RunWithLock
from lightkube import ApiError, Client
from lightkube.models.core_v1 import ServicePort, ServiceSpec
from lightkube.models.meta_v1 import ObjectMeta
from lightkube.resources.core_v1 import Endpoints, Node, Pod, Service
from ops import JujuVersion
from ops.charm import (
    ActionEvent,
    HookEvent,
    LeaderElectedEvent,
    RelationDepartedEvent,
    WorkloadEvent,
)
from ops.main import main
from ops.model import (
    ActiveStatus,
    BlockedStatus,
    Container,
    MaintenanceStatus,
    Relation,
    SecretNotFoundError,
    Unit,
    WaitingStatus,
)
from ops.pebble import ChangeError, Layer, PathError, ProtocolError, ServiceStatus
from requests import ConnectionError
from tenacity import RetryError, Retrying, stop_after_attempt, wait_fixed

from backups import PostgreSQLBackups
from config import CharmConfig
from constants import (
    APP_SCOPE,
    BACKUP_USER,
    METRICS_PORT,
    MONITORING_PASSWORD_KEY,
    MONITORING_USER,
    PEER,
    POSTGRES_LOG_FILES,
    REPLICATION_PASSWORD_KEY,
    REPLICATION_USER,
    REWIND_PASSWORD_KEY,
    SECRET_CACHE_LABEL,
    SECRET_DELETED_LABEL,
    SECRET_INTERNAL_LABEL,
    SECRET_KEY_OVERRIDES,
    SECRET_LABEL,
    SYSTEM_USERS,
    TLS_CA_FILE,
    TLS_CERT_FILE,
    TLS_KEY_FILE,
    UNIT_SCOPE,
    USER,
    USER_PASSWORD_KEY,
    WORKLOAD_OS_GROUP,
    WORKLOAD_OS_USER,
)
from patroni import NotReadyError, Patroni
from relations.db import EXTENSIONS_BLOCKING_MESSAGE, DbProvides
from relations.postgresql_provider import PostgreSQLProvider
from upgrade import PostgreSQLUpgrade, get_postgresql_k8s_dependencies_model
from utils import any_memory_to_bytes, new_password

logger = logging.getLogger(__name__)

# http{x,core} clutter the logs with debug messages
logging.getLogger("httpcore").setLevel(logging.ERROR)
logging.getLogger("httpx").setLevel(logging.ERROR)


class PostgresqlOperatorCharm(TypedCharmBase[CharmConfig]):
    """Charmed Operator for the PostgreSQL database."""

    config_type = CharmConfig

    def __init__(self, *args):
        super().__init__(*args)

        self.secrets = {APP_SCOPE: {}, UNIT_SCOPE: {}}

        self._postgresql_service = "postgresql"
        self.pgbackrest_server_service = "pgbackrest server"
        self._metrics_service = "metrics_server"
        self._unit = self.model.unit.name
        self._name = self.model.app.name
        self._namespace = self.model.name
        self._context = {"namespace": self._namespace, "app_name": self._name}
        self.cluster_name = f"patroni-{self._name}"

        self.framework.observe(self.on.config_changed, self._on_config_changed)
        self.framework.observe(self.on.leader_elected, self._on_leader_elected)
        self.framework.observe(self.on[PEER].relation_changed, self._on_peer_relation_changed)
        self.framework.observe(self.on.secret_changed, self._on_peer_relation_changed)
        self.framework.observe(self.on.secret_remove, self._on_peer_relation_changed)
        self.framework.observe(self.on[PEER].relation_departed, self._on_peer_relation_departed)
        self.framework.observe(self.on.postgresql_pebble_ready, self._on_postgresql_pebble_ready)
        self.framework.observe(self.on.stop, self._on_stop)
        self.framework.observe(self.on.upgrade_charm, self._on_upgrade_charm)
        self.framework.observe(self.on.get_password_action, self._on_get_password)
        self.framework.observe(self.on.set_password_action, self._on_set_password)
        self.framework.observe(self.on.get_primary_action, self._on_get_primary)
        self.framework.observe(self.on.update_status, self._on_update_status)
        self._storage_path = self.meta.storages["pgdata"].location

        self.upgrade = PostgreSQLUpgrade(
            self,
            model=get_postgresql_k8s_dependencies_model(),
            relation_name="upgrade",
            substrate="k8s",
        )
        self.postgresql_client_relation = PostgreSQLProvider(self)
        self.legacy_db_relation = DbProvides(self, admin=False)
        self.legacy_db_admin_relation = DbProvides(self, admin=True)
        self.backup = PostgreSQLBackups(self, "s3-parameters")
        self.tls = PostgreSQLTLS(self, PEER, [self.primary_endpoint, self.replicas_endpoint])
        self.restart_manager = RollingOpsManager(
            charm=self, relation="restart", callback=self._restart
        )
        self.grafana_dashboards = GrafanaDashboardProvider(self)
        self.metrics_endpoint = MetricsEndpointProvider(
            self,
            refresh_event=[self.on.start],
            jobs=self._generate_metrics_jobs(self.is_tls_enabled),
        )
        self.loki_push = LogProxyConsumer(
            self,
            log_files=POSTGRES_LOG_FILES,
            relation_name="logging",
            container_name="postgresql",
        )

        postgresql_db_port = ServicePort(5432, name="database")
        patroni_api_port = ServicePort(8008, name="api")
        self.service_patcher = KubernetesServicePatch(self, [postgresql_db_port, patroni_api_port])

    def _generate_metrics_jobs(self, enable_tls: bool) -> Dict:
        """Generate spec for Prometheus scraping."""
        return [
            {"static_configs": [{"targets": [f"*:{METRICS_PORT}"]}]},
            {
                "static_configs": [{"targets": ["*:8008"]}],
                "scheme": "https" if enable_tls else "http",
                "tls_config": {"insecure_skip_verify": True},
            },
        ]

    @property
    def app_units(self) -> set[Unit]:
        """The peer-related units in the application."""
        if not self._peers:
            return set()

        return {self.unit, *self._peers.units}

    @property
    def app_peer_data(self) -> Dict:
        """Application peer relation data object."""
        relation = self.model.get_relation(PEER)
        if relation is None:
            return {}

        return relation.data[self.app]

    @property
    def unit_peer_data(self) -> Dict:
        """Unit peer relation data object."""
        relation = self.model.get_relation(PEER)
        if relation is None:
            return {}

        return relation.data[self.unit]

    def _scope_obj(self, scope: str):
        if scope == APP_SCOPE:
            return self.framework.model.app
        if scope == UNIT_SCOPE:
            return self.framework.model.unit

    def _juju_secrets_get(self, scope: str) -> Optional[bool]:
        """Helper function to get Juju secret."""
        if scope == UNIT_SCOPE:
            peer_data = self.unit_peer_data
        else:
            peer_data = self.app_peer_data

        if not peer_data.get(SECRET_INTERNAL_LABEL):
            return

        if SECRET_CACHE_LABEL not in self.secrets[scope]:
            for attempt in Retrying(stop=stop_after_attempt(3), wait=wait_fixed(1), reraise=True):
                with attempt:
                    try:
                        # NOTE: Secret contents are not yet available!
                        secret = self.model.get_secret(id=peer_data[SECRET_INTERNAL_LABEL])
                    except SecretNotFoundError as e:
                        logging.debug(
                            f"No secret found for ID {peer_data[SECRET_INTERNAL_LABEL]}, {e}"
                        )
                        return

            logging.debug(f"Secret {peer_data[SECRET_INTERNAL_LABEL]} downloaded")

            # We keep the secret object around -- needed when applying modifications
            self.secrets[scope][SECRET_LABEL] = secret

            # We retrieve and cache actual secret data for the lifetime of the event scope
            self.secrets[scope][SECRET_CACHE_LABEL] = secret.get_content()

        return bool(self.secrets[scope].get(SECRET_CACHE_LABEL))

    def _juju_secret_get_key(self, scope: str, key: str) -> Optional[str]:
        if not key:
            return

        key = SECRET_KEY_OVERRIDES.get(key, key)

        if self._juju_secrets_get(scope):
            secret_cache = self.secrets[scope].get(SECRET_CACHE_LABEL)
            if secret_cache:
                secret_data = secret_cache.get(key)
                if secret_data and secret_data != SECRET_DELETED_LABEL:
                    logging.debug(f"Getting secret {scope}:{key}")
                    return secret_data
        logging.debug(f"No value found for secret {scope}:{key}")

    def get_secret(self, scope: str, key: str) -> Optional[str]:
        """Get secret from the secret storage."""
        if scope not in [APP_SCOPE, UNIT_SCOPE]:
            raise RuntimeError("Unknown secret scope.")

        if scope == UNIT_SCOPE:
            result = self.unit_peer_data.get(key, None)
        else:
            result = self.app_peer_data.get(key, None)

        # TODO change upgrade to switch to secrets once minor version upgrades is done
        if result:
            return result

        juju_version = JujuVersion.from_environ()
        if juju_version.has_secrets:
            return self._juju_secret_get_key(scope, key)

    def _juju_secret_set(self, scope: str, key: str, value: str) -> Optional[str]:
        """Helper function setting Juju secret."""
        if scope == UNIT_SCOPE:
            peer_data = self.unit_peer_data
        else:
            peer_data = self.app_peer_data
        self._juju_secrets_get(scope)

        key = SECRET_KEY_OVERRIDES.get(key, key)

        secret = self.secrets[scope].get(SECRET_LABEL)

        # It's not the first secret for the scope, we can reuse the existing one
        # that was fetched in the previous call
        if secret:
            secret_cache = self.secrets[scope][SECRET_CACHE_LABEL]

            if secret_cache.get(key) == value:
                logging.debug(f"Key {scope}:{key} has this value defined already")
            else:
                secret_cache[key] = value
                try:
                    secret.set_content(secret_cache)
                except OSError as error:
                    logging.error(
                        f"Error in attempt to set {scope}:{key}. "
                        f"Existing keys were: {list(secret_cache.keys())}. {error}"
                    )
                    return
                logging.debug(f"Secret {scope}:{key} was {key} set")

        # We need to create a brand-new secret for this scope
        else:
            scope_obj = self._scope_obj(scope)

            secret = scope_obj.add_secret({key: value})
            if not secret:
                raise RuntimeError(f"Couldn't set secret {scope}:{key}")

            self.secrets[scope][SECRET_LABEL] = secret
            self.secrets[scope][SECRET_CACHE_LABEL] = {key: value}
            logging.debug(f"Secret {scope}:{key} published (as first). ID: {secret.id}")
            peer_data.update({SECRET_INTERNAL_LABEL: secret.id})

        # TODO change upgrade to switch to secrets once minor version upgrades is done
        if key in peer_data:
            del peer_data[key]

        return self.secrets[scope][SECRET_LABEL].id

    def set_secret(self, scope: str, key: str, value: Optional[str]) -> Optional[str]:
        """Set secret from the secret storage."""
        if scope not in [APP_SCOPE, UNIT_SCOPE]:
            raise RuntimeError("Unknown secret scope.")

        if not value:
            return self.remove_secret(scope, key)

        juju_version = JujuVersion.from_environ()

        if juju_version.has_secrets:
            self._juju_secret_set(scope, key, value)
            return
        if scope == UNIT_SCOPE:
            self.unit_peer_data.update({key: value})
        else:
            self.app_peer_data.update({key: value})

    def _juju_secret_remove(self, scope: str, key: str) -> None:
        """Remove a Juju 3.x secret."""
        self._juju_secrets_get(scope)

        key = SECRET_KEY_OVERRIDES.get(key, key)

        secret = self.secrets[scope].get(SECRET_LABEL)
        if not secret:
            logging.error(f"Secret {scope}:{key} wasn't deleted: no secrets are available")
            return

        secret_cache = self.secrets[scope].get(SECRET_CACHE_LABEL)
        if not secret_cache or key not in secret_cache:
            logging.error(f"No secret {scope}:{key}")
            return

        secret_cache[key] = SECRET_DELETED_LABEL
        secret.set_content(secret_cache)
        logging.debug(f"Secret {scope}:{key}")

        # TODO change upgrade to switch to secrets once minor version upgrades is done
        if scope == UNIT_SCOPE:
            peer_data = self.unit_peer_data
        else:
            peer_data = self.app_peer_data
        if key in peer_data:
            del peer_data[key]

    def remove_secret(self, scope: str, key: str) -> None:
        """Removing a secret."""
        if scope not in [APP_SCOPE, UNIT_SCOPE]:
            raise RuntimeError("Unknown secret scope.")

        juju_version = JujuVersion.from_environ()
        if juju_version.has_secrets:
            return self._juju_secret_remove(scope, key)
        if scope == UNIT_SCOPE:
            del self.unit_peer_data[key]
        else:
            del self.app_peer_data[key]

    @property
    def is_cluster_initialised(self) -> bool:
        """Returns whether the cluster is already initialised."""
        return "cluster_initialised" in self.app_peer_data

    @property
    def postgresql(self) -> PostgreSQL:
        """Returns an instance of the object used to interact with the database."""
        return PostgreSQL(
            primary_host=self.primary_endpoint,
            current_host=self.endpoint,
            user=USER,
            password=self.get_secret(APP_SCOPE, f"{USER}-password"),
            database="postgres",
            system_users=SYSTEM_USERS,
        )

    @property
    def endpoint(self) -> str:
        """Returns the endpoint of this instance's pod."""
        return f'{self._unit.replace("/", "-")}.{self._build_service_name("endpoints")}'

    @property
    def primary_endpoint(self) -> str:
        """Returns the endpoint of the primary instance's service."""
        return self._build_service_name("primary")

    @property
    def replicas_endpoint(self) -> str:
        """Returns the endpoint of the replicas instances' service."""
        return self._build_service_name("replicas")

    def _build_service_name(self, service: str) -> str:
        """Build a full k8s service name based on the service name."""
        return f"{self._name}-{service}.{self._namespace}.svc.cluster.local"

    def get_hostname_by_unit(self, unit_name: str) -> str:
        """Create a DNS name for a PostgreSQL unit.

        Args:
            unit_name: the juju unit name, e.g. "postgre-sql/1".

        Returns:
            A string representing the hostname of the PostgreSQL unit.
        """
        unit_id = unit_name.split("/")[1]
        return f"{self.app.name}-{unit_id}.{self.app.name}-endpoints"

    def _get_endpoints_to_remove(self) -> List[str]:
        """List the endpoints that were part of the cluster but departed."""
        old = self._endpoints
        current = [self._get_hostname_from_unit(member) for member in self._hosts]
        endpoints_to_remove = list(set(old) - set(current))
        return endpoints_to_remove

    def _on_peer_relation_departed(self, event: RelationDepartedEvent) -> None:
        """The leader removes the departing units from the list of cluster members."""
        # Allow leader to update endpoints if it isn't leaving.
        if not self.unit.is_leader() or event.departing_unit == self.unit:
            return

        if "cluster_initialised" not in self._peers.data[self.app]:
            logger.debug(
                "Deferring on_peer_relation_departed: Cluster must be initialized before members can leave"
            )
            event.defer()
            return

        endpoints_to_remove = self._get_endpoints_to_remove()
        self.postgresql_client_relation.update_read_only_endpoint()
        self._remove_from_endpoints(endpoints_to_remove)

    def _on_peer_relation_changed(self, event: HookEvent) -> None:
        """Reconfigure cluster members."""
        # The cluster must be initialized first in the leader unit
        # before any other member joins the cluster.
        if "cluster_initialised" not in self._peers.data[self.app]:
            logger.debug(
                "Deferring on_peer_relation_changed: Cluster must be initialized before members can join"
            )
            event.defer()
            return

        # If the leader is the one receiving the event, it adds the new members,
        # one at a time.
        if self.unit.is_leader():
            self._add_members(event)

        # Don't update this member before it's part of the members list.
        if self._endpoint not in self._endpoints:
            return

        # Update the list of the cluster members in the replicas to make them know each other.
        # Update the cluster members in this unit (updating patroni configuration).
        container = self.unit.get_container("postgresql")
        if not container.can_connect():
            logger.debug(
                "Early exit on_peer_relation_changed: Waiting for container to become available"
            )
            return
        self.update_config()

        # Validate the status of the member before setting an ActiveStatus.
        if not self._patroni.member_started:
            logger.debug("Deferring on_peer_relation_changed: Waiting for member to start")
            self.unit.status = WaitingStatus("awaiting for member to start")
            event.defer()
            return

        # Restart the workload if it's stuck on the starting state after a timeline divergence
        # due to a backup that was restored.
        if not self.is_primary and (
            self._patroni.member_replication_lag == "unknown"
            or int(self._patroni.member_replication_lag) > 1000
        ):
            self._patroni.reinitialize_postgresql()
            logger.debug("Deferring on_peer_relation_changed: reinitialising replica")
            self.unit.status = WaitingStatus("reinitialising replica")
            event.defer()
            return

        self.postgresql_client_relation.update_read_only_endpoint()

        self.backup.check_stanza()

        # Start or stop the pgBackRest TLS server service when TLS certificate change.
        if not self.backup.start_stop_pgbackrest_service():
            # Ping primary to start its TLS server.
            self.unit_peer_data.update({"start-tls-server": "True"})
            logger.debug(
                "Deferring on_peer_relation_changed: awaiting for TLS server service to start on primary"
            )
            event.defer()
            return
        else:
            self.unit_peer_data.pop("start-tls-server", None)

        # Start the metrics service after the upgrade from a revision without support for upgrade.
        # container.start(self._metrics_service)

        if not self.is_blocked:
            self.unit.status = ActiveStatus()

    def _on_config_changed(self, _) -> None:
        """Handle configuration changes, like enabling plugins."""
        if not self.is_cluster_initialised:
            logger.debug("Early exit on_config_changed: cluster not initialised yet")
            return

        if not self.upgrade.idle:
            logger.debug("Early exit on_config_changed: upgrade in progress")
            return

<<<<<<< HEAD
=======
        # update config on every run
        self.update_config()

>>>>>>> e1d846ec
        if not self.unit.is_leader():
            return

        # Enable and/or disable the extensions.
        self.enable_disable_extensions()

        # Unblock the charm after extensions are enabled (only if it's blocked due to application
        # charms requesting extensions).
        if self.unit.status.message != EXTENSIONS_BLOCKING_MESSAGE:
            return

        for relation in [
            *self.model.relations.get("db", []),
            *self.model.relations.get("db-admin", []),
        ]:
            if not self.legacy_db_relation.set_up_relation(relation):
                logger.debug(
                    "Early exit on_config_changed: legacy relation requested extensions that are still disabled"
                )
                return

    def enable_disable_extensions(self, database: str = None) -> None:
        """Enable/disable PostgreSQL extensions set through config options.

        Args:
            database: optional database where to enable/disable the extension.
        """
        orginial_status = self.unit.status
        for plugin in self.config.plugin_keys():
            enable = self.config[plugin]
            # Enable or disable the plugin/extension.
<<<<<<< HEAD
            extension = "_".join(config.split("_")[1:-1])
            self.unit.status = WaitingStatus(
                f"{'Enabling' if enable else 'Disabling'} {extension}"
            )
=======
            extension = "_".join(plugin.split("_")[1:-1])
>>>>>>> e1d846ec
            try:
                self.postgresql.enable_disable_extension(extension, enable, database)
            except PostgreSQLEnableDisableExtensionError as e:
                logger.exception(
                    f"failed to {'enable' if enable else 'disable'} {extension} plugin: %s", str(e)
                )
            self.unit.status = orginial_status

    def _add_members(self, event) -> None:
        """Add new cluster members.

        This method is responsible for adding new members to the cluster
        when new units are added to the application. This event is deferred if
        one of the current units is copying data from the primary, to avoid
        multiple units copying data at the same time, which can cause slow
        transfer rates in these processes and overload the primary instance.
        """
        # Only the leader can reconfigure.
        if not self.unit.is_leader():
            return

        # Reconfiguration can be successful only if the cluster is initialised
        # (i.e. first unit has bootstrap the cluster).
        if "cluster_initialised" not in self._peers.data[self.app]:
            return

        try:
            # Compare set of Patroni cluster members and Juju hosts
            # to avoid the unnecessary reconfiguration.
            if self._patroni.cluster_members == self._hosts:
                return

            logger.info("Reconfiguring cluster")
            self.unit.status = MaintenanceStatus("reconfiguring cluster")
            for member in self._hosts - self._patroni.cluster_members:
                logger.debug("Adding %s to cluster", member)
                self.add_cluster_member(member)
        except NotReadyError:
            logger.info("Deferring reconfigure: another member doing sync right now")
            event.defer()

    def add_cluster_member(self, member: str) -> None:
        """Add member to the cluster if all members are already up and running.

        Raises:
            NotReadyError if either the new member or the current members are not ready.
        """
        hostname = self._get_hostname_from_unit(member)

        if not self._patroni.are_all_members_ready():
            logger.info("not all members are ready")
            raise NotReadyError("not all members are ready")

        # Add the member to the list that should be updated in each other member.
        self._add_to_endpoints(hostname)

        # Add the labels needed for replication in this pod.
        # This also enables the member as part of the cluster.
        try:
            self._patch_pod_labels(member)
        except ApiError as e:
            logger.error("failed to patch pod")
            self.unit.status = BlockedStatus(f"failed to patch pod with error {e}")
            return

    @property
    def _hosts(self) -> set:
        """List of the current Juju hosts.

        Returns:
            a set containing the current Juju hosts
                with the names in the k8s pod name format
        """
        peers = self.model.get_relation(PEER)
        hosts = [self._unit_name_to_pod_name(self.unit.name)] + [
            self._unit_name_to_pod_name(unit.name) for unit in peers.units
        ]
        return set(hosts)

    def _get_hostname_from_unit(self, member: str) -> str:
        """Create a DNS name for a PostgreSQL/Patroni cluster member.

        Args:
            member: the Patroni member name, e.g. "postgresql-k8s-0".

        Returns:
            A string representing the hostname of the PostgreSQL unit.
        """
        unit_id = member.split("-")[-1]
        return f"{self.app.name}-{unit_id}.{self.app.name}-endpoints"

    def _on_leader_elected(self, event: LeaderElectedEvent) -> None:
        """Handle the leader-elected event."""
        if self.get_secret(APP_SCOPE, USER_PASSWORD_KEY) is None:
            self.set_secret(APP_SCOPE, USER_PASSWORD_KEY, new_password())

        if self.get_secret(APP_SCOPE, REPLICATION_PASSWORD_KEY) is None:
            self.set_secret(APP_SCOPE, REPLICATION_PASSWORD_KEY, new_password())

        if self.get_secret(APP_SCOPE, REWIND_PASSWORD_KEY) is None:
            self.set_secret(APP_SCOPE, REWIND_PASSWORD_KEY, new_password())

        if self.get_secret(APP_SCOPE, MONITORING_PASSWORD_KEY) is None:
            self.set_secret(APP_SCOPE, MONITORING_PASSWORD_KEY, new_password())

        self._cleanup_old_cluster_resources()

        # Create resources and add labels needed for replication.
        try:
            self._create_services()
        except ApiError:
            logger.exception("failed to create k8s services")
            self.unit.status = BlockedStatus("failed to create k8s services")
            return

        # Add this unit to the list of cluster members
        # (the cluster should start with only this member).
        if self._endpoint not in self._endpoints:
            self._add_to_endpoints(self._endpoint)

        # Remove departing units when the leader changes.
        self._remove_from_endpoints(self._get_endpoints_to_remove())

        self._add_members(event)

    def _create_pgdata(self, container: Container):
        """Create the PostgreSQL data directory."""
        path = f"{self._storage_path}/pgdata"
        if not container.exists(path):
            container.make_dir(
                path, permissions=0o770, user=WORKLOAD_OS_USER, group=WORKLOAD_OS_GROUP
            )

    def _on_postgresql_pebble_ready(self, event: WorkloadEvent) -> None:
        """Event handler for PostgreSQL container on PebbleReadyEvent."""
        # TODO: move this code to an "_update_layer" method in order to also utilize it in
        # config-changed hook.
        # Get the postgresql container so we can configure/manipulate it.
        container = event.workload

        # Create the PostgreSQL data directory. This is needed on cloud environments
        # where the volume is mounted with more restrictive permissions.
        self._create_pgdata(container)

        self.unit.set_workload_version(self._patroni.rock_postgresql_version)

        # Defer the initialization of the workload in the replicas
        # if the cluster hasn't been bootstrap on the primary yet.
        # Otherwise, each unit will create a different cluster and
        # any update in the members list on the units won't have effect
        # on fixing that.
        if not self.unit.is_leader() and "cluster_initialised" not in self._peers.data[self.app]:
            logger.debug(
                "Deferring on_postgresql_pebble_ready: Not leader and cluster not initialized"
            )
            event.defer()
            return

        try:
            self.push_tls_files_to_workload(container)
        except (PathError, ProtocolError) as e:
            logger.error(
                "Deferring on_postgresql_pebble_ready: Cannot push TLS certificates: %r", e
            )
            event.defer()
            return

        # Start the database service.
        self._update_pebble_layers()

        # Ensure the member is up and running before marking the cluster as initialised.
        if not self._patroni.member_started:
            logger.debug("Deferring on_postgresql_pebble_ready: Waiting for cluster to start")
            self.unit.status = WaitingStatus("awaiting for cluster to start")
            event.defer()
            return

        if self.unit.is_leader() and not self._initialize_cluster(event):
            return

        # Update the archive command and replication configurations.
        self.update_config()

        # Enable/disable PostgreSQL extensions if they were set before the cluster
        # was fully initialised.
        self.enable_disable_extensions()

        # All is well, set an ActiveStatus.
        self.unit.status = ActiveStatus()

    def _initialize_cluster(self, event: WorkloadEvent) -> bool:
        # Add the labels needed for replication in this pod.
        # This also enables the member as part of the cluster.
        try:
            self._patch_pod_labels(self._unit)
        except ApiError as e:
            logger.error("failed to patch pod")
            self.unit.status = BlockedStatus(f"failed to patch pod with error {e}")
            return False

        # Create resources and add labels needed for replication
        try:
            self._create_services()
        except ApiError:
            logger.exception("failed to create k8s services")
            self.unit.status = BlockedStatus("failed to create k8s services")
            return False

        if not self._patroni.primary_endpoint_ready:
            logger.debug(
                "Deferring on_postgresql_pebble_ready: Waiting for primary endpoint to be ready"
            )
            self.unit.status = WaitingStatus("awaiting for primary endpoint to be ready")
            event.defer()
            return False

        pg_users = self.postgresql.list_users()
        # Create the backup user.
        if BACKUP_USER not in pg_users:
            self.postgresql.create_user(BACKUP_USER, new_password(), admin=True)
        # Create the monitoring user.
        if MONITORING_USER not in pg_users:
            self.postgresql.create_user(
                MONITORING_USER,
                self.get_secret(APP_SCOPE, MONITORING_PASSWORD_KEY),
                extra_user_roles="pg_monitor",
            )

        self.postgresql.set_up_database()

        # Mark the cluster as initialised.
        self._peers.data[self.app]["cluster_initialised"] = "True"

        return True

    @property
    def is_blocked(self) -> bool:
        """Returns whether the unit is in a blocked state."""
        return isinstance(self.unit.status, BlockedStatus)

    def _on_upgrade_charm(self, _) -> None:
        # Recreate k8s resources and add labels required for replication
        # when the pod loses them (like when it's deleted).
        try:
            self._create_services()
        except ApiError:
            logger.exception("failed to create k8s services")
            self.unit.status = BlockedStatus("failed to create k8s services")
            return

        try:
            self._patch_pod_labels(self.unit.name)
        except ApiError as e:
            logger.error("failed to patch pod")
            self.unit.status = BlockedStatus(f"failed to patch pod with error {e}")
            return

    def _patch_pod_labels(self, member: str) -> None:
        """Add labels required for replication to the current pod.

        Args:
            member: name of the unit that needs the labels
        Raises:
            ApiError when there is any problem communicating
                to K8s API
        """
        client = Client()
        patch = {
            "metadata": {"labels": {"application": "patroni", "cluster-name": self.cluster_name}}
        }
        client.patch(
            Pod,
            name=self._unit_name_to_pod_name(member),
            namespace=self._namespace,
            obj=patch,
        )

    def _create_services(self) -> None:
        """Create kubernetes services for primary and replicas endpoints."""
        client = Client()

        pod0 = client.get(
            res=Pod,
            name=f"{self.app.name}-0",
            namespace=self.model.name,
        )

        services = {
            "primary": "master",
            "replicas": "replica",
        }
        for service_name_suffix, role_selector in services.items():
            service = Service(
                metadata=ObjectMeta(
                    name=f"{self._name}-{service_name_suffix}",
                    namespace=self.model.name,
                    ownerReferences=pod0.metadata.ownerReferences,
                    labels={
                        "app.kubernetes.io/name": self.app.name,
                    },
                ),
                spec=ServiceSpec(
                    ports=[
                        ServicePort(
                            name="api",
                            port=8008,
                            targetPort=8008,
                        ),
                        ServicePort(
                            name="database",
                            port=5432,
                            targetPort=5432,
                        ),
                    ],
                    selector={
                        "app.kubernetes.io/name": self.app.name,
                        "cluster-name": f"patroni-{self.app.name}",
                        "role": role_selector,
                    },
                ),
            )
            client.apply(
                obj=service,
                name=service.metadata.name,
                namespace=service.metadata.namespace,
                force=True,
                field_manager=self.model.app.name,
            )

    def _cleanup_old_cluster_resources(self) -> None:
        """Delete kubernetes services and endpoints from previous deployment."""
        if self.is_cluster_initialised:
            logger.debug("Early exit _cleanup_old_cluster_resources: cluster already initialised")
            return

        client = Client()
        for kind, suffix in itertools.product([Service, Endpoints], ["", "-config", "-sync"]):
            try:
                client.delete(
                    res=kind,
                    name=f"{self.cluster_name}{suffix}",
                    namespace=self._namespace,
                )
                logger.info(f"deleted {kind.__name__}/{self.cluster_name}{suffix}")
            except ApiError as e:
                # Ignore the error only when the resource doesn't exist.
                if e.status.code != 404:
                    raise e

    @property
    def _has_blocked_status(self) -> bool:
        """Returns whether the unit is in a blocked state."""
        return isinstance(self.unit.status, BlockedStatus)

    @property
    def _has_waiting_status(self) -> bool:
        """Returns whether the unit is in a waiting state."""
        return isinstance(self.unit.status, WaitingStatus)

    def _on_get_password(self, event: ActionEvent) -> None:
        """Returns the password for a user as an action response.

        If no user is provided, the password of the operator user is returned.
        """
        username = event.params.get("username", USER)
        if username not in SYSTEM_USERS:
            event.fail(
                f"The action can be run only for users used by the charm or Patroni:"
                f" {', '.join(SYSTEM_USERS)} not {username}"
            )
            return
        event.set_results({"password": self.get_secret(APP_SCOPE, f"{username}-password")})

    def _on_set_password(self, event: ActionEvent) -> None:
        """Set the password for the specified user."""
        # Only leader can write the new password into peer relation.
        if not self.unit.is_leader():
            event.fail("The action can be run only on leader unit")
            return

        username = event.params.get("username", USER)
        if username not in SYSTEM_USERS:
            event.fail(
                f"The action can be run only for users used by the charm:"
                f" {', '.join(SYSTEM_USERS)} not {username}"
            )
            return

        password = new_password()
        if "password" in event.params:
            password = event.params["password"]

        if password == self.get_secret(APP_SCOPE, f"{username}-password"):
            event.log("The old and new passwords are equal.")
            event.set_results({"password": password})
            return

        # Ensure all members are ready before trying to reload Patroni
        # configuration to avoid errors (like the API not responding in
        # one instance because PostgreSQL and/or Patroni are not ready).
        if not self._patroni.are_all_members_ready():
            event.fail(
                "Failed changing the password: Not all members healthy or finished initial sync."
            )
            return

        # Update the password in the PostgreSQL instance.
        try:
            self.postgresql.update_user_password(username, password)
        except PostgreSQLUpdateUserPasswordError as e:
            logger.exception(e)
            event.fail(
                "Failed changing the password: Not all members healthy or finished initial sync."
            )
            return

        # Update the password in the secret store.
        self.set_secret(APP_SCOPE, f"{username}-password", password)

        # Update and reload Patroni configuration in this unit to use the new password.
        # Other units Patroni configuration will be reloaded in the peer relation changed event.
        self.update_config()

        event.set_results({"password": password})

    def _on_get_primary(self, event: ActionEvent) -> None:
        """Get primary instance."""
        try:
            primary = self._patroni.get_primary(unit_name_pattern=True)
            event.set_results({"primary": primary})
        except RetryError as e:
            logger.error(f"failed to get primary with error {e}")

    def _on_stop(self, _):
        # Patch the services to remove them when the StatefulSet is deleted
        # (i.e. application is removed).
        try:
            client = Client(field_manager=self.model.app.name)

            pod0 = client.get(
                res=Pod,
                name=f"{self.app.name}-0",
                namespace=self.model.name,
            )
        except ApiError:
            # Only log the exception.
            logger.exception("failed to get first pod info")
            return

        try:
            # Get the k8s resources created by the charm and Patroni.
            resources_to_patch = []
            for kind in [Endpoints, Service]:
                resources_to_patch.extend(
                    client.list(
                        kind,
                        namespace=self._namespace,
                        labels={"app.juju.is/created-by": f"{self._name}"},
                    )
                )
        except ApiError:
            # Only log the exception.
            logger.exception("failed to get the k8s resources created by the charm and Patroni")
            return

        for resource in resources_to_patch:
            # Ignore resources created by Juju or the charm
            # (which are already patched).
            if (
                type(resource) == Service
                and resource.metadata.name
                in [
                    self._name,
                    f"{self._name}-endpoints",
                    f"{self._name}-primary",
                    f"{self._name}-replicas",
                ]
            ) or resource.metadata.ownerReferences == pod0.metadata.ownerReferences:
                continue
            # Patch the resource.
            try:
                resource.metadata.ownerReferences = pod0.metadata.ownerReferences
                resource.metadata.managedFields = None
                client.apply(
                    obj=resource,
                    name=resource.metadata.name,
                    namespace=resource.metadata.namespace,
                    force=True,
                )
            except ApiError:
                # Only log the exception.
                logger.exception(
                    f"failed to patch k8s {type(resource).__name__} {resource.metadata.name}"
                )

    def _on_update_status(self, _) -> None:
        """Update the unit status message."""
        if not self.upgrade.idle:
            logger.debug("Early exit on_update_status: upgrade in progress")
            return

        container = self.unit.get_container("postgresql")
        if not container.can_connect():
            logger.debug("on_update_status early exit: Cannot connect to container")
            return

        if self._has_blocked_status or self._has_waiting_status:
            logger.debug("on_update_status early exit: Unit is in Blocked/Waiting status")
            return

        services = container.pebble.get_services(names=[self._postgresql_service])
        if len(services) == 0:
            # Service has not been added nor started yet, so don't try to check Patroni API.
            logger.debug("on_update_status early exit: Service has not been added nor started yet")
            return

        if "restoring-backup" in self.app_peer_data:
            if services[0].current != ServiceStatus.ACTIVE:
                logger.error("Restore failed: database service failed to start")
                self.unit.status = BlockedStatus("Failed to restore backup")
                return

            if not self._patroni.member_started:
                logger.debug("on_update_status early exit: Patroni has not started yet")
                return

            # Remove the restoring backup flag and the restore stanza name.
            self.app_peer_data.update({"restoring-backup": "", "restore-stanza": ""})
            self.update_config()
            logger.info("Restore succeeded")

            can_use_s3_repository, validation_message = self.backup.can_use_s3_repository()
            if not can_use_s3_repository:
                self.unit.status = BlockedStatus(validation_message)
                return

        if self._handle_processes_failures():
            return

        self._set_primary_status_message()

    def _handle_processes_failures(self) -> bool:
        """Handle Patroni and PostgreSQL OS processes failures.

        Returns:
            a bool indicating whether the charm performed any action.
        """
        container = self.unit.get_container("postgresql")

        # Restart the Patroni process if it was killed (in that case, the PostgreSQL
        # process is still running). This is needed until
        # https://github.com/canonical/pebble/issues/149 is resolved.
        if not self._patroni.member_started and self._patroni.is_database_running:
            try:
                container.restart(self._postgresql_service)
                logger.info("restarted Patroni because it was not running")
            except ChangeError:
                logger.error("failed to restart Patroni after checking that it was not running")
                return False
            return True

        return False

    def _set_primary_status_message(self) -> None:
        """Display 'Primary' in the unit status message if the current unit is the primary."""
        try:
            if self._patroni.get_primary(unit_name_pattern=True) == self.unit.name:
                self.unit.status = ActiveStatus("Primary")
            elif self._patroni.member_started:
                self.unit.status = ActiveStatus()
        except (RetryError, ConnectionError) as e:
            logger.error(f"failed to get primary with error {e}")

    @property
    def _patroni(self):
        """Returns an instance of the Patroni object."""
        return Patroni(
            self,
            self._endpoint,
            self._endpoints,
            self.primary_endpoint,
            self._namespace,
            self._storage_path,
            self.get_secret(APP_SCOPE, USER_PASSWORD_KEY),
            self.get_secret(APP_SCOPE, REPLICATION_PASSWORD_KEY),
            self.get_secret(APP_SCOPE, REWIND_PASSWORD_KEY),
            bool(self.unit_peer_data.get("tls")),
        )

    @property
    def is_primary(self) -> bool:
        """Return whether this unit is the primary instance."""
        return self._unit == self._patroni.get_primary(unit_name_pattern=True)

    @property
    def is_tls_enabled(self) -> bool:
        """Return whether TLS is enabled."""
        return all(self.tls.get_tls_files())

    @property
    def _endpoint(self) -> str:
        """Current unit hostname."""
        return self._get_hostname_from_unit(self._unit_name_to_pod_name(self.unit.name))

    @property
    def _endpoints(self) -> List[str]:
        """Cluster members hostnames."""
        if self._peers:
            return json.loads(self._peers.data[self.app].get("endpoints", "[]"))
        else:
            # If the peer relations was not created yet, return only the current member hostname.
            return [self._endpoint]

    @property
    def peer_members_endpoints(self) -> List[str]:
        """Fetch current list of peer members endpoints.

        Returns:
            A list of peer members addresses (strings).
        """
        # Get all members endpoints and remove the current unit endpoint from the list.
        endpoints = self._endpoints
        current_unit_endpoint = self._get_hostname_from_unit(
            self._unit_name_to_pod_name(self._unit)
        )
        if current_unit_endpoint in endpoints:
            endpoints.remove(current_unit_endpoint)
        return endpoints

    def _add_to_endpoints(self, endpoint) -> None:
        """Add one endpoint to the members list."""
        self._update_endpoints(endpoint_to_add=endpoint)

    def _remove_from_endpoints(self, endpoints: List[str]) -> None:
        """Remove endpoints from the members list."""
        self._update_endpoints(endpoints_to_remove=endpoints)

    def _update_endpoints(
        self, endpoint_to_add: str = None, endpoints_to_remove: List[str] = None
    ) -> None:
        """Update members IPs."""
        # Allow leader to reset which members are part of the cluster.
        if not self.unit.is_leader():
            return

        endpoints = json.loads(self._peers.data[self.app].get("endpoints", "[]"))
        if endpoint_to_add:
            endpoints.append(endpoint_to_add)
        elif endpoints_to_remove:
            for endpoint in endpoints_to_remove:
                endpoints.remove(endpoint)
        self._peers.data[self.app]["endpoints"] = json.dumps(endpoints)

    def _generate_metrics_service(self) -> Dict:
        """Generate the metrics service definition."""
        return {
            "override": "replace",
            "summary": "postgresql metrics exporter",
            "command": "/start-exporter.sh",
            "startup": (
                "enabled"
                if self.get_secret("app", MONITORING_PASSWORD_KEY) is not None
                else "disabled"
            ),
            "after": [self._postgresql_service],
            "user": WORKLOAD_OS_USER,
            "group": WORKLOAD_OS_GROUP,
            "environment": {
                "DATA_SOURCE_NAME": (
                    f"user={MONITORING_USER} "
                    f"password={self.get_secret('app', MONITORING_PASSWORD_KEY)} "
                    "host=/var/run/postgresql port=5432 database=postgres"
                ),
            },
        }

    def _postgresql_layer(self) -> Layer:
        """Returns a Pebble configuration layer for PostgreSQL."""
        pod_name = self._unit_name_to_pod_name(self._unit)
        layer_config = {
            "summary": "postgresql + patroni layer",
            "description": "pebble config layer for postgresql + patroni",
            "services": {
                self._postgresql_service: {
                    "override": "replace",
                    "summary": "entrypoint of the postgresql + patroni image",
                    "command": f"patroni {self._storage_path}/patroni.yml",
                    "startup": "enabled",
                    "user": WORKLOAD_OS_USER,
                    "group": WORKLOAD_OS_GROUP,
                    "environment": {
                        "PATRONI_KUBERNETES_LABELS": f"{{application: patroni, cluster-name: {self.cluster_name}}}",
                        "PATRONI_KUBERNETES_NAMESPACE": self._namespace,
                        "PATRONI_KUBERNETES_USE_ENDPOINTS": "true",
                        "PATRONI_NAME": pod_name,
                        "PATRONI_SCOPE": self.cluster_name,
                        "PATRONI_REPLICATION_USERNAME": REPLICATION_USER,
                        "PATRONI_SUPERUSER_USERNAME": USER,
                    },
                },
                self.pgbackrest_server_service: {
                    "override": "replace",
                    "summary": "pgBackRest server",
                    "command": self.pgbackrest_server_service,
                    "startup": "disabled",
                    "user": WORKLOAD_OS_USER,
                    "group": WORKLOAD_OS_GROUP,
                },
                self._metrics_service: self._generate_metrics_service(),
            },
            "checks": {
                self._postgresql_service: {
                    "override": "replace",
                    "level": "ready",
                    "http": {
                        "url": f"{self._patroni._patroni_url}/health",
                    },
                }
            },
        }
        return Layer(layer_config)

    @property
    def _peers(self) -> Relation:
        """Fetch the peer relation.

        Returns:
             A :class:`ops.model.Relation` object representing
             the peer relation.
        """
        return self.model.get_relation(PEER)

    def push_tls_files_to_workload(self, container: Container = None) -> bool:
        """Uploads TLS files to the workload container."""
        if container is None:
            container = self.unit.get_container("postgresql")

        key, ca, cert = self.tls.get_tls_files()

        if key is not None:
            container.push(
                f"{self._storage_path}/{TLS_KEY_FILE}",
                key,
                make_dirs=True,
                permissions=0o400,
                user=WORKLOAD_OS_USER,
                group=WORKLOAD_OS_GROUP,
            )
        if ca is not None:
            container.push(
                f"{self._storage_path}/{TLS_CA_FILE}",
                ca,
                make_dirs=True,
                permissions=0o400,
                user=WORKLOAD_OS_USER,
                group=WORKLOAD_OS_GROUP,
            )
            container.push(
                "/usr/local/share/ca-certificates/ca.crt",
                ca,
                make_dirs=True,
                permissions=0o400,
                user=WORKLOAD_OS_USER,
                group=WORKLOAD_OS_GROUP,
            )
            container.exec(["update-ca-certificates"]).wait()
        if cert is not None:
            container.push(
                f"{self._storage_path}/{TLS_CERT_FILE}",
                cert,
                make_dirs=True,
                permissions=0o400,
                user=WORKLOAD_OS_USER,
                group=WORKLOAD_OS_GROUP,
            )

        return self.update_config()

    def _restart(self, event: RunWithLock) -> None:
        """Restart PostgreSQL."""
        if not self._patroni.are_all_members_ready():
            logger.debug("Early exit _restart: not all members ready yet")
            event.defer()
            return

        try:
            logger.debug("Restarting PostgreSQL")
            self._patroni.restart_postgresql()
        except RetryError:
            error_message = "failed to restart PostgreSQL"
            logger.exception(error_message)
            self.unit.status = BlockedStatus(error_message)
            return

        # Update health check URL.
        self._update_pebble_layers()

        # Start or stop the pgBackRest TLS server service when TLS certificate change.
        self.backup.start_stop_pgbackrest_service()

    @property
    def _is_workload_running(self) -> bool:
        """Returns whether the workload is running (in an active state)."""
        container = self.unit.get_container("postgresql")
        if not container.can_connect():
            return False

        services = container.pebble.get_services(names=[self._postgresql_service])
        if len(services) == 0:
            return False

        return services[0].current == ServiceStatus.ACTIVE

    def update_config(self, is_creating_backup: bool = False) -> bool:
        """Updates Patroni config file based on the existence of the TLS files."""
        # Retrieve PostgreSQL parameters.
        if self.config.profile_limit_memory:
            limit_memory = self.config.profile_limit_memory * 10**6
        else:
            limit_memory = None
        postgresql_parameters = self.postgresql.build_postgresql_parameters(
            self.config.profile, self.get_available_memory(), limit_memory
        )

        logger.info("Updating Patroni config file")
        # Update and reload configuration based on TLS files availability.
        self._patroni.render_patroni_yml_file(
            connectivity=self.unit_peer_data.get("connectivity", "on") == "on",
            is_creating_backup=is_creating_backup,
            enable_tls=self.is_tls_enabled,
            is_no_sync_member=self.upgrade.is_no_sync_member,
            backup_id=self.app_peer_data.get("restoring-backup"),
            stanza=self.app_peer_data.get("stanza"),
            restore_stanza=self.app_peer_data.get("restore-stanza"),
            parameters=postgresql_parameters,
        )
        if not self._is_workload_running:
            # If Patroni/PostgreSQL has not started yet and TLS relations was initialised,
            # then mark TLS as enabled. This commonly happens when the charm is deployed
            # in a bundle together with the TLS certificates operator. This flag is used to
            # know when to call the Patroni API using HTTP or HTTPS.
            self.unit_peer_data.update({"tls": "enabled" if self.is_tls_enabled else ""})
            logger.debug("Early exit update_config: Workload not started yet")
            return True

        if not self._patroni.member_started:
            logger.debug("Early exit update_config: Patroni not started yet")
            return False

        restart_postgresql = (
            self.is_tls_enabled != self.postgresql.is_tls_enabled()
        ) or self.postgresql.is_restart_pending()
        self._patroni.reload_patroni_configuration()
        self.unit_peer_data.update({"tls": "enabled" if self.is_tls_enabled else ""})

        # Restart PostgreSQL if TLS configuration has changed
        # (so the both old and new connections use the configuration).
        if restart_postgresql:
            logger.info("PostgreSQL restart required")
            self.metrics_endpoint.update_scrape_job_spec(
                self._generate_metrics_jobs(self.is_tls_enabled)
            )
            self.on[self.restart_manager.name].acquire_lock.emit()

        # Restart the monitoring service if the password was rotated
        container = self.unit.get_container("postgresql")
        current_layer = container.get_plan()
        if metrics_service := current_layer.services[self._metrics_service]:
            if not metrics_service.environment.get("DATA_SOURCE_NAME", "").startswith(
                f"user={MONITORING_USER} password={self.get_secret('app', MONITORING_PASSWORD_KEY)} "
            ):
                container.add_layer(
                    self._metrics_service,
                    Layer({"services": {self._metrics_service: self._generate_metrics_service()}}),
                    combine=True,
                )
                container.restart(self._metrics_service)

        return True

    def _update_pebble_layers(self) -> None:
        """Update the pebble layers to keep the health check URL up-to-date."""
        container = self.unit.get_container("postgresql")

        # Get the current layer.
        current_layer = container.get_plan()

        # Create a new config layer.
        new_layer = self._postgresql_layer()

        # Check if there are any changes to layer services.
        if current_layer.services != new_layer.services:
            # Changes were made, add the new layer.
            container.add_layer(self._postgresql_service, new_layer, combine=True)
            logging.info("Added updated layer 'postgresql' to Pebble plan")
            container.replan()
            logging.info("Restarted postgresql service")
        if current_layer.checks != new_layer.checks:
            # Changes were made, add the new layer.
            container.add_layer(self._postgresql_service, new_layer, combine=True)
            logging.info("Updated health checks")

    def _unit_name_to_pod_name(self, unit_name: str) -> str:
        """Converts unit name to pod name.

        Args:
            unit_name: name in "postgresql-k8s/0" format.

        Returns:
            pod name in "postgresql-k8s-0" format.
        """
        return unit_name.replace("/", "-")

    def _get_node_name_for_pod(self) -> str:
        """Return the node name for a given pod."""
        client = Client()
        pod = client.get(
            Pod, name=self._unit_name_to_pod_name(self.unit.name), namespace=self._namespace
        )
        return pod.spec.nodeName

    def get_resources_limits(self, container_name: str) -> Dict:
        """Return resources limits for a given container.

        Args:
            container_name: name of the container to get resources limits for
        """
        client = Client()
        pod = client.get(
            Pod, self._unit_name_to_pod_name(self.unit.name), namespace=self._namespace
        )

        for container in pod.spec.containers:
            if container.name == container_name:
                return container.resources.limits or {}
        return {}

    def get_node_allocable_memory(self) -> int:
        """Return the allocable memory in bytes for a given node.

        Args:
            node_name: name of the node to get the allocable memory for
        """
        client = Client()
        node = client.get(Node, name=self._get_node_name_for_pod(), namespace=self._namespace)
        return any_memory_to_bytes(node.status.allocatable["memory"])

    def get_available_memory(self) -> int:
        """Get available memory for the container in bytes."""
        allocable_memory = self.get_node_allocable_memory()
        container_limits = self.get_resources_limits(container_name="postgresql")
        if "memory" in container_limits:
            memory_str = container_limits["memory"]
            constrained_memory = any_memory_to_bytes(memory_str)
            if constrained_memory < allocable_memory:
                logger.debug(f"Memory constrained to {memory_str} from resource limit")
                return constrained_memory

        logger.debug("Memory constrained by node allocable memory")
        return allocable_memory


if __name__ == "__main__":
    main(PostgresqlOperatorCharm, use_juju_for_storage=True)<|MERGE_RESOLUTION|>--- conflicted
+++ resolved
@@ -523,12 +523,9 @@
             logger.debug("Early exit on_config_changed: upgrade in progress")
             return
 
-<<<<<<< HEAD
-=======
         # update config on every run
         self.update_config()
 
->>>>>>> e1d846ec
         if not self.unit.is_leader():
             return
 
@@ -560,14 +557,10 @@
         for plugin in self.config.plugin_keys():
             enable = self.config[plugin]
             # Enable or disable the plugin/extension.
-<<<<<<< HEAD
-            extension = "_".join(config.split("_")[1:-1])
+            extension = "_".join(plugin.split("_")[1:-1])
             self.unit.status = WaitingStatus(
                 f"{'Enabling' if enable else 'Disabling'} {extension}"
             )
-=======
-            extension = "_".join(plugin.split("_")[1:-1])
->>>>>>> e1d846ec
             try:
                 self.postgresql.enable_disable_extension(extension, enable, database)
             except PostgreSQLEnableDisableExtensionError as e:
