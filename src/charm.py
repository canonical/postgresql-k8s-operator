--- conflicted
+++ resolved
@@ -1284,14 +1284,10 @@
             logger.debug("on_update_status early exit: Cannot connect to container")
             return
 
-<<<<<<< HEAD
         if self._has_blocked_status or self._has_non_restore_waiting_status:
-=======
-        if self._has_blocked_status or self._has_waiting_status:
             # If charm was failing to disable plugin, try again (user may have removed the objects)
             if self.unit.status.message == EXTENSION_OBJECT_MESSAGE:
                 self.enable_disable_extensions()
->>>>>>> f6b6e2a6
             logger.debug("on_update_status early exit: Unit is in Blocked/Waiting status")
             return
 
@@ -1301,68 +1297,31 @@
             logger.debug("on_update_status early exit: Service has not been added nor started yet")
             return
 
-<<<<<<< HEAD
-        if self._update_status_restore_checks(container, services):
-=======
-        if "restoring-backup" in self.app_peer_data and not self._was_restore_successful(
-            services[0]
+        if ("restoring-backup" in self.app_peer_data or "restore-to-time" in self.app_peer_data) and not self._was_restore_successful(
+            container, services[0]
         ):
->>>>>>> f6b6e2a6
             return
 
         if self._handle_processes_failures():
             return
-<<<<<<< HEAD
 
         # Update the sync-standby endpoint in the async replication data.
         self.async_replication.update_async_replication_data()
 
         self._set_active_status()
 
-    def _update_status_restore_checks(
-        self, container: Container, services: list[ServiceInfo]
-    ) -> bool:
-        if "restoring-backup" in self.app_peer_data or "restore-to-time" in self.app_peer_data:
-            if services[0].current != ServiceStatus.ACTIVE:
-                if "restore-to-time" in self.app_peer_data and all(self.is_pitr_failed(container)):
-                    logger.error(
-                        "Restore failed: database service failed to reach point-in-time-recovery target. "
-                        "You can launch another restore with different parameters"
-                    )
-                    self.log_pitr_last_transaction_time()
-                    self.unit.status = BlockedStatus(CANNOT_RESTORE_PITR)
-                    return True
-
-                logger.error("Restore failed: database service failed to start")
-                self.unit.status = BlockedStatus("Failed to restore backup")
-                return True
-
-            if not self._patroni.member_started:
-                logger.debug("on_update_status early exit: Patroni has not started yet")
-                return True
-
-            # Remove the restoring backup flag and the restore stanza name.
-            self.app_peer_data.update({
-                "restoring-backup": "",
-                "restore-stanza": "",
-                "restore-to-time": "",
-            })
-            self.update_config()
-            self.restore_patroni_on_failure_condition()
-            logger.info("Restore succeeded")
-
-            can_use_s3_repository, validation_message = self.backup.can_use_s3_repository()
-            if not can_use_s3_repository:
-                self.unit.status = BlockedStatus(validation_message)
-                return True
-=======
->>>>>>> f6b6e2a6
-
-        return False
-
-    def _was_restore_successful(self, service) -> bool:
+    def _was_restore_successful(self, container: Container, service: ServiceInfo) -> bool:
         """Checks if restore operation succeeded and S3 is properly configured."""
         if service.current != ServiceStatus.ACTIVE:
+            if "restore-to-time" in self.app_peer_data and all(self.is_pitr_failed(container)):
+                logger.error(
+                    "Restore failed: database service failed to reach point-in-time-recovery target. "
+                    "You can launch another restore with different parameters"
+                )
+                self.log_pitr_last_transaction_time()
+                self.unit.status = BlockedStatus(CANNOT_RESTORE_PITR)
+                return False
+
             logger.error("Restore failed: database service failed to start")
             self.unit.status = BlockedStatus("Failed to restore backup")
             return False
@@ -1372,8 +1331,13 @@
             return False
 
         # Remove the restoring backup flag and the restore stanza name.
-        self.app_peer_data.update({"restoring-backup": "", "restore-stanza": ""})
+        self.app_peer_data.update({
+            "restoring-backup": "",
+            "restore-stanza": "",
+            "restore-to-time": "",
+        })
         self.update_config()
+        self.restore_patroni_on_failure_condition()
         logger.info("Restore succeeded")
 
         can_use_s3_repository, validation_message = self.backup.can_use_s3_repository()
