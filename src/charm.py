#!/usr/bin/env python3
# Copyright 2021 Canonical Ltd.
# See LICENSE file for licensing details.

"""Charmed Kubernetes Operator for the PostgreSQL database."""
import json
import logging
from pathlib import Path
from typing import Dict, List, Optional

from charms.postgresql_k8s.v0.postgresql import (
    PostgreSQL,
    PostgreSQLUpdateUserPasswordError,
)
from charms.postgresql_k8s.v0.postgresql_tls import PostgreSQLTLS
from lightkube import ApiError, Client, codecs
from lightkube.resources.core_v1 import Endpoints, Pod, Service
from ops.charm import (
    ActionEvent,
    CharmBase,
    LeaderElectedEvent,
    RelationChangedEvent,
    RelationDepartedEvent,
    WorkloadEvent,
)
from ops.main import main
from ops.model import (
    ActiveStatus,
    BlockedStatus,
    Container,
    MaintenanceStatus,
    ModelError,
    Relation,
    WaitingStatus,
)
from ops.pebble import Layer, PathError, ProtocolError
from requests import ConnectionError
from tenacity import RetryError

from constants import (
    PEER,
    REPLICATION_PASSWORD_KEY,
    REPLICATION_USER,
    SYSTEM_USERS,
    TLS_EXT_CA_FILE,
    TLS_EXT_PEM_FILE,
    TLS_INT_CA_FILE,
    TLS_INT_PEM_FILE,
    USER,
    USER_PASSWORD_KEY,
    WORKLOAD_OS_USER_GROUP,
)
from patroni import NotReadyError, Patroni
from relations.db import DbProvides
from relations.postgresql_provider import PostgreSQLProvider
from utils import new_password

logger = logging.getLogger(__name__)

TLS_RESOURCES = ["cert-file", "key-file"]


class PostgresqlOperatorCharm(CharmBase):
    """Charmed Operator for the PostgreSQL database."""

    def __init__(self, *args):
        super().__init__(*args)

        self._postgresql_service = "postgresql"
        self._unit = self.model.unit.name
        self._name = self.model.app.name
        self._namespace = self.model.name
        self._context = {"namespace": self._namespace, "app_name": self._name}

        self.framework.observe(self.on.install, self._on_install)
        self.framework.observe(self.on.config_changed, self._on_config_changed)
        self.framework.observe(self.on.leader_elected, self._on_leader_elected)
        self.framework.observe(self.on[PEER].relation_changed, self._on_peer_relation_changed)
        self.framework.observe(self.on[PEER].relation_departed, self._on_peer_relation_departed)
        self.framework.observe(self.on.postgresql_pebble_ready, self._on_postgresql_pebble_ready)
        self.framework.observe(self.on.stop, self._on_stop)
        self.framework.observe(self.on.upgrade_charm, self._on_upgrade_charm)
        self.framework.observe(self.on.get_password_action, self._on_get_password)
        self.framework.observe(self.on.set_password_action, self._on_set_password)
        self.framework.observe(self.on.get_primary_action, self._on_get_primary)
        self.framework.observe(self.on.update_status, self._on_update_status)
        self._storage_path = self.meta.storages["pgdata"].location

        self.postgresql_client_relation = PostgreSQLProvider(self)
        self.legacy_db_relation = DbProvides(self, admin=False)
        self.legacy_db_admin_relation = DbProvides(self, admin=True)
        self.tls = PostgreSQLTLS(self, PEER)

    @property
    def app_peer_data(self) -> Dict:
        """Application peer relation data object."""
        relation = self.model.get_relation(PEER)
        if relation is None:
            return {}

        return relation.data[self.app]

    @property
    def unit_peer_data(self) -> Dict:
        """Unit peer relation data object."""
        relation = self.model.get_relation(PEER)
        if relation is None:
            return {}

        return relation.data[self.unit]

    def get_secret(self, scope: str, key: str) -> Optional[str]:
        """Get secret from the secret storage."""
        if scope == "unit":
            return self.unit_peer_data.get(key, None)
        elif scope == "app":
            return self.app_peer_data.get(key, None)
        else:
            raise RuntimeError("Unknown secret scope.")

    def set_secret(self, scope: str, key: str, value: Optional[str]) -> None:
        """Get secret from the secret storage."""
        if scope == "unit":
            if not value:
                del self.unit_peer_data[key]
                return
            self.unit_peer_data.update({key: value})
        elif scope == "app":
            if not value:
                del self.app_peer_data[key]
                return
            self.app_peer_data.update({key: value})
        else:
            raise RuntimeError("Unknown secret scope.")

    @property
    def postgresql(self) -> PostgreSQL:
        """Returns an instance of the object used to interact with the database."""
        return PostgreSQL(
            host=self.primary_endpoint,
            user=USER,
            password=self.get_secret("app", f"{USER}-password"),
            database="postgres",
        )

    @property
    def endpoint(self) -> str:
        """Returns the endpoint of this instance's pod."""
        return f'{self._unit.replace("/", "-")}.{self._build_service_name("endpoints")}'

    @property
    def primary_endpoint(self) -> str:
        """Returns the endpoint of the primary instance's service."""
        return self._build_service_name("primary")

    @property
    def replicas_endpoint(self) -> str:
        """Returns the endpoint of the replicas instances' service."""
        return self._build_service_name("replicas")

    def _build_service_name(self, service: str) -> str:
        """Build a full k8s service name based on the service name."""
        return f"{self._name}-{service}.{self._namespace}.svc.cluster.local"

<<<<<<< HEAD
    def _retrieve_resource(self, resource: str) -> Optional[Path]:
        """Check that the resource exists and return it.

        Args:
            resource: name of the resource to retrieve.

        Returns:
            Path of the resource or None
        """
        try:
            # Fetch the resource path
            return self.model.resources.fetch(resource)
        except (ModelError, NameError):
            return None

    def _store_tls_files(self) -> None:
        """Copy the TLS certificate and key to the PostgreSQL container."""
        # Copy the resources to the storage path if all of them were attached
        # and enable TLS.
        if len(self._tls_files) == len(TLS_RESOURCES):
            container = self.unit.get_container("postgresql")

            # Copy the files from the resources' location to the PostgreSQL container.
            for file_path in self._tls_files:
                with open(file_path, "r") as f:
                    container.push(
                        f"{self._storage_path}/{file_path.name}",
                        f,
                        permissions=0o600,
                        user="postgres",
                        group="postgres",
                    )

            logger.info("TLS enabled")
            logger.warning(
                "WARNING - this TLS implementation is temporary - it will change in the future"
            )
        else:
            logger.info("TLS disabled")

        self._update_config()

    @property
    def _tls_files(self) -> Optional[List[Path]]:
        """Paths of the TLS certificate and key files.

        Returns:
            A list with the paths of the certificate and the key
                if they were attached as resources to this application.
        """
        return [path for path in map(self._retrieve_resource, TLS_RESOURCES) if path]
=======
    def get_hostname_by_unit(self, unit_name: str) -> str:
        """Create a DNS name for a PostgreSQL unit.

        Args:
            unit_name: the juju unit name, e.g. "postgre-sql/1".

        Returns:
            A string representing the hostname of the PostgreSQL unit.
        """
        unit_id = unit_name.split("/")[1]
        return f"{self.app.name}-{unit_id}.{self.app.name}-endpoints"
>>>>>>> 3f0d8d95

    def _get_endpoints_to_remove(self) -> List[str]:
        """List the endpoints that were part of the cluster but departed."""
        old = self._endpoints
        current = [self._get_hostname_from_unit(member) for member in self._hosts]
        endpoints_to_remove = list(set(old) - set(current))
        return endpoints_to_remove

    def _on_peer_relation_departed(self, event: RelationDepartedEvent) -> None:
        """The leader removes the departing units from the list of cluster members."""
        # Allow leader to update endpoints if it isn't leaving.
        if not self.unit.is_leader() or event.departing_unit == self.unit:
            return

        if "cluster_initialised" not in self._peers.data[self.app]:
            event.defer()
            return

        endpoints_to_remove = self._get_endpoints_to_remove()
        self.postgresql_client_relation.update_read_only_endpoint()
        self._remove_from_endpoints(endpoints_to_remove)

        # Update the replication configuration.
        self._patroni.render_postgresql_conf_file()
        self._patroni.reload_patroni_configuration()

    def _on_peer_relation_changed(self, event: RelationChangedEvent) -> None:
        """Reconfigure cluster members."""
        # The cluster must be initialized first in the leader unit
        # before any other member joins the cluster.
        if "cluster_initialised" not in self._peers.data[self.app]:
            event.defer()
            return

        # If the leader is the one receiving the event, it adds the new members,
        # one at a time.
        if self.unit.is_leader():
            self._add_members(event)

        # Don't update this member before it's part of the members list.
        if self._endpoint not in self._endpoints:
            return

        # Update the list of the cluster members in the replicas to make them know each other.
        # Update the cluster members in this unit (updating patroni configuration).
        self._patroni.update_cluster_members()

        try:
            container = self.unit.get_container("postgresql")
            self._push_certificate_to_workload(container)
        except (PathError, ProtocolError) as e:
            logger.error("Cannot push TLS certificates: %r", e)
            event.defer()
            return

        # Validate the status of the member before setting an ActiveStatus.
        if not self._patroni.member_started:
            self.unit.status = WaitingStatus("awaiting for member to start")
            event.defer()
            return

        self.postgresql_client_relation.update_read_only_endpoint()

        self.unit.status = ActiveStatus()

    def _on_install(self, _) -> None:
        """Event handler for InstallEvent."""
        # Creates custom postgresql.conf file.
        self._patroni.render_postgresql_conf_file()

    def _on_config_changed(self, _) -> None:
        """Handle the config-changed event."""
        # TODO: placeholder method to implement logic specific to configuration change.
        pass

    def _add_members(self, event) -> None:
        """Add new cluster members.

        This method is responsible for adding new members to the cluster
        when new units are added to the application. This event is deferred if
        one of the current units is copying data from the primary, to avoid
        multiple units copying data at the same time, which can cause slow
        transfer rates in these processes and overload the primary instance.
        """
        # Only the leader can reconfigure.
        if not self.unit.is_leader():
            return

        # Reconfiguration can be successful only if the cluster is initialised
        # (i.e. first unit has bootstrap the cluster).
        if "cluster_initialised" not in self._peers.data[self.app]:
            return

        try:
            # Compare set of Patroni cluster members and Juju hosts
            # to avoid the unnecessary reconfiguration.
            if self._patroni.cluster_members == self._hosts:
                return

            logger.info("Reconfiguring cluster")
            self.unit.status = MaintenanceStatus("reconfiguring cluster")
            for member in self._hosts - self._patroni.cluster_members:
                logger.debug("Adding %s to cluster", member)
                self.add_cluster_member(member)
        except NotReadyError:
            logger.info("Deferring reconfigure: another member doing sync right now")
            event.defer()

    def add_cluster_member(self, member: str) -> None:
        """Add member to the cluster if all members are already up and running.

        Raises:
            NotReadyError if either the new member or the current members are not ready.
        """
        hostname = self._get_hostname_from_unit(member)

        if not self._patroni.are_all_members_ready():
            logger.info("not all members are ready")
            raise NotReadyError("not all members are ready")

        # Add the member to the list that should be updated in each other member.
        self._add_to_endpoints(hostname)

        # Add the labels needed for replication in this pod.
        # This also enables the member as part of the cluster.
        try:
            self._patch_pod_labels(member)
        except ApiError as e:
            logger.error("failed to patch pod")
            self.unit.status = BlockedStatus(f"failed to patch pod with error {e}")
            return

    @property
    def _hosts(self) -> set:
        """List of the current Juju hosts.

        Returns:
            a set containing the current Juju hosts
                with the names in the k8s pod name format
        """
        peers = self.model.get_relation(PEER)
        hosts = [self._unit_name_to_pod_name(self.unit.name)] + [
            self._unit_name_to_pod_name(unit.name) for unit in peers.units
        ]
        return set(hosts)

    def _get_hostname_from_unit(self, member: str) -> str:
        """Create a DNS name for a PostgreSQL/Patroni cluster member.

        Args:
            member: the Patroni member name, e.g. "postgresql-k8s-0".

        Returns:
            A string representing the hostname of the PostgreSQL unit.
        """
        unit_id = member.split("-")[-1]
        return f"{self.app.name}-{unit_id}.{self.app.name}-endpoints"

    def _on_leader_elected(self, event: LeaderElectedEvent) -> None:
        """Handle the leader-elected event."""
        if self.get_secret("app", USER_PASSWORD_KEY) is None:
            self.set_secret("app", USER_PASSWORD_KEY, new_password())

        if self.get_secret("app", REPLICATION_PASSWORD_KEY) is None:
            self.set_secret("app", REPLICATION_PASSWORD_KEY, new_password())

        # Create resources and add labels needed for replication.
        self._create_resources()

        # Add this unit to the list of cluster members
        # (the cluster should start with only this member).
        if self._endpoint not in self._endpoints:
            self._add_to_endpoints(self._endpoint)

        # Remove departing units when the leader changes.
        self._remove_from_endpoints(self._get_endpoints_to_remove())

        self._add_members(event)

        # Update the replication configuration.
        self._patroni.render_postgresql_conf_file()
        try:
            self._patroni.reload_patroni_configuration()
        except RetryError:
            pass  # This error can happen in the first leader election, as Patroni is not running yet.

    def _on_postgresql_pebble_ready(self, event: WorkloadEvent) -> None:
        """Event handler for PostgreSQL container on PebbleReadyEvent."""
        # TODO: move this code to an "_update_layer" method in order to also utilize it in
        # config-changed hook.
        # Get the postgresql container so we can configure/manipulate it.
        container = event.workload
        # Create a new config layer.
        new_layer = self._postgresql_layer()

        # Defer the initialization of the workload in the replicas
        # if the cluster hasn't been bootstrap on the primary yet.
        # Otherwise, each unit will create a different cluster and
        # any update in the members list on the units won't have effect
        # on fixing that.
        if not self.unit.is_leader() and "cluster_initialised" not in self._peers.data[self.app]:
            event.defer()
            return

        try:
            self._push_certificate_to_workload(container)
        except (PathError, ProtocolError) as e:
            logger.error("Cannot push TLS certificates: %r", e)
            event.defer()
            return

        # Get the current layer.
        current_layer = container.get_plan()
        # Check if there are any changes to layer services.
        if current_layer.services != new_layer.services:
            # Changes were made, add the new layer.
            container.add_layer(self._postgresql_service, new_layer, combine=True)
            logging.info("Added updated layer 'postgresql' to Pebble plan")
            # TODO: move this file generation to on config changed hook
            # when adding configs to this charm.
            self._update_config()
            # Restart it and report a new status to Juju.
            container.restart(self._postgresql_service)
            logging.info("Restarted postgresql service")

        # Ensure the member is up and running before marking the cluster as initialised.
        if not self._patroni.member_started:
            self.unit.status = WaitingStatus("awaiting for cluster to start")
            event.defer()
            return

        if self.unit.is_leader():
            # Add the labels needed for replication in this pod.
            # This also enables the member as part of the cluster.
            try:
                self._patch_pod_labels(self._unit)
            except ApiError as e:
                logger.error("failed to patch pod")
                self.unit.status = BlockedStatus(f"failed to patch pod with error {e}")
                return

            self._peers.data[self.app]["cluster_initialised"] = "True"

        # Update the replication configuration.
        self._patroni.render_postgresql_conf_file()
        self._patroni.reload_patroni_configuration()

        # All is well, set an ActiveStatus.
        self.unit.status = ActiveStatus()

    def _update_config(self) -> None:
        """Creates os updates Patroni config file based on the existence of the TLS files."""
        self._patroni.render_patroni_yml_file(enable_tls=True if self._tls_files else False)

    def _on_upgrade_charm(self, _) -> None:
        # Add labels required for replication when the pod loses them (like when it's deleted).
        try:
            self._patch_pod_labels(self.unit.name)
        except ApiError as e:
            logger.error("failed to patch pod")
            self.unit.status = BlockedStatus(f"failed to patch pod with error {e}")
            return

        # Tries to store the TLS certificate and key on the PostgreSQL container,
        # as new `juju attach-resource` will trigger this event.
        self._store_tls_files()

    def _patch_pod_labels(self, member: str) -> None:
        """Add labels required for replication to the current pod.

        Args:
            member: name of the unit that needs the labels
        Raises:
            ApiError when there is any problem communicating
                to K8s API
        """
        client = Client()
        patch = {
            "metadata": {
                "labels": {"application": "patroni", "cluster-name": f"patroni-{self._name}"}
            }
        }
        client.patch(
            Pod,
            name=self._unit_name_to_pod_name(member),
            namespace=self._namespace,
            obj=patch,
        )

    def _create_resources(self) -> None:
        """Create kubernetes resources needed for Patroni."""
        client = Client()
        try:
            with open("src/resources.yaml") as f:
                for resource in codecs.load_all_yaml(f, context=self._context):
                    client.create(resource)
                    logger.debug(f"created {str(resource)}")
        except ApiError as e:
            # The 409 error code means that the resource was already created
            # or has a higher version. This can happen if Patroni creates a
            # resource that the charm is expected to create.
            if e.status.code == 409:
                logger.debug("replacing resource: %s.", str(resource.to_dict()))
                client.replace(resource)
            else:
                logger.error("failed to create resource: %s.", str(resource.to_dict()))
                self.unit.status = BlockedStatus(f"failed to create services {e}")
                return

    def _on_get_password(self, event: ActionEvent) -> None:
        """Returns the password for a user as an action response.

        If no user is provided, the password of the operator user is returned.
        """
        username = event.params.get("username", USER)
        if username not in SYSTEM_USERS:
            event.fail(
                f"The action can be run only for users used by the charm or Patroni:"
                f" {', '.join(SYSTEM_USERS)} not {username}"
            )
            return
        event.set_results({f"{username}-password": self.get_secret("app", f"{username}-password")})

    def _on_set_password(self, event: ActionEvent) -> None:
        """Set the password for the specified user."""
        # Only leader can write the new password into peer relation.
        if not self.unit.is_leader():
            event.fail("The action can be run only on leader unit")
            return

        username = event.params.get("username", USER)
        if username not in SYSTEM_USERS:
            event.fail(
                f"The action can be run only for users used by the charm:"
                f" {', '.join(SYSTEM_USERS)} not {username}"
            )
            return

        password = new_password()
        if "password" in event.params:
            password = event.params["password"]

        if password == self.get_secret("app", f"{username}-password"):
            event.log("The old and new passwords are equal.")
            event.set_results({f"{username}-password": password})
            return

        # Ensure all members are ready before trying to reload Patroni
        # configuration to avoid errors (like the API not responding in
        # one instance because PostgreSQL and/or Patroni are not ready).
        if not self._patroni.are_all_members_ready():
            event.fail(
                "Failed changing the password: Not all members healthy or finished initial sync."
            )
            return

        # Update the password in the PostgreSQL instance.
        try:
            self.postgresql.update_user_password(username, password)
        except PostgreSQLUpdateUserPasswordError as e:
            logger.exception(e)
            event.fail(
                "Failed changing the password: Not all members healthy or finished initial sync."
            )
            return

        # Update the password in the secret store.
        self.set_secret("app", f"{username}-password", password)

        # Update and reload Patroni configuration in this unit to use the new password.
        # Other units Patroni configuration will be reloaded in the peer relation changed event.
        self._patroni.render_patroni_yml_file()
        self._patroni.reload_patroni_configuration()

        event.set_results({f"{username}-password": password})

    def _on_get_primary(self, event: ActionEvent) -> None:
        """Get primary instance."""
        try:
            primary = self._patroni.get_primary(unit_name_pattern=True)
            event.set_results({"primary": primary})
        except RetryError as e:
            logger.error(f"failed to get primary with error {e}")

    def _on_stop(self, _) -> None:
        """Remove k8s resources created by the charm and Patroni."""
        client = Client()

        # Get the k8s resources created by the charm.
        with open("src/resources.yaml") as f:
            resources = codecs.load_all_yaml(f, context=self._context)
            # Ignore the service resources, which will be retrieved in the next step.
            resources_to_delete = list(
                filter(
                    lambda x: not isinstance(x, Service),
                    resources,
                )
            )

        # Get the k8s resources created by the charm and Patroni.
        for kind in [Endpoints, Service]:
            resources_to_delete.extend(
                client.list(
                    kind,
                    namespace=self._namespace,
                    labels={"app.juju.is/created-by": f"{self._name}"},
                )
            )

        # Delete the resources.
        for resource in resources_to_delete:
            try:
                client.delete(
                    type(resource),
                    name=resource.metadata.name,
                    namespace=resource.metadata.namespace,
                )
            except ApiError as e:
                if (
                    e.status.code != 404
                ):  # 404 means that the resource was already deleted by other unit.
                    # Only log a message, as the charm is being stopped.
                    logger.error(f"failed to delete resource: {resource}.")

    def _on_update_status(self, _) -> None:
        # Display an active status message if the current unit is the primary.
        try:
            if self._patroni.get_primary(unit_name_pattern=True) == self.unit.name:
                self.unit.status = ActiveStatus("Primary")
        except (RetryError, ConnectionError) as e:
            logger.error(f"failed to get primary with error {e}")

    @property
    def _patroni(self):
        """Returns an instance of the Patroni object."""
        return Patroni(
            self._endpoint,
            self._endpoints,
            self._namespace,
            self.app.planned_units(),
            self._storage_path,
            self.get_secret("app", USER_PASSWORD_KEY),
            self.get_secret("app", REPLICATION_PASSWORD_KEY),
        )

    @property
    def _endpoint(self) -> str:
        """Current unit hostname."""
        return self._get_hostname_from_unit(self._unit_name_to_pod_name(self.unit.name))

    @property
    def _endpoints(self) -> List[str]:
        """Cluster members hostnames."""
        if self._peers:
            return json.loads(self._peers.data[self.app].get("endpoints", "[]"))
        else:
            # If the peer relations was not created yet, return only the current member hostname.
            return [self._endpoint]

    def _add_to_endpoints(self, endpoint) -> None:
        """Add one endpoint to the members list."""
        self._update_endpoints(endpoint_to_add=endpoint)

    def _remove_from_endpoints(self, endpoints: List[str]) -> None:
        """Remove endpoints from the members list."""
        self._update_endpoints(endpoints_to_remove=endpoints)

    def _update_endpoints(
        self, endpoint_to_add: str = None, endpoints_to_remove: List[str] = None
    ) -> None:
        """Update members IPs."""
        # Allow leader to reset which members are part of the cluster.
        if not self.unit.is_leader():
            return

        endpoints = json.loads(self._peers.data[self.app].get("endpoints", "[]"))
        if endpoint_to_add:
            endpoints.append(endpoint_to_add)
        elif endpoints_to_remove:
            for endpoint in endpoints_to_remove:
                endpoints.remove(endpoint)
        self._peers.data[self.app]["endpoints"] = json.dumps(endpoints)

    def _postgresql_layer(self) -> Layer:
        """Returns a Pebble configuration layer for PostgreSQL."""
        pod_name = self._unit_name_to_pod_name(self._unit)
        layer_config = {
            "summary": "postgresql + patroni layer",
            "description": "pebble config layer for postgresql + patroni",
            "services": {
                self._postgresql_service: {
                    "override": "replace",
                    "summary": "entrypoint of the postgresql + patroni image",
                    "command": f"/usr/bin/python3 /usr/local/bin/patroni {self._storage_path}/patroni.yml",
                    "startup": "enabled",
                    "user": "postgres",
                    "group": "postgres",
                    "environment": {
                        "PATRONI_KUBERNETES_LABELS": f"{{application: patroni, cluster-name: patroni-{self._name}}}",
                        "PATRONI_KUBERNETES_NAMESPACE": self._namespace,
                        "PATRONI_KUBERNETES_USE_ENDPOINTS": "true",
                        "PATRONI_NAME": pod_name,
                        "PATRONI_SCOPE": f"patroni-{self._name}",
                        "PATRONI_REPLICATION_USERNAME": REPLICATION_USER,
                        "PATRONI_SUPERUSER_USERNAME": USER,
                    },
                }
            },
        }
        return Layer(layer_config)

    @property
    def _peers(self) -> Relation:
        """Fetch the peer relation.

        Returns:
             A :class:`ops.model.Relation` object representing
             the peer relation.
        """
        return self.model.get_relation(PEER)

    def _get_operator_password(self) -> str:
        """Get operator user password."""
        return self.get_secret("app", USER_PASSWORD_KEY)

    @property
    def _replication_password(self) -> str:
        """Get replication user password."""
        return self.get_secret("app", REPLICATION_PASSWORD_KEY)

    def _push_certificate_to_workload(self, container: Container) -> None:
        """Uploads certificate to the workload container."""
        external_key, external_cert = self.tls.get_tls_files("unit")
        if external_key is not None:
            container.push(
                f"{self._storage_path}/{TLS_EXT_CA_FILE}",
                external_key,
                make_dirs=True,
                permissions=0o400,
                user=WORKLOAD_OS_USER_GROUP,
                group=WORKLOAD_OS_USER_GROUP,
            )
        if external_cert is not None:
            container.push(
                f"{self._storage_path}/{TLS_EXT_PEM_FILE}",
                external_cert,
                make_dirs=True,
                permissions=0o400,
                user=WORKLOAD_OS_USER_GROUP,
                group=WORKLOAD_OS_USER_GROUP,
            )

        internal_key, internal_cert = self.tls.get_tls_files("app")
        if internal_key is not None:
            container.push(
                f"{self._storage_path}/{TLS_INT_CA_FILE}",
                internal_key,
                make_dirs=True,
                permissions=0o400,
                user=WORKLOAD_OS_USER_GROUP,
                group=WORKLOAD_OS_USER_GROUP,
            )
        if internal_cert is not None:
            container.push(
                f"{self._storage_path}/{TLS_INT_PEM_FILE}",
                internal_cert,
                make_dirs=True,
                permissions=0o400,
                user=WORKLOAD_OS_USER_GROUP,
                group=WORKLOAD_OS_USER_GROUP,
            )

        self._update_config()

    def _update_config(self) -> None:
        """Creates os updates Patroni config file based on the existence of the TLS files."""
        enable_tls = False
        external_ca, external_pem = self.tls.get_tls_files("unit")
        if external_ca is not None:
            enable_tls = True
        internal_ca, internal_pem = self.tls.get_tls_files("app")
        if internal_ca is not None:
            enable_tls = True
        self._patroni.render_patroni_yml_file(enable_tls=enable_tls)

    def _unit_name_to_pod_name(self, unit_name: str) -> str:
        """Converts unit name to pod name.

        Args:
            unit_name: name in "postgresql-k8s/0" format.

        Returns:
            pod name in "postgresql-k8s-0" format.
        """
        return unit_name.replace("/", "-")


if __name__ == "__main__":
    main(PostgresqlOperatorCharm, use_juju_for_storage=True)<|MERGE_RESOLUTION|>--- conflicted
+++ resolved
@@ -5,7 +5,6 @@
 """Charmed Kubernetes Operator for the PostgreSQL database."""
 import json
 import logging
-from pathlib import Path
 from typing import Dict, List, Optional
 
 from charms.postgresql_k8s.v0.postgresql import (
@@ -29,7 +28,6 @@
     BlockedStatus,
     Container,
     MaintenanceStatus,
-    ModelError,
     Relation,
     WaitingStatus,
 )
@@ -162,59 +160,6 @@
         """Build a full k8s service name based on the service name."""
         return f"{self._name}-{service}.{self._namespace}.svc.cluster.local"
 
-<<<<<<< HEAD
-    def _retrieve_resource(self, resource: str) -> Optional[Path]:
-        """Check that the resource exists and return it.
-
-        Args:
-            resource: name of the resource to retrieve.
-
-        Returns:
-            Path of the resource or None
-        """
-        try:
-            # Fetch the resource path
-            return self.model.resources.fetch(resource)
-        except (ModelError, NameError):
-            return None
-
-    def _store_tls_files(self) -> None:
-        """Copy the TLS certificate and key to the PostgreSQL container."""
-        # Copy the resources to the storage path if all of them were attached
-        # and enable TLS.
-        if len(self._tls_files) == len(TLS_RESOURCES):
-            container = self.unit.get_container("postgresql")
-
-            # Copy the files from the resources' location to the PostgreSQL container.
-            for file_path in self._tls_files:
-                with open(file_path, "r") as f:
-                    container.push(
-                        f"{self._storage_path}/{file_path.name}",
-                        f,
-                        permissions=0o600,
-                        user="postgres",
-                        group="postgres",
-                    )
-
-            logger.info("TLS enabled")
-            logger.warning(
-                "WARNING - this TLS implementation is temporary - it will change in the future"
-            )
-        else:
-            logger.info("TLS disabled")
-
-        self._update_config()
-
-    @property
-    def _tls_files(self) -> Optional[List[Path]]:
-        """Paths of the TLS certificate and key files.
-
-        Returns:
-            A list with the paths of the certificate and the key
-                if they were attached as resources to this application.
-        """
-        return [path for path in map(self._retrieve_resource, TLS_RESOURCES) if path]
-=======
     def get_hostname_by_unit(self, unit_name: str) -> str:
         """Create a DNS name for a PostgreSQL unit.
 
@@ -226,7 +171,6 @@
         """
         unit_id = unit_name.split("/")[1]
         return f"{self.app.name}-{unit_id}.{self.app.name}-endpoints"
->>>>>>> 3f0d8d95
 
     def _get_endpoints_to_remove(self) -> List[str]:
         """List the endpoints that were part of the cluster but departed."""
@@ -477,10 +421,6 @@
         # All is well, set an ActiveStatus.
         self.unit.status = ActiveStatus()
 
-    def _update_config(self) -> None:
-        """Creates os updates Patroni config file based on the existence of the TLS files."""
-        self._patroni.render_patroni_yml_file(enable_tls=True if self._tls_files else False)
-
     def _on_upgrade_charm(self, _) -> None:
         # Add labels required for replication when the pod loses them (like when it's deleted).
         try:
@@ -489,10 +429,6 @@
             logger.error("failed to patch pod")
             self.unit.status = BlockedStatus(f"failed to patch pod with error {e}")
             return
-
-        # Tries to store the TLS certificate and key on the PostgreSQL container,
-        # as new `juju attach-resource` will trigger this event.
-        self._store_tls_files()
 
     def _patch_pod_labels(self, member: str) -> None:
         """Add labels required for replication to the current pod.
