#!/usr/bin/env -S LD_LIBRARY_PATH=lib python3
# Copyright 2021 Canonical Ltd.
# See LICENSE file for licensing details.

"""Charmed Kubernetes Operator for the PostgreSQL database."""

import itertools
import json
import logging
import os
import re
import shutil
import sys
import time
from datetime import datetime
from hashlib import shake_128
from pathlib import Path
from typing import Literal, get_args
from urllib.parse import urlparse

from authorisation_rules_observer import (
    AuthorisationRulesChangeCharmEvents,
    AuthorisationRulesObserver,
)

# First platform-specific import, will fail on wrong architecture
try:
    import psycopg2
except ModuleNotFoundError:
    from ops.main import main

    from arch_utils import WrongArchitectureWarningCharm, is_wrong_architecture

    # If the charm was deployed inside a host with different architecture
    # (possibly due to user specifying an incompatible revision)
    # then deploy an empty blocked charm with a warning.
    if is_wrong_architecture() and __name__ == "__main__":
        main(WrongArchitectureWarningCharm, use_juju_for_storage=True)
    raise

from charms.data_platform_libs.v0.data_interfaces import DataPeerData, DataPeerUnitData
from charms.data_platform_libs.v0.data_models import TypedCharmBase
from charms.grafana_k8s.v0.grafana_dashboard import GrafanaDashboardProvider
from charms.loki_k8s.v1.loki_push_api import LogProxyConsumer
from charms.postgresql_k8s.v0.postgresql import (
    ACCESS_GROUP_IDENTITY,
    ACCESS_GROUPS,
    REQUIRED_PLUGINS,
    PostgreSQL,
    PostgreSQLEnableDisableExtensionError,
    PostgreSQLGetCurrentTimelineError,
    PostgreSQLListGroupsError,
    PostgreSQLUpdateUserPasswordError,
)
from charms.postgresql_k8s.v0.postgresql_tls import PostgreSQLTLS
from charms.prometheus_k8s.v0.prometheus_scrape import MetricsEndpointProvider
from charms.rolling_ops.v0.rollingops import RollingOpsManager, RunWithLock
from charms.tempo_coordinator_k8s.v0.charm_tracing import trace_charm
from charms.tempo_coordinator_k8s.v0.tracing import TracingEndpointRequirer
from lightkube import ApiError, Client
from lightkube.models.core_v1 import ServicePort, ServiceSpec
from lightkube.models.meta_v1 import ObjectMeta
from lightkube.resources.core_v1 import Endpoints, Node, Pod, Service
from ops import main
from ops.charm import (
    ActionEvent,
    HookEvent,
    LeaderElectedEvent,
    RelationDepartedEvent,
    SecretChangedEvent,
    WorkloadEvent,
)
from ops.model import (
    ActiveStatus,
    BlockedStatus,
    Container,
    MaintenanceStatus,
    ModelError,
    Relation,
    SecretNotFoundError,
    Unit,
    UnknownStatus,
    WaitingStatus,
)
from ops.pebble import (
    ChangeError,
    ExecError,
    Layer,
    PathError,
    ProtocolError,
    ServiceInfo,
    ServiceStatus,
)
from requests import ConnectionError as RequestsConnectionError
from tenacity import RetryError, Retrying, stop_after_attempt, stop_after_delay, wait_fixed

from backups import CANNOT_RESTORE_PITR, S3_BLOCK_MESSAGES, PostgreSQLBackups
from config import CharmConfig
from constants import (
    APP_SCOPE,
    BACKUP_USER,
    DATABASE_DEFAULT_NAME,
    DATABASE_PORT,
    METRICS_PORT,
    MONITORING_PASSWORD_KEY,
    MONITORING_USER,
    PATRONI_PASSWORD_KEY,
    PEER,
    PLUGIN_OVERRIDES,
    POSTGRES_LOG_FILES,
    REPLICATION_PASSWORD_KEY,
    REPLICATION_USER,
    REWIND_PASSWORD_KEY,
    REWIND_USER,
    SECRET_DELETED_LABEL,
    SECRET_INTERNAL_LABEL,
    SECRET_KEY_OVERRIDES,
    SPI_MODULE,
    SYSTEM_USERS,
    TLS_CA_FILE,
    TLS_CERT_FILE,
    TLS_KEY_FILE,
    TRACING_PROTOCOL,
    TRACING_RELATION_NAME,
    UNIT_SCOPE,
    USER,
    USER_PASSWORD_KEY,
    WORKLOAD_OS_GROUP,
    WORKLOAD_OS_USER,
)
from ldap import PostgreSQLLDAP
from patroni import NotReadyError, Patroni, SwitchoverFailedError, SwitchoverNotSyncError
from relations.async_replication import (
    REPLICATION_CONSUMER_RELATION,
    REPLICATION_OFFER_RELATION,
    PostgreSQLAsyncReplication,
)
from relations.logical_replication import (
    LOGICAL_REPLICATION_VALIDATION_ERROR_STATUS,
    PostgreSQLLogicalReplication,
)
from relations.postgresql_provider import PostgreSQLProvider
from upgrade import PostgreSQLUpgrade, get_postgresql_k8s_dependencies_model
from utils import any_cpu_to_cores, any_memory_to_bytes, new_password

logger = logging.getLogger(__name__)

EXTENSIONS_DEPENDENCY_MESSAGE = "Unsatisfied plugin dependencies. Please check the logs"
EXTENSION_OBJECT_MESSAGE = "Cannot disable plugins: Existing objects depend on it. See logs"
INSUFFICIENT_SIZE_WARNING = "<10% free space on pgdata volume."

ORIGINAL_PATRONI_ON_FAILURE_CONDITION = "restart"

# http{x,core} clutter the logs with debug messages
logging.getLogger("httpcore").setLevel(logging.ERROR)
logging.getLogger("httpx").setLevel(logging.ERROR)

Scopes = Literal[APP_SCOPE, UNIT_SCOPE]
PASSWORD_USERS = [*SYSTEM_USERS, "patroni"]


class CannotConnectError(Exception):
    """Cannot run smoke check on connected Database."""


@trace_charm(
    tracing_endpoint="tracing_endpoint",
    extra_types=(
        GrafanaDashboardProvider,
        LogProxyConsumer,
        MetricsEndpointProvider,
        Patroni,
        PostgreSQL,
        PostgreSQLAsyncReplication,
        PostgreSQLBackups,
        PostgreSQLLDAP,
        PostgreSQLProvider,
        PostgreSQLTLS,
        PostgreSQLUpgrade,
        RollingOpsManager,
    ),
)
class PostgresqlOperatorCharm(TypedCharmBase[CharmConfig]):
    """Charmed Operator for the PostgreSQL database."""

    config_type = CharmConfig
    on = AuthorisationRulesChangeCharmEvents()

    def __init__(self, *args):
        super().__init__(*args)

        # Support for disabling the operator.
        disable_file = Path(f"{os.environ.get('CHARM_DIR')}/disable")
        if disable_file.exists():
            logger.warning(
                f"\n\tDisable file `{disable_file.resolve()}` found, the charm will skip all events."
                "\n\tTo resume normal operations, please remove the file."
            )
            self.unit.status = BlockedStatus("Disabled")
            sys.exit(0)

        self.peer_relation_app = DataPeerData(
            self.model,
            relation_name=PEER,
            secret_field_name=SECRET_INTERNAL_LABEL,
            deleted_label=SECRET_DELETED_LABEL,
        )
        self.peer_relation_unit = DataPeerUnitData(
            self.model,
            relation_name=PEER,
            secret_field_name=SECRET_INTERNAL_LABEL,
            deleted_label=SECRET_DELETED_LABEL,
        )

        self.postgresql_service = "postgresql"
        self.rotate_logs_service = "rotate-logs"
        self.pgbackrest_server_service = "pgbackrest server"
        self.ldap_sync_service = "ldap-sync"
        self.metrics_service = "metrics_server"
        self._unit = self.model.unit.name
        self._name = self.model.app.name
        self._namespace = self.model.name
        self._context = {"namespace": self._namespace, "app_name": self._name}
        self.cluster_name = f"patroni-{self._name}"

        self._observer = AuthorisationRulesObserver(self, "/usr/bin/juju-exec")
        self.framework.observe(self.on.databases_change, self._on_databases_change)
        self.framework.observe(self.on.config_changed, self._on_config_changed)
        self.framework.observe(self.on.leader_elected, self._on_leader_elected)
        self.framework.observe(self.on[PEER].relation_changed, self._on_peer_relation_changed)
        self.framework.observe(self.on.secret_changed, self._on_peer_relation_changed)
        # add specific handler for updated system-user secrets
        self.framework.observe(self.on.secret_changed, self._on_secret_changed)
        self.framework.observe(self.on[PEER].relation_departed, self._on_peer_relation_departed)
        self.framework.observe(self.on.postgresql_pebble_ready, self._on_postgresql_pebble_ready)
        self.framework.observe(self.on.data_storage_detaching, self._on_pgdata_storage_detaching)
        self.framework.observe(self.on.stop, self._on_stop)
        self.framework.observe(self.on.promote_to_primary_action, self._on_promote_to_primary)
        self.framework.observe(self.on.get_primary_action, self._on_get_primary)
        self.framework.observe(self.on.update_status, self._on_update_status)

        self._certs_path = "/usr/local/share/ca-certificates"
        self._storage_path = self.meta.storages["data"].location
        self.pgdata_path = f"{self._storage_path}/pgdata"

        self.upgrade = PostgreSQLUpgrade(
            self,
            model=get_postgresql_k8s_dependencies_model(),
            relation_name="upgrade",
            substrate="k8s",
        )
        self.framework.observe(self.on.upgrade_charm, self._on_upgrade_charm)
        self.postgresql_client_relation = PostgreSQLProvider(self)
        self.backup = PostgreSQLBackups(self, "s3-parameters")
        self.ldap = PostgreSQLLDAP(self, "ldap")
        self.tls = PostgreSQLTLS(self, PEER, [self.primary_endpoint, self.replicas_endpoint])
        self.async_replication = PostgreSQLAsyncReplication(self)
        self.logical_replication = PostgreSQLLogicalReplication(self)
        self.restart_manager = RollingOpsManager(
            charm=self, relation="restart", callback=self._restart
        )
        self._observer.start_authorisation_rules_observer()
        self.grafana_dashboards = GrafanaDashboardProvider(self)
        self.metrics_endpoint = MetricsEndpointProvider(
            self,
            refresh_event=[self.on.start],
            jobs=self._generate_metrics_jobs(self.is_tls_enabled),
        )
        self.loki_push = LogProxyConsumer(
            self,
            logs_scheme={"postgresql": {"log-files": POSTGRES_LOG_FILES}},
            relation_name="logging",
        )

        if self.model.juju_version.supports_open_port_on_k8s:
            try:
                self.unit.set_ports(5432, 8008)
            except ModelError:
                logger.exception("failed to open port")
        self.tracing = TracingEndpointRequirer(
            self, relation_name=TRACING_RELATION_NAME, protocols=[TRACING_PROTOCOL]
        )

    def _on_databases_change(self, _):
        """Handle databases change event."""
        self.update_config()
        logger.debug("databases changed")
        timestamp = datetime.now()
        self._peers.data[self.unit].update({"pg_hba_needs_update_timestamp": str(timestamp)})
        logger.debug(f"authorisation rules changed at {timestamp}")

    @property
    def tracing_endpoint(self) -> str | None:
        """Otlp http endpoint for charm instrumentation."""
        if self.tracing.is_ready():
            return self.tracing.get_endpoint(TRACING_PROTOCOL)

    def _generate_metrics_jobs(self, enable_tls: bool) -> dict:
        """Generate spec for Prometheus scraping."""
        return [
            {"static_configs": [{"targets": [f"*:{METRICS_PORT}"]}]},
            {
                "static_configs": [{"targets": ["*:8008"]}],
                "scheme": "https" if enable_tls else "http",
                "tls_config": {"insecure_skip_verify": True},
            },
        ]

    @property
    def app_units(self) -> set[Unit]:
        """The peer-related units in the application."""
        if not self._peers:
            return set()

        return {self.unit, *self._peers.units}

    def scoped_peer_data(self, scope: Scopes) -> dict | None:
        """Returns peer data based on scope."""
        if scope == APP_SCOPE:
            return self.app_peer_data
        elif scope == UNIT_SCOPE:
            return self.unit_peer_data

    @property
    def app_peer_data(self) -> dict:
        """Application peer relation data object."""
        relation = self.model.get_relation(PEER)
        if relation is None:
            return {}

        return relation.data[self.app]

    @property
    def unit_peer_data(self) -> dict:
        """Unit peer relation data object."""
        relation = self.model.get_relation(PEER)
        if relation is None:
            return {}

        return relation.data[self.unit]

    def _peer_data(self, scope: Scopes) -> dict:
        """Return corresponding databag for app/unit."""
        relation = self.model.get_relation(PEER)
        if relation is None:
            return {}

        return relation.data[self._scope_obj(scope)]

    def _scope_obj(self, scope: Scopes):
        if scope == APP_SCOPE:
            return self.app
        if scope == UNIT_SCOPE:
            return self.unit

    def peer_relation_data(self, scope: Scopes) -> DataPeerData:
        """Returns the peer relation data per scope."""
        if scope == APP_SCOPE:
            return self.peer_relation_app
        elif scope == UNIT_SCOPE:
            return self.peer_relation_unit

    def _translate_field_to_secret_key(self, key: str) -> str:
        """Change 'key' to secrets-compatible key field."""
        key = SECRET_KEY_OVERRIDES.get(key, key)
        new_key = key.replace("_", "-")
        return new_key.strip("-")

    def get_secret(self, scope: Scopes, key: str) -> str | None:
        """Get secret from the secret storage."""
        if scope not in get_args(Scopes):
            raise RuntimeError("Unknown secret scope.")

        if not (peers := self.model.get_relation(PEER)):
            return None

        secret_key = self._translate_field_to_secret_key(key)
        return self.peer_relation_data(scope).get_secret(peers.id, secret_key)

    def set_secret(self, scope: Scopes, key: str, value: str | None) -> str | None:
        """Set secret from the secret storage."""
        if scope not in get_args(Scopes):
            raise RuntimeError("Unknown secret scope.")

        if not value:
            return self.remove_secret(scope, key)

        if not (peers := self.model.get_relation(PEER)):
            return None

        secret_key = self._translate_field_to_secret_key(key)
        self.peer_relation_data(scope).set_secret(peers.id, secret_key, value)

    def remove_secret(self, scope: Scopes, key: str) -> None:
        """Removing a secret."""
        if scope not in get_args(Scopes):
            raise RuntimeError("Unknown secret scope.")

        if not (peers := self.model.get_relation(PEER)):
            return None

        secret_key = self._translate_field_to_secret_key(key)

        self.peer_relation_data(scope).delete_relation_data(peers.id, [secret_key])

    def get_secret_from_id(self, secret_id: str) -> dict[str, str]:
        """Resolve the given id of a Juju secret and return the content as a dict.

        This method can be used to retrieve any secret, not just those used via the peer relation.
        If the secret is not owned by the charm, it has to be granted access to it.

        Args:
            secret_id (str): The id of the secret.

        Returns:
            dict: The content of the secret.
        """
        try:
            secret_content = self.model.get_secret(id=secret_id).get_content(refresh=True)
        except (SecretNotFoundError, ModelError):
            raise

        return secret_content

    @property
    def is_cluster_initialised(self) -> bool:
        """Returns whether the cluster is already initialised."""
        return "cluster_initialised" in self.app_peer_data

    @property
    def is_cluster_restoring_backup(self) -> bool:
        """Returns whether the cluster is restoring a backup."""
        return "restoring-backup" in self.app_peer_data

    @property
    def is_cluster_restoring_to_time(self) -> bool:
        """Returns whether the cluster is restoring a backup to a specific time."""
        return "restore-to-time" in self.app_peer_data

    @property
    def is_unit_departing(self) -> bool:
        """Returns whether the unit is departing."""
        return "departing" in self.unit_peer_data

    @property
    def is_unit_stopped(self) -> bool:
        """Returns whether the unit is stopped."""
        return "stopped" in self.unit_peer_data

    @property
    def postgresql(self) -> PostgreSQL:
        """Returns an instance of the object used to interact with the database."""
        return PostgreSQL(
            primary_host=self.primary_endpoint,
            current_host=self.endpoint,
            user=USER,
            password=self.get_secret(APP_SCOPE, f"{USER}-password"),
            database=DATABASE_DEFAULT_NAME,
            system_users=SYSTEM_USERS,
        )

    @property
    def endpoint(self) -> str:
        """Returns the endpoint of this instance's pod."""
        return f"{self._unit.replace('/', '-')}.{self._build_service_name('endpoints')}"

    @property
    def primary_endpoint(self) -> str:
        """Returns the endpoint of the primary instance's service."""
        return self._build_service_name("primary")

    @property
    def replicas_endpoint(self) -> str:
        """Returns the endpoint of the replicas instances' service."""
        return self._build_service_name("replicas")

    def _build_service_name(self, service: str) -> str:
        """Build a full k8s service name based on the service name."""
        return f"{self._name}-{service}.{self._namespace}.svc.cluster.local"

    def get_hostname_by_unit(self, unit_name: str) -> str:
        """Create a DNS name for a PostgreSQL unit.

        Args:
            unit_name: the juju unit name, e.g. "postgre-sql/1".

        Returns:
            A string representing the hostname of the PostgreSQL unit.
        """
        unit_id = unit_name.split("/")[1]
        return f"{self.app.name}-{unit_id}.{self.app.name}-endpoints"

    def _get_endpoints_to_remove(self) -> list[str]:
        """List the endpoints that were part of the cluster but departed."""
        old = self._endpoints
        current = [self._get_hostname_from_unit(member) for member in self._hosts]
        endpoints_to_remove = list(set(old) - set(current))
        return endpoints_to_remove

    def get_unit_ip(self, unit: Unit) -> str | None:
        """Get the IP address of a specific unit."""
        # Check if host is current host.
        if unit == self.unit:
            return str(self.model.get_binding(PEER).network.bind_address)
        # Check if host is a peer.
        elif unit in self._peers.data:
            return str(self._peers.data[unit].get("private-address"))
        # Return None if the unit is not a peer neither the current unit.
        else:
            return None

    def updated_synchronous_node_count(self) -> bool:
        """Tries to update synchronous_node_count configuration and reports the result."""
        try:
            self._patroni.update_synchronous_node_count()
            return True
        except RetryError:
            logger.debug("Unable to set synchronous_node_count")
            return False

    def _on_peer_relation_departed(self, event: RelationDepartedEvent) -> None:
        """The leader removes the departing units from the list of cluster members."""
        # Allow leader to update endpoints if it isn't leaving.
        if not self.unit.is_leader() or event.departing_unit == self.unit:
            return

        if not self.is_cluster_initialised or not self.updated_synchronous_node_count():
            logger.debug(
                "Deferring on_peer_relation_departed: Cluster must be initialized before members can leave"
            )
            event.defer()
            return

        endpoints_to_remove = self._get_endpoints_to_remove()
        self.postgresql_client_relation.update_read_only_endpoint()
        self._remove_from_endpoints(endpoints_to_remove)

        # Update the sync-standby endpoint in the async replication data.
        self.async_replication.update_async_replication_data()

    def _on_pgdata_storage_detaching(self, _) -> None:
        # Change the primary if it's the unit that is being removed.
        try:
            primary = self._patroni.get_primary(unit_name_pattern=True)
        except RetryError:
            # Ignore the event if the primary couldn't be retrieved.
            # If a switchover is needed, an automatic failover will be triggered
            # when the unit is removed.
            logger.debug("Early exit on_pgdata_storage_detaching: primary cannot be retrieved")
            return

        if self.unit.name != primary:
            return

        if not self._patroni.are_all_members_ready():
            logger.warning(
                "could not switchover because not all members are ready"
                " - an automatic failover will be triggered"
            )
            return

        # Try to switchover to another member and raise an exception if it doesn't succeed.
        # If it doesn't happen on time, Patroni will automatically run a fail-over.
        try:
            # Get the current primary to check if it has changed later.
            current_primary = self._patroni.get_primary()

            # Trigger the switchover.
            self._patroni.switchover()

            # Wait for the switchover to complete.
            self._patroni.primary_changed(current_primary)

            logger.info("successful switchover")
        except (RetryError, SwitchoverFailedError) as e:
            logger.warning(
                f"switchover failed with reason: {e} - an automatic failover will be triggered"
            )
            return

        # Only update the connection endpoints if there is a primary.
        # A cluster can have all members as replicas for some time after
        # a failed switchover, so wait until the primary is elected.
        endpoints_to_remove = self._get_endpoints_to_remove()
        self.postgresql_client_relation.update_read_only_endpoint()
        self._remove_from_endpoints(endpoints_to_remove)

    def _on_peer_relation_changed(self, event: HookEvent) -> None:  # noqa: C901
        """Reconfigure cluster members."""
        # The cluster must be initialized first in the leader unit
        # before any other member joins the cluster.
        if not self.is_cluster_initialised:
            if self.unit.is_leader():
                if self._initialize_cluster(event):
                    logger.debug("Deferring on_peer_relation_changed: Leader initialized cluster")
                    event.defer()
                else:
                    logger.debug("_initialized_cluster failed on _peer_relation_changed")
                    return
            else:
                logger.debug(
                    "Early exit on_peer_relation_changed: Cluster must be initialized before members can join"
                )
            return

        # If the leader is the one receiving the event, it adds the new members,
        # one at a time.
        if self.unit.is_leader():
            self._add_members(event)

        # Don't update this member before it's part of the members list.
        if self._endpoint not in self._endpoints:
            return

        # Update the list of the cluster members in the replicas to make them know each other.
        # Update the cluster members in this unit (updating patroni configuration).
        container = self.unit.get_container("postgresql")
        if not container.can_connect():
            logger.debug(
                "Early exit on_peer_relation_changed: Waiting for container to become available"
            )
            return
        try:
            self.update_config()
        except ValueError as e:
            self.unit.status = BlockedStatus("Configuration Error. Please check the logs")
            logger.error("Invalid configuration: %s", str(e))
            return

        # Should not override a blocked status
        if isinstance(self.unit.status, BlockedStatus):
            logger.debug("on_peer_relation_changed early exit: Unit in blocked status")
            return

        services = container.pebble.get_services(names=[self.postgresql_service])
        if (
            (self.is_cluster_restoring_backup or self.is_cluster_restoring_to_time)
            and len(services) > 0
            and not self._was_restore_successful(container, services[0])
        ):
            logger.debug("on_peer_relation_changed early exit: Backup restore check failed")
            return

        # Validate the status of the member before setting an ActiveStatus.
        if not self._patroni.member_started:
            logger.debug("Deferring on_peer_relation_changed: Waiting for member to start")
            self.unit.status = WaitingStatus("awaiting for member to start")
            event.defer()
            return

        # Restart the workload if it's stuck on the starting state after a timeline divergence
        # due to a backup that was restored.
        if (
            not self.is_primary
            and not self.is_standby_leader
            and (
                self._patroni.member_replication_lag == "unknown"
                or int(self._patroni.member_replication_lag) > 1000
            )
        ):
            logger.warning("Workload failure detected. Reinitialising unit.")
            self.unit.status = MaintenanceStatus("reinitialising replica")
            self._patroni.reinitialize_postgresql()
            logger.debug("Deferring on_peer_relation_changed: reinitialising replica")
            event.defer()
            return

        try:
            self.postgresql_client_relation.update_read_only_endpoint()
        except ModelError as e:
            logger.warning("Cannot update read_only endpoints: %s", str(e))

        # Start or stop the pgBackRest TLS server service when TLS certificate change.
        if not self.backup.start_stop_pgbackrest_service():
            # Ping primary to start its TLS server.
            self.unit_peer_data.update({"start-tls-server": "True"})
            logger.debug(
                "Deferring on_peer_relation_changed: awaiting for TLS server service to start on primary"
            )
            event.defer()
            return
        else:
            self.unit_peer_data.pop("start-tls-server", None)

        self.backup.coordinate_stanza_fields()

        # This is intended to be executed only when leader is reinitializing S3 connection due to the leader change.
        if (
            "s3-initialization-start" in self.app_peer_data
            and "s3-initialization-done" not in self.unit_peer_data
            and self.is_primary
            and not self.backup._on_s3_credential_changed_primary(event)
        ):
            return

        # Clean-up unit initialization data after successful sync to the leader.
        if "s3-initialization-done" in self.app_peer_data and not self.unit.is_leader():
            self.unit_peer_data.update({
                "stanza": "",
                "s3-initialization-block-message": "",
                "s3-initialization-done": "",
                "s3-initialization-start": "",
            })

        self.async_replication.handle_read_only_mode()

    def _on_secret_changed(self, event: SecretChangedEvent) -> None:
        """Handle the secret_changed event."""
        if not self.unit.is_leader():
            return

        if (admin_secret_id := self.config.system_users) and admin_secret_id == event.secret.id:
            try:
                self._update_admin_password(admin_secret_id)
            except PostgreSQLUpdateUserPasswordError:
                event.defer()

    def _on_config_changed(self, event) -> None:  # noqa: C901
        """Handle configuration changes, like enabling plugins."""
        if not self.is_cluster_initialised:
            logger.debug("Defer on_config_changed: cluster not initialised yet")
            event.defer()
            return

        if not self.upgrade.idle:
            logger.debug("Defer on_config_changed: upgrade in progress")
            event.defer()
            return

        try:
            self._validate_config_options()
            # update config on every run
            self.update_config()
        except psycopg2.OperationalError:
            logger.debug("Defer on_config_changed: Cannot connect to database")
            event.defer()
            return
        except ValueError as e:
            self.unit.status = BlockedStatus("Configuration Error. Please check the logs")
            logger.error("Invalid configuration: %s", str(e))
            return
        if not self.updated_synchronous_node_count():
            logger.debug("Defer on_config_changed: unable to set synchronous node count")
            event.defer()
            return

        if self.is_blocked and "Configuration Error" in self.unit.status.message:
            self._set_active_status()

        # Update the sync-standby endpoint in the async replication data.
        self.async_replication.update_async_replication_data()

        if not self.logical_replication.apply_changed_config(event):
            return

        if not self.unit.is_leader():
            return

        # Enable and/or disable the extensions.
        self.enable_disable_extensions()

        if admin_secret_id := self.config.system_users:
            try:
                self._update_admin_password(admin_secret_id)
            except PostgreSQLUpdateUserPasswordError:
                event.defer()

    def enable_disable_extensions(self, database: str | None = None) -> None:
        """Enable/disable PostgreSQL extensions set through config options.

        Args:
            database: optional database where to enable/disable the extension.
        """
        if self._patroni.get_primary() is None:
            logger.debug("Early exit enable_disable_extensions: standby cluster")
            return
        original_status = self.unit.status
        extensions = {}
        # collect extensions
        for plugin in self.config.plugin_keys():
            enable = self.config[plugin]

            # Enable or disable the plugin/extension.
            extension = "_".join(plugin.split("_")[1:-1])
            if extension == "spi":
                for ext in SPI_MODULE:
                    extensions[ext] = enable
                continue
            extension = PLUGIN_OVERRIDES.get(extension, extension)
            if self._check_extension_dependencies(extension, enable):
                self.unit.status = BlockedStatus(EXTENSIONS_DEPENDENCY_MESSAGE)
                return
            extensions[extension] = enable
        if self.is_blocked and self.unit.status.message == EXTENSIONS_DEPENDENCY_MESSAGE:
            self._set_active_status()
            original_status = self.unit.status

        self._handle_enable_disable_extensions(original_status, extensions, database)

    def _handle_enable_disable_extensions(self, original_status, extensions, database) -> None:
        """Try enablind/disabling Postgresql extensions and handle exceptions appropriately."""
        if not isinstance(original_status, UnknownStatus):
            self.unit.status = WaitingStatus("Updating extensions")
        try:
            self.postgresql.enable_disable_extensions(extensions, database)
        except psycopg2.errors.DependentObjectsStillExist as e:
            logger.error(
                "Failed to disable plugin: %s\nWas the plugin enabled manually? If so, update charm config with `juju config postgresql-k8s plugin_<plugin_name>_enable=True`",
                str(e),
            )
            self.unit.status = BlockedStatus(EXTENSION_OBJECT_MESSAGE)
            return
        except PostgreSQLEnableDisableExtensionError as e:
            logger.exception("failed to change plugins: %s", str(e))
        if original_status.message == EXTENSION_OBJECT_MESSAGE:
            self._set_active_status()
            return
        if not isinstance(original_status, UnknownStatus):
            self.unit.status = original_status

    def _check_extension_dependencies(self, extension: str, enable: bool) -> bool:
        skip = False
        if enable and extension in REQUIRED_PLUGINS:
            for ext in REQUIRED_PLUGINS[extension]:
                if not self.config[f"plugin_{ext}_enable"]:
                    skip = True
                    logger.exception(
                        "cannot enable %s, extension required %s to be enabled before",
                        extension,
                        ext,
                    )
        return skip

    def _add_members(self, event) -> None:
        """Add new cluster members.

        This method is responsible for adding new members to the cluster
        when new units are added to the application. This event is deferred if
        one of the current units is copying data from the primary, to avoid
        multiple units copying data at the same time, which can cause slow
        transfer rates in these processes and overload the primary instance.
        """
        # Only the leader can reconfigure.
        if not self.unit.is_leader():
            return

        # Reconfiguration can be successful only if the cluster is initialised
        # (i.e. first unit has bootstrap the cluster).
        if not self.is_cluster_initialised:
            return

        try:
            # Compare set of Patroni cluster members and Juju hosts
            # to avoid the unnecessary reconfiguration.
            if self._patroni.cluster_members == self._hosts:
                return

            logger.info("Reconfiguring cluster")
            self.unit.status = MaintenanceStatus("reconfiguring cluster")
            for member in self._hosts - self._patroni.cluster_members:
                logger.debug("Adding %s to cluster", member)
                self.add_cluster_member(member)
            self._patroni.update_synchronous_node_count()
        except NotReadyError:
            logger.info("Deferring reconfigure: another member doing sync right now")
            event.defer()
        except RetryError:
            logger.info("Deferring reconfigure: failed to obtain cluster members from Patroni")
            event.defer()

    def add_cluster_member(self, member: str) -> None:
        """Add member to the cluster if all members are already up and running.

        Raises:
            NotReadyError if either the new member or the current members are not ready.
        """
        hostname = self._get_hostname_from_unit(member)

        if not self._patroni.are_all_members_ready():
            logger.info("not all members are ready")
            raise NotReadyError("not all members are ready")

        # Add the member to the list that should be updated in each other member.
        self._add_to_endpoints(hostname)

        # Add the labels needed for replication in this pod.
        # This also enables the member as part of the cluster.
        try:
            self._patch_pod_labels(member)
        except ApiError as e:
            logger.error("failed to patch pod")
            self.unit.status = BlockedStatus(f"failed to patch pod with error {e}")
            return

    @property
    def _hosts(self) -> set:
        """List of the current Juju hosts.

        Returns:
            a set containing the current Juju hosts
                with the names in the k8s pod name format
        """
        peers = self.model.get_relation(PEER)
        hosts = [self._unit_name_to_pod_name(self.unit.name)] + [
            self._unit_name_to_pod_name(unit.name) for unit in peers.units
        ]
        return set(hosts)

    def _get_hostname_from_unit(self, member: str) -> str:
        """Create a DNS name for a PostgreSQL/Patroni cluster member.

        Args:
            member: the Patroni member name, e.g. "postgresql-k8s-0".

        Returns:
            A string representing the hostname of the PostgreSQL unit.
        """
        unit_id = member.split("-")[-1]
        return f"{self.app.name}-{unit_id}.{self.app.name}-endpoints"

    def _on_leader_elected(self, event: LeaderElectedEvent) -> None:
        """Handle the leader-elected event."""
        # consider configured system user passwords
        system_user_passwords = {}
        if admin_secret_id := self.config.system_users:
            try:
                system_user_passwords = self.get_secret_from_id(secret_id=admin_secret_id)
            except (ModelError, SecretNotFoundError) as e:
                # only display the error but don't return to make sure all users have passwords
                logger.error(f"Error setting internal passwords: {e}")
                self.unit.status = BlockedStatus("Password setting for system users failed.")
                event.defer()

        for password in {
            USER_PASSWORD_KEY,
            REPLICATION_PASSWORD_KEY,
            REWIND_PASSWORD_KEY,
            MONITORING_PASSWORD_KEY,
            PATRONI_PASSWORD_KEY,
        }:
            if self.get_secret(APP_SCOPE, password) is None:
                if password in system_user_passwords:
                    # use provided passwords for system-users if available
                    self.set_secret(APP_SCOPE, password, system_user_passwords[password])
                    logger.info(f"Using configured password for {password}")
                else:
                    # generate a password for this user if not provided
                    self.set_secret(APP_SCOPE, password, new_password())
                    logger.info(f"Generated new password for {password}")

        # Add this unit to the list of cluster members
        # (the cluster should start with only this member).
        if self._endpoint not in self._endpoints:
            self._add_to_endpoints(self._endpoint)

        self._cleanup_old_cluster_resources()

        if not self.fix_leader_annotation():
            return

        # Create resources and add labels needed for replication.
        if self.upgrade.idle:
            try:
                self._create_services()
            except ApiError:
                logger.exception("failed to create k8s services")
                self.unit.status = BlockedStatus("failed to create k8s services")
                return

        # Remove departing units when the leader changes.
        self._remove_from_endpoints(self._get_endpoints_to_remove())

        self._add_members(event)

    def fix_leader_annotation(self) -> bool:
        """Fix the leader annotation if it's missing."""
        client = Client()
        try:
            endpoint = client.get(Endpoints, name=self.cluster_name, namespace=self._namespace)
            if "leader" not in endpoint.metadata.annotations:
                patch = {
                    "metadata": {
                        "annotations": {"leader": self._unit_name_to_pod_name(self._unit)}
                    }
                }
                client.patch(
                    Endpoints, name=self.cluster_name, namespace=self._namespace, obj=patch
                )
                self.app_peer_data.pop("cluster_initialised", None)
                logger.info("Fixed missing leader annotation")
        except ApiError as e:
            if e.status.code == 403:
                self.on_deployed_without_trust()
                return False
            # Ignore the error only when the resource doesn't exist.
            if e.status.code != 404:
                raise e
        return True

    def _create_pgdata(self, container: Container):
        """Create the PostgreSQL data directory."""
        if not container.exists(self.pgdata_path):
            container.make_dir(
                self.pgdata_path, permissions=0o750, user=WORKLOAD_OS_USER, group=WORKLOAD_OS_GROUP
            )
        # Also, fix the permissions from the parent directory.
        container.exec([
            "chown",
            f"{WORKLOAD_OS_USER}:{WORKLOAD_OS_GROUP}",
            "/var/lib/postgresql/archive",
        ]).wait()
        container.exec([
            "chown",
            f"{WORKLOAD_OS_USER}:{WORKLOAD_OS_GROUP}",
            self._storage_path,
        ]).wait()
        container.exec([
            "chown",
            f"{WORKLOAD_OS_USER}:{WORKLOAD_OS_GROUP}",
            "/var/lib/postgresql/logs",
        ]).wait()
        container.exec([
            "chown",
            f"{WORKLOAD_OS_USER}:{WORKLOAD_OS_GROUP}",
            "/var/lib/postgresql/temp",
        ]).wait()

    def _on_postgresql_pebble_ready(self, event: WorkloadEvent) -> None:
        """Event handler for PostgreSQL container on PebbleReadyEvent."""
        if self._endpoint in self._endpoints:
            self._fix_pod()

        # TODO: move this code to an "_update_layer" method in order to also utilize it in
        # config-changed hook.
        # Get the postgresql container so we can configure/manipulate it.
        container = event.workload
        if not container.can_connect():
            logger.debug(
                "Defer on_postgresql_pebble_ready: Waiting for container to become available"
            )
            event.defer()
            return

        # Create the PostgreSQL data directory. This is needed on cloud environments
        # where the volume is mounted with more restrictive permissions.
        self._create_pgdata(container)

        self.unit.set_workload_version(self._patroni.rock_postgresql_version)

        # Defer the initialization of the workload in the replicas
        # if the cluster hasn't been bootstrap on the primary yet.
        # Otherwise, each unit will create a different cluster and
        # any update in the members list on the units won't have effect
        # on fixing that.
        if not self.unit.is_leader() and not self.is_cluster_initialised:
            logger.debug(
                "Deferring on_postgresql_pebble_ready: Not leader and cluster not initialized"
            )
            event.defer()
            return

        try:
            self.push_tls_files_to_workload()
            for ca_secret_name in self.tls.get_ca_secret_names():
                self.push_ca_file_into_workload(ca_secret_name)
        except (PathError, ProtocolError) as e:
            logger.error(
                "Deferring on_postgresql_pebble_ready: Cannot push TLS certificates: %r", e
            )
            event.defer()
            return

        # Start the database service.
        self._update_pebble_layers()

        # Ensure the member is up and running before marking the cluster as initialised.
        if not self._patroni.member_started:
            logger.debug("Deferring on_postgresql_pebble_ready: Waiting for cluster to start")
            self.unit.status = WaitingStatus("awaiting for cluster to start")
            event.defer()
            return

        if self.unit.is_leader() and not self._initialize_cluster(event):
            return

        # Update the archive command and replication configurations.
        self.update_config()

        # Enable/disable PostgreSQL extensions if they were set before the cluster
        # was fully initialised.
        self.enable_disable_extensions()

        # Enable pgbackrest service
        self.backup.start_stop_pgbackrest_service()

        # All is well, set an ActiveStatus.
        self._set_active_status()

    def _set_active_status(self):
        # The charm should not override this status outside of the function checking disk space.
        if self.unit.status.message == INSUFFICIENT_SIZE_WARNING:
            return
        try:
            if self.unit.is_leader() and "s3-initialization-block-message" in self.app_peer_data:
                self.unit.status = BlockedStatus(
                    self.app_peer_data["s3-initialization-block-message"]
                )
                return
            if self.unit.is_leader() and (
                self.app_peer_data.get("logical-replication-validation") == "error"
                or self.logical_replication.has_remote_publisher_errors()
            ):
                self.unit.status = BlockedStatus(LOGICAL_REPLICATION_VALIDATION_ERROR_STATUS)
                return
            if (
                self._patroni.get_primary(unit_name_pattern=True) == self.unit.name
                or self.is_standby_leader
            ):
                danger_state = ""
                if len(self._patroni.get_running_cluster_members()) < self.app.planned_units():
                    danger_state = " (degraded)"
                self.unit.status = ActiveStatus(
                    f"{'Standby' if self.is_standby_leader else 'Primary'}{danger_state}"
                )
            elif self._patroni.member_started:
                self.unit.status = ActiveStatus()
        except (RetryError, RequestsConnectionError) as e:
            logger.error(f"failed to get primary with error {e}")

    def _initialize_cluster(self, event: WorkloadEvent) -> bool:
        # Add the labels needed for replication in this pod.
        # This also enables the member as part of the cluster.
        try:
            self._patch_pod_labels(self._unit)
        except ApiError as e:
            logger.error("failed to patch pod")
            self.unit.status = BlockedStatus(f"failed to patch pod with error {e}")
            return False

        # Create resources and add labels needed for replication
        if self.upgrade.idle:
            try:
                self._create_services()
            except ApiError:
                logger.exception("failed to create k8s services")
                self.unit.status = BlockedStatus("failed to create k8s services")
                return False

        async_replication_primary_cluster = self.async_replication.get_primary_cluster()
        if (
            async_replication_primary_cluster is not None
            and async_replication_primary_cluster != self.app
        ):
            logger.debug(
                "Early exit _initialize_cluster: not the primary cluster in async replication"
            )
            return True

        if not self._patroni.primary_endpoint_ready:
            logger.debug(
                "Deferring on_postgresql_pebble_ready: Waiting for primary endpoint to be ready"
            )
            self.unit.status = WaitingStatus("awaiting for primary endpoint to be ready")
            event.defer()
            return False

        pg_users = self.postgresql.list_users()
        # Create the backup user.
        if BACKUP_USER not in pg_users:
            self.postgresql.create_user(BACKUP_USER, new_password(), admin=True)
        # Create the monitoring user.
        if MONITORING_USER not in pg_users:
            self.postgresql.create_user(
                MONITORING_USER,
                self.get_secret(APP_SCOPE, MONITORING_PASSWORD_KEY),
                extra_user_roles=["pg_monitor"],
            )

        self.postgresql.set_up_database(temp_location="/var/lib/postgresql/temp")

        access_groups = self.postgresql.list_access_groups()
        if access_groups != set(ACCESS_GROUPS):
            self.postgresql.create_access_groups()
            self.postgresql.grant_internal_access_group_memberships()

        # Mark the cluster as initialised.
        self._peers.data[self.app]["cluster_initialised"] = "True"

        return True

    @property
    def is_blocked(self) -> bool:
        """Returns whether the unit is in a blocked state."""
        return isinstance(self.unit.status, BlockedStatus)

    def _on_upgrade_charm(self, _) -> None:
        self._fix_pod()

    def _patch_pod_labels(self, member: str) -> None:
        """Add labels required for replication to the current pod.

        Args:
            member: name of the unit that needs the labels
        Raises:
            ApiError when there is any problem communicating
                to K8s API
        """
        client = Client()
        patch = {
            "metadata": {"labels": {"application": "patroni", "cluster-name": self.cluster_name}}
        }
        client.patch(
            Pod,
            name=self._unit_name_to_pod_name(member),
            namespace=self._namespace,
            obj=patch,
        )

    def _create_services(self) -> None:
        """Create kubernetes services for primary and replicas endpoints."""
        client = Client()

        pod0 = client.get(
            res=Pod,
            name=f"{self.app.name}-0",
            namespace=self.model.name,
        )

        services = {
            "primary": "primary",
            "replicas": "replica",
        }
        for service_name_suffix, role_selector in services.items():
            service = Service(
                metadata=ObjectMeta(
                    name=f"{self._name}-{service_name_suffix}",
                    namespace=self.model.name,
                    ownerReferences=pod0.metadata.ownerReferences,
                    labels={
                        "app.kubernetes.io/name": self.app.name,
                    },
                ),
                spec=ServiceSpec(
                    ports=[
                        ServicePort(
                            name="api",
                            port=8008,
                            targetPort=8008,
                        ),
                        ServicePort(
                            name="database",
                            port=5432,
                            targetPort=5432,
                        ),
                    ],
                    selector={
                        "app.kubernetes.io/name": self.app.name,
                        "cluster-name": f"patroni-{self.app.name}",
                        "role": role_selector,
                    },
                ),
            )
            client.apply(
                obj=service,
                name=service.metadata.name,
                namespace=service.metadata.namespace,
                force=True,
                field_manager=self.model.app.name,
            )

    def _cleanup_old_cluster_resources(self) -> None:
        """Delete kubernetes services and endpoints from previous deployment."""
        if self.is_cluster_initialised:
            logger.debug("Early exit _cleanup_old_cluster_resources: cluster already initialised")
            return

        client = Client()
        for kind, suffix in itertools.product([Service, Endpoints], ["", "-config", "-sync"]):
            try:
                client.delete(
                    res=kind,
                    name=f"{self.cluster_name}{suffix}",
                    namespace=self._namespace,
                )
                logger.info(f"deleted {kind.__name__}/{self.cluster_name}{suffix}")
            except ApiError as e:
                if e.status.code == 403:
                    self.on_deployed_without_trust()
                    return
                # Ignore the error only when the resource doesn't exist.
                if e.status.code != 404:
                    raise e

    @property
    def _has_blocked_status(self) -> bool:
        """Returns whether the unit is in a blocked state."""
        return isinstance(self.unit.status, BlockedStatus)

    @property
    def _has_non_restore_waiting_status(self) -> bool:
        """Returns whether the unit is in a waiting state and there is no restore process ongoing."""
        return (
            isinstance(self.unit.status, WaitingStatus)
            and not self.is_cluster_restoring_backup
            and not self.is_cluster_restoring_to_time
        )

    def _update_admin_password(self, admin_secret_id: str) -> None:
        """Check if the password of a system user was changed and update it in the database."""
        if not self._patroni.are_all_members_ready():
            # Ensure all members are ready before reloading Patroni configuration to avoid errors
            # e.g. API not responding in one instance because PostgreSQL / Patroni are not ready
            raise PostgreSQLUpdateUserPasswordError(
                "Failed changing the password: Not all members healthy or finished initial sync."
            )

        # cross-cluster replication: extract the database host on which to update the passwords
        replication_offer_relation = self.model.get_relation(REPLICATION_OFFER_RELATION)
        other_cluster_primary_ip = ""
        if (
            replication_offer_relation is not None
            and not self.async_replication.is_primary_cluster()
        ):
            other_cluster_endpoints = self.async_replication.get_all_primary_cluster_endpoints()
            other_cluster_primary = self._patroni.get_primary(
                alternative_endpoints=other_cluster_endpoints
            )
            other_cluster_primary_ip = next(
                replication_offer_relation.data[unit].get("private-address")
                for unit in replication_offer_relation.units
                if unit.name.replace("/", "-") == other_cluster_primary
            )
        elif self.model.get_relation(REPLICATION_CONSUMER_RELATION) is not None:
            logger.error(
                "Failed changing the password: This can be ran only in the cluster from the offer side."
            )
            self.unit.status = BlockedStatus("Password update for system users failed.")
            return

        try:
            # get the secret content and check each user configured there
            # only SYSTEM_USERS with changed passwords are processed, all others ignored
            updated_passwords = self.get_secret_from_id(secret_id=admin_secret_id)
            for user, password in list(updated_passwords.items()):
                if user not in SYSTEM_USERS:
                    logger.error(
                        f"Can only update system users: {', '.join(SYSTEM_USERS)} not {user}"
                    )
                    updated_passwords.pop(user)
                    continue
                if password == self.get_secret(APP_SCOPE, f"{user}-password"):
                    updated_passwords.pop(user)
        except (ModelError, SecretNotFoundError) as e:
            logger.error(f"Error updating internal passwords: {e}")
            self.unit.status = BlockedStatus("Password update for system users failed.")
            return

        try:
            # perform the actual password update for the remaining users
            for user, password in updated_passwords.items():
                logger.info(f"Updating password for user {user}")
                self.postgresql.update_user_password(
                    user,
                    password,
                    database_host=other_cluster_primary_ip if other_cluster_primary_ip else None,
                )
                # Update the password in the secret store after updating it in the database
                self.set_secret(APP_SCOPE, f"{user}-password", password)
        except PostgreSQLUpdateUserPasswordError as e:
            logger.exception(e)
            self.unit.status = BlockedStatus("Password update for system users failed.")
            return

        # Update and reload Patroni configuration in this unit to use the new password.
        # Other units Patroni configuration will be reloaded in the peer relation changed event.
        self.update_config()

    def _on_promote_to_primary(self, event: ActionEvent) -> None:
        if event.params.get("scope") == "cluster":
            return self.async_replication.promote_to_primary(event)
        elif event.params.get("scope") == "unit":
            return self.promote_primary_unit(event)
        else:
            event.fail("Scope should be either cluster or unit")

    def promote_primary_unit(self, event: ActionEvent) -> None:
        """Handles promote to primary for unit scope."""
        if event.params.get("force"):
            event.fail("Suprerfluous force flag with unit scope")
        else:
            try:
                self._patroni.switchover(self.unit.name, wait=False)
            except SwitchoverNotSyncError:
                event.fail("Unit is not sync standby")
            except SwitchoverFailedError:
                event.fail("Switchover failed or timed out, check the logs for details")

    def _on_get_primary(self, event: ActionEvent) -> None:
        """Get primary instance."""
        try:
            primary = self._patroni.get_primary(unit_name_pattern=True)
            event.set_results({"primary": primary})
        except RetryError as e:
            logger.error(f"failed to get primary with error {e}")

    def _fix_pod(self) -> None:
        # Recreate k8s resources and add labels required for replication
        # when the pod loses them (like when it's deleted).
        if self.upgrade.idle:
            try:
                self._create_services()
            except ApiError:
                logger.exception("failed to create k8s services")
                self.unit.status = BlockedStatus("failed to create k8s services")
                return

        try:
            self._patch_pod_labels(self.unit.name)
        except ApiError as e:
            logger.error("failed to patch pod")
            self.unit.status = BlockedStatus(f"failed to patch pod with error {e}")
            return

        # Update the sync-standby endpoint in the async replication data.
        self.async_replication.update_async_replication_data()

    def _on_stop(self, _):
        # Remove data from the drive when scaling down to zero to prevent
        # the cluster from getting stuck when scaling back up.
        if self.app.planned_units() == 0:
            self.unit_peer_data.clear()

        # Patch the services to remove them when the StatefulSet is deleted
        # (i.e. application is removed).
        try:
            client = Client(field_manager=self.model.app.name)

            pod0 = client.get(
                res=Pod,
                name=f"{self.app.name}-0",
                namespace=self.model.name,
            )
        except ApiError:
            # Only log the exception.
            logger.exception("failed to get first pod info")
            return

        try:
            # Get the k8s resources created by the charm and Patroni.
            resources_to_patch = []
            for kind in [Endpoints, Service]:
                resources_to_patch.extend(
                    client.list(
                        kind,
                        namespace=self._namespace,
                        labels={"app.juju.is/created-by": f"{self._name}"},
                    )
                )
        except ApiError:
            # Only log the exception.
            logger.exception("failed to get the k8s resources created by the charm and Patroni")
            return

        for resource in resources_to_patch:
            # Ignore resources created by Juju or the charm
            # (which are already patched).
            if (
                type(resource) is Service
                and resource.metadata.name
                in [
                    self._name,
                    f"{self._name}-endpoints",
                    f"{self._name}-primary",
                    f"{self._name}-replicas",
                ]
            ) or resource.metadata.ownerReferences == pod0.metadata.ownerReferences:
                continue
            # Patch the resource.
            try:
                resource.metadata.ownerReferences = pod0.metadata.ownerReferences
                resource.metadata.managedFields = None
                client.apply(
                    obj=resource,
                    name=resource.metadata.name,
                    namespace=resource.metadata.namespace,
                    force=True,
                )
            except ApiError:
                # Only log the exception.
                logger.exception(
                    f"failed to patch k8s {type(resource).__name__} {resource.metadata.name}"
                )

    def _on_update_status_early_exit_checks(self, container) -> bool:
        if not self.upgrade.idle:
            logger.debug("Early exit on_update_status: upgrade in progress")
            return False

        if not container.can_connect():
            logger.debug("on_update_status early exit: Cannot connect to container")
            return False

        self._check_pgdata_storage_size()

        if (
            self._has_blocked_status
            and self.unit.status not in S3_BLOCK_MESSAGES
            and self.unit.status.message != LOGICAL_REPLICATION_VALIDATION_ERROR_STATUS
        ) or self._has_non_restore_waiting_status:
            # If charm was failing to disable plugin, try again and continue (user may have removed the objects)
            if self.unit.status.message == EXTENSION_OBJECT_MESSAGE:
                self.enable_disable_extensions()
                return True

            logger.error("calling self.fix_leader_annotation()")
            self.fix_leader_annotation()

            logger.debug("on_update_status early exit: Unit is in Blocked/Waiting status")
            return False
        return True

    def _check_pgdata_storage_size(self) -> None:
        """Asserts that pgdata volume has at least 10% free space and blocks charm if not."""
        try:
            total_size, _, free_size = shutil.disk_usage(self.pgdata_path)
        except FileNotFoundError:
            logger.error("pgdata folder not found in %s", self.pgdata_path)
            return

        logger.debug(
            "pgdata free disk space: %s out of %s, ratio of %s",
            free_size,
            total_size,
            free_size / total_size,
        )
        if free_size / total_size < 0.1:
            self.unit.status = BlockedStatus(INSUFFICIENT_SIZE_WARNING)
        elif self.unit.status.message == INSUFFICIENT_SIZE_WARNING:
            self.unit.status = ActiveStatus()
            self._set_active_status()

    def _on_update_status(self, _) -> None:
        """Update the unit status message."""
        container = self.unit.get_container("postgresql")
        if not self._on_update_status_early_exit_checks(container):
            return

        services = container.pebble.get_services(names=[self.postgresql_service])
        if len(services) == 0:
            # Service has not been added nor started yet, so don't try to check Patroni API.
            logger.debug("on_update_status early exit: Service has not been added nor started yet")
            return

        if (
            not self.is_cluster_restoring_backup
            and not self.is_cluster_restoring_to_time
            and not self.is_unit_stopped
            and services[0].current != ServiceStatus.ACTIVE
        ):
            logger.warning(
                f"{self.postgresql_service} pebble service inactive, restarting service"
            )
            try:
                container.restart(self.postgresql_service)
            except ChangeError:
                logger.exception("Failed to restart patroni")
            # If service doesn't recover fast, exit and wait for next hook run to re-check
            if not self._patroni.member_started:
                self.unit.status = MaintenanceStatus("Database service inactive, restarting")
                return

        if (
            self.is_cluster_restoring_backup or self.is_cluster_restoring_to_time
        ) and not self._was_restore_successful(container, services[0]):
            return

        if self._handle_processes_failures():
            return

        # Update the sync-standby endpoint in the async replication data.
        self.async_replication.update_async_replication_data()

        self.backup.coordinate_stanza_fields()

        self.logical_replication.retry_validations()

        self._set_active_status()

    def _was_restore_successful(self, container: Container, service: ServiceInfo) -> bool:
        """Checks if restore operation succeeded and S3 is properly configured."""
        if self.is_cluster_restoring_to_time and all(self.is_pitr_failed(container)):
            logger.error(
                "Restore failed: database service failed to reach point-in-time-recovery target. "
                "You can launch another restore with different parameters"
            )
            self.log_pitr_last_transaction_time()
            self.unit.status = BlockedStatus(CANNOT_RESTORE_PITR)
            return False

        if (
            service.current != ServiceStatus.ACTIVE
            and self.unit.status.message != CANNOT_RESTORE_PITR
        ):
            logger.error("Restore failed: database service failed to start")
            self.unit.status = BlockedStatus("Failed to restore backup")
            return False

        if not self._patroni.member_started:
            logger.debug("Restore check early exit: Patroni has not started yet")
            return False

        restoring_backup = self.app_peer_data.get("restoring-backup")
        restore_timeline = self.app_peer_data.get("restore-timeline")
        restore_to_time = self.app_peer_data.get("restore-to-time")
        try:
            current_timeline = self.postgresql.get_current_timeline()
        except PostgreSQLGetCurrentTimelineError:
            logger.debug("Restore check early exit: can't get current wal timeline")
            return False

        # Remove the restoring backup flag and the restore stanza name.
        self.app_peer_data.update({
            "restoring-backup": "",
            "restore-stanza": "",
            "restore-to-time": "",
            "restore-timeline": "",
        })
        self.update_config()
        self.restore_patroni_on_failure_condition()

        logger.info(
            "Restored"
            f"{f' to {restore_to_time}' if restore_to_time else ''}"
            f"{f' from timeline {restore_timeline}' if restore_timeline and not restoring_backup else ''}"
            f"{f' from backup {self.backup._parse_backup_id(restoring_backup)[0]}' if restoring_backup else ''}"
            f". Currently tracking the newly created timeline {current_timeline}."
        )

        can_use_s3_repository, validation_message = self.backup.can_use_s3_repository()
        if not can_use_s3_repository:
            self.app_peer_data.update({
                "stanza": "",
                "s3-initialization-start": "",
                "s3-initialization-done": "",
                "s3-initialization-block-message": validation_message,
            })

        return True

    def _handle_processes_failures(self) -> bool:
        """Handle Patroni and PostgreSQL OS processes failures.

        Returns:
            a bool indicating whether the charm performed any action.
        """
        container = self.unit.get_container("postgresql")

        # Restart the Patroni process if it was killed (in that case, the PostgreSQL
        # process is still running). This is needed until
        # https://github.com/canonical/pebble/issues/149 is resolved.
        if not self._patroni.member_started and self._patroni.is_database_running:
            try:
                container.restart(self.postgresql_service)
                logger.info("restarted Patroni because it was not running")
            except ChangeError:
                logger.error("failed to restart Patroni after checking that it was not running")
                return False
            return True

        try:
            is_primary = self.is_primary
            is_standby_leader = self.is_standby_leader
        except RetryError:
            return False

        if (
            not is_primary
            and not is_standby_leader
            and self._patroni.member_started
            and not self._patroni.member_streaming
        ):
            try:
                logger.warning("Degraded member detected: reinitialising unit")
                self.unit.status = MaintenanceStatus("reinitialising replica")
                self._patroni.reinitialize_postgresql()
            except RetryError:
                logger.error(
                    "failed to reinitialise replica after checking that it was not streaming from primary"
                )
                return False
            return True

        return False

    @property
    def _patroni(self):
        """Returns an instance of the Patroni object."""
        return Patroni(
            self,
            self._endpoint,
            self._endpoints,
            self.primary_endpoint,
            self._namespace,
            self._storage_path,
            self.get_secret(APP_SCOPE, USER_PASSWORD_KEY),
            self.get_secret(APP_SCOPE, REPLICATION_PASSWORD_KEY),
            self.get_secret(APP_SCOPE, REWIND_PASSWORD_KEY),
            bool(self.unit_peer_data.get("tls")),
            self.get_secret(APP_SCOPE, PATRONI_PASSWORD_KEY),
        )

    @property
    def is_connectivity_enabled(self) -> bool:
        """Return whether this unit can be connected externally."""
        return self.unit_peer_data.get("connectivity", "on") == "on"

    @property
    def is_ldap_charm_related(self) -> bool:
        """Return whether this unit has an LDAP charm related."""
        return self.app_peer_data.get("ldap_enabled", "False") == "True"

    @property
    def is_ldap_enabled(self) -> bool:
        """Return whether this unit has LDAP enabled."""
        return self.is_ldap_charm_related and self.is_cluster_initialised

    @property
    def is_primary(self) -> bool:
        """Return whether this unit is the primary instance."""
        return self._unit == self._patroni.get_primary(unit_name_pattern=True)

    @property
    def is_standby_leader(self) -> bool:
        """Return whether this unit is the standby leader instance."""
        return self._unit == self._patroni.get_standby_leader(unit_name_pattern=True)

    @property
    def is_tls_enabled(self) -> bool:
        """Return whether TLS is enabled."""
        if not self.model.get_relation(PEER):
            return False
        return all(self.tls.get_tls_files())

    @property
    def _endpoint(self) -> str:
        """Current unit hostname."""
        return self._get_hostname_from_unit(self._unit_name_to_pod_name(self.unit.name))

    @property
    def _endpoints(self) -> list[str]:
        """Cluster members hostnames."""
        if self._peers:
            return json.loads(self._peers.data[self.app].get("endpoints", "[]"))
        else:
            # If the peer relations was not created yet, return only the current member hostname.
            return [self._endpoint]

    @property
    def peer_members_endpoints(self) -> list[str]:
        """Fetch current list of peer members endpoints.

        Returns:
            A list of peer members addresses (strings).
        """
        # Get all members endpoints and remove the current unit endpoint from the list.
        endpoints = self._endpoints
        current_unit_endpoint = self._get_hostname_from_unit(
            self._unit_name_to_pod_name(self._unit)
        )
        if current_unit_endpoint in endpoints:
            endpoints.remove(current_unit_endpoint)
        return endpoints

    def _add_to_endpoints(self, endpoint) -> None:
        """Add one endpoint to the members list."""
        self._update_endpoints(endpoint_to_add=endpoint)

    def _remove_from_endpoints(self, endpoints: list[str]) -> None:
        """Remove endpoints from the members list."""
        self._update_endpoints(endpoints_to_remove=endpoints)

    def _update_endpoints(
        self,
        endpoint_to_add: str | None = None,
        endpoints_to_remove: list[str] | None = None,
    ) -> None:
        """Update members IPs."""
        # Allow leader to reset which members are part of the cluster.
        if not self.unit.is_leader():
            return

        endpoints = json.loads(self._peers.data[self.app].get("endpoints", "[]"))
        if endpoint_to_add:
            endpoints.append(endpoint_to_add)
        elif endpoints_to_remove:
            for endpoint in endpoints_to_remove:
                endpoints.remove(endpoint)
        self._peers.data[self.app]["endpoints"] = json.dumps(endpoints)

    def _generate_ldap_service(self) -> dict:
        """Generate the LDAP service definition."""
        ldap_params = self.get_ldap_parameters()

        ldap_url = urlparse(ldap_params["ldapurl"])
        ldap_host = ldap_url.hostname
        ldap_port = ldap_url.port

        ldap_base_dn = ldap_params["ldapbasedn"]
        ldap_bind_username = ldap_params["ldapbinddn"]
        ldap_bind_password = ldap_params["ldapbindpasswd"]
        ldap_group_mappings = self.postgresql.build_postgresql_group_map(self.config.ldap_map)

        return {
            "override": "replace",
            "summary": "synchronize LDAP users",
            "command": "/start-ldap-synchronizer.sh",
            "startup": "enabled",
            "environment": {
                "LDAP_HOST": ldap_host,
                "LDAP_PORT": ldap_port,
                "LDAP_BASE_DN": ldap_base_dn,
                "LDAP_BIND_USERNAME": ldap_bind_username,
                "LDAP_BIND_PASSWORD": ldap_bind_password,
                "LDAP_GROUP_IDENTITY": json.dumps(ACCESS_GROUP_IDENTITY),
                "LDAP_GROUP_MAPPINGS": json.dumps(ldap_group_mappings),
                "POSTGRES_HOST": "127.0.0.1",
                "POSTGRES_PORT": DATABASE_PORT,
                "POSTGRES_DATABASE": DATABASE_DEFAULT_NAME,
                "POSTGRES_USERNAME": USER,
                "POSTGRES_PASSWORD": self.get_secret(APP_SCOPE, USER_PASSWORD_KEY),
            },
        }

    def _generate_metrics_service(self) -> dict:
        """Generate the metrics service definition."""
        return {
            "override": "replace",
            "summary": "postgresql metrics exporter",
            "command": "/start-exporter.sh",
            "startup": (
                "enabled"
                if self.get_secret("app", MONITORING_PASSWORD_KEY) is not None
                else "disabled"
            ),
            "after": [self.postgresql_service],
            "user": WORKLOAD_OS_USER,
            "group": WORKLOAD_OS_GROUP,
            "environment": {
                "DATA_SOURCE_NAME": (
                    f"user={MONITORING_USER} "
                    f"password={self.get_secret('app', MONITORING_PASSWORD_KEY)} "
                    "host=/var/run/postgresql port=5432 database=postgres"
                ),
            },
        }

    def _postgresql_layer(self) -> Layer:
        """Returns a Pebble configuration layer for PostgreSQL."""
        pod_name = self._unit_name_to_pod_name(self._unit)
        layer_config = {
            "summary": "postgresql + patroni layer",
            "description": "pebble config layer for postgresql + patroni",
            "services": {
                self.postgresql_service: {
                    "override": "replace",
                    "summary": "entrypoint of the postgresql + patroni image",
                    "command": f"patroni {self._storage_path}/patroni.yml",
                    "startup": "enabled",
                    "on-failure": self.unit_peer_data.get(
                        "patroni-on-failure-condition-override", None
                    )
                    or ORIGINAL_PATRONI_ON_FAILURE_CONDITION,
                    "user": WORKLOAD_OS_USER,
                    "group": WORKLOAD_OS_GROUP,
                    "environment": {
                        "PATRONI_KUBERNETES_LABELS": f"{{application: patroni, cluster-name: {self.cluster_name}}}",
                        "PATRONI_KUBERNETES_LEADER_LABEL_VALUE": "primary",
                        "PATRONI_KUBERNETES_NAMESPACE": self._namespace,
                        "PATRONI_KUBERNETES_USE_ENDPOINTS": "true",
                        "PATRONI_NAME": pod_name,
                        "PATRONI_SCOPE": self.cluster_name,
                        "PATRONI_REPLICATION_USERNAME": REPLICATION_USER,
                        "PATRONI_SUPERUSER_USERNAME": USER,
                    },
                },
                self.pgbackrest_server_service: {
                    "override": "replace",
                    "summary": "pgBackRest server",
                    "command": self.pgbackrest_server_service,
                    "startup": "disabled",
                    "user": WORKLOAD_OS_USER,
                    "group": WORKLOAD_OS_GROUP,
                },
                self.ldap_sync_service: {
                    "override": "replace",
                    "summary": "synchronize LDAP users",
                    "command": "/start-ldap-synchronizer.sh",
                    "startup": "disabled",
                },
                self.metrics_service: self._generate_metrics_service(),
                self.rotate_logs_service: {
                    "override": "replace",
                    "summary": "rotate logs",
                    "command": "python3 /home/postgres/rotate_logs.py",
                    "startup": "disabled",
                },
            },
            "checks": {
                self.postgresql_service: {
                    "override": "replace",
                    "level": "ready",
                    "http": {
                        "url": f"{self._patroni._patroni_url}/health",
                    },
                }
            },
        }
        return Layer(layer_config)

    @property
    def _peers(self) -> Relation:
        """Fetch the peer relation.

        Returns:
             A :class:`ops.model.Relation` object representing
             the peer relation.
        """
        return self.model.get_relation(PEER)

    def _push_file_to_workload(self, container: Container, file_path: str, file_data: str) -> None:
        """Uploads a file into the provided container."""
        container.push(
            file_path,
            file_data,
            make_dirs=True,
            permissions=0o400,
            user=WORKLOAD_OS_USER,
            group=WORKLOAD_OS_GROUP,
        )

    def push_tls_files_to_workload(self) -> bool:
        """Uploads TLS files to the workload container."""
        container = self.unit.get_container("postgresql")

        key, ca, cert = self.tls.get_tls_files()

        if key is not None:
            self._push_file_to_workload(container, f"{self._storage_path}/{TLS_KEY_FILE}", key)
        if ca is not None:
            self._push_file_to_workload(container, f"{self._storage_path}/{TLS_CA_FILE}", ca)
            self._push_file_to_workload(container, f"{self._certs_path}/ca.crt", ca)
            container.exec(["update-ca-certificates"]).wait()
        if cert is not None:
            self._push_file_to_workload(container, f"{self._storage_path}/{TLS_CERT_FILE}", cert)

        return self.update_config()

    def push_ca_file_into_workload(self, secret_name: str) -> bool:
        """Uploads CA certificate into the workload container."""
        container = self.unit.get_container("postgresql")
        certificates = self.get_secret(UNIT_SCOPE, secret_name)

        if certificates is not None:
            self._push_file_to_workload(
                container=container,
                file_path=f"{self._certs_path}/{secret_name}.crt",
                file_data=certificates,
            )
            container.exec(["update-ca-certificates"]).wait()

        return self.update_config()

    def clean_ca_file_from_workload(self, secret_name: str) -> bool:
        """Cleans up CA certificate from the workload container."""
        container = self.unit.get_container("postgresql")
        container.remove_path(f"{self._certs_path}/{secret_name}.crt")
        container.exec(["update-ca-certificates"]).wait()

        return self.update_config()

    def _restart(self, event: RunWithLock) -> None:
        """Restart PostgreSQL."""
        if not self._patroni.are_all_members_ready():
            logger.debug("Early exit _restart: not all members ready yet")
            event.defer()
            return

        try:
            logger.debug("Restarting PostgreSQL")
            self._patroni.restart_postgresql()
        except RetryError:
            error_message = "failed to restart PostgreSQL"
            logger.exception(error_message)
            self.unit.status = BlockedStatus(error_message)
            return

        # Update health check URL.
        self._update_pebble_layers()

        try:
            for attempt in Retrying(wait=wait_fixed(3), stop=stop_after_delay(300)):
                with attempt:
                    if not self._can_connect_to_postgresql:
                        raise CannotConnectError
        except Exception:
            logger.exception("Unable to reconnect to postgresql")

        # Start or stop the pgBackRest TLS server service when TLS certificate change.
        self.backup.start_stop_pgbackrest_service()

    def _restart_metrics_service(self) -> None:
        """Restart the monitoring service if the password was rotated."""
        container = self.unit.get_container("postgresql")
        current_layer = container.get_plan()

        metrics_service = current_layer.services[self.metrics_service]
        data_source_name = metrics_service.environment.get("DATA_SOURCE_NAME", "")

        if metrics_service and not data_source_name.startswith(
            f"user={MONITORING_USER} password={self.get_secret('app', MONITORING_PASSWORD_KEY)} "
        ):
            container.add_layer(
                self.metrics_service,
                Layer({"services": {self.metrics_service: self._generate_metrics_service()}}),
                combine=True,
            )
            container.restart(self.metrics_service)

    def _restart_ldap_sync_service(self) -> None:
        """Restart the LDAP sync service in case any configuration changed."""
        if not self._patroni.member_started:
            logger.debug("Restart LDAP sync early exit: Patroni has not started yet")
            return

        container = self.unit.get_container("postgresql")
        sync_service = container.pebble.get_services(names=[self.ldap_sync_service])

        if not self.is_primary and sync_service[0].is_running():
            logger.debug("Stopping LDAP sync service. It must only run in the primary")
            container.stop(self.ldap_sync_service)

        if self.is_primary and not self.is_ldap_enabled:
            logger.debug("Stopping LDAP sync service")
            container.stop(self.ldap_sync_service)
            return

        if self.is_primary and self.is_ldap_enabled:
            container.add_layer(
                self.ldap_sync_service,
                Layer({"services": {self.ldap_sync_service: self._generate_ldap_service()}}),
                combine=True,
            )
            logger.debug("Starting LDAP sync service")
            container.restart(self.ldap_sync_service)

    @property
    def _is_workload_running(self) -> bool:
        """Returns whether the workload is running (in an active state)."""
        container = self.unit.get_container("postgresql")
        if not container.can_connect():
            return False

        services = container.pebble.get_services(names=[self.postgresql_service])
        if len(services) == 0:
            return False

        return services[0].current == ServiceStatus.ACTIVE

    @property
    def _can_connect_to_postgresql(self) -> bool:
        try:
            for attempt in Retrying(stop=stop_after_delay(30), wait=wait_fixed(3)):
                with attempt:
                    if not self.postgresql.get_postgresql_timezones():
                        raise CannotConnectError
        except RetryError:
            logger.debug("Cannot connect to database")
            return False
        return True

    def update_config(self, is_creating_backup: bool = False) -> bool:
        """Updates Patroni config file based on the existence of the TLS files."""
        # Retrieve PostgreSQL parameters.
        if self.config.profile_limit_memory:
            limit_memory = self.config.profile_limit_memory * 10**6
        else:
            limit_memory = None
        try:
            available_cpu_cores, available_memory = self.get_available_resources()
        except ApiError as e:
            if e.status.code == 403:
                self.on_deployed_without_trust()
                return
            raise e

        postgresql_parameters = self.postgresql.build_postgresql_parameters(
            self.model.config, available_memory, limit_memory
        )

        replication_slots = self.logical_replication.replication_slots()

        logger.info("Updating Patroni config file")
        # Update and reload configuration based on TLS files availability.
        self._patroni.render_patroni_yml_file(
            connectivity=self.is_connectivity_enabled,
            is_creating_backup=is_creating_backup,
            enable_ldap=self.is_ldap_enabled,
            enable_tls=self.is_tls_enabled,
            is_no_sync_member=self.upgrade.is_no_sync_member,
            backup_id=self.app_peer_data.get("restoring-backup"),
            pitr_target=self.app_peer_data.get("restore-to-time"),
            restore_timeline=self.app_peer_data.get("restore-timeline"),
            restore_to_latest=self.app_peer_data.get("restore-to-time", None) == "latest",
            stanza=self.app_peer_data.get("stanza", self.unit_peer_data.get("stanza")),
            restore_stanza=self.app_peer_data.get("restore-stanza"),
            parameters=postgresql_parameters,
            user_databases_map=self.relations_user_databases_map,
            slots=replication_slots or None,
        )

        if not self._is_workload_running:
            # If Patroni/PostgreSQL has not started yet and TLS relations was initialised,
            # then mark TLS as enabled. This commonly happens when the charm is deployed
            # in a bundle together with the TLS certificates operator. This flag is used to
            # know when to call the Patroni API using HTTP or HTTPS.
            self.unit_peer_data.update({"tls": "enabled" if self.is_tls_enabled else ""})
            self.postgresql_client_relation.update_tls_flag(
                "True" if self.is_tls_enabled else "False"
            )
            logger.debug("Early exit update_config: Workload not started yet")
            return True

        if not self._patroni.member_started:
            if self.is_tls_enabled:
                logger.debug(
                    "Early exit update_config: patroni not responding but TLS is enabled."
                )
                self._handle_postgresql_restart_need()
                return True
            logger.debug("Early exit update_config: Patroni not started yet")
            return False

        # Use config value if set, calculate otherwise
        if self.config.experimental_max_connections:
            max_connections = self.config.experimental_max_connections
        else:
            max_connections = max(4 * available_cpu_cores, 100)

        self._patroni.bulk_update_parameters_controller_by_patroni({
            "max_connections": max_connections,
            "max_prepared_transactions": self.config.memory_max_prepared_transactions,
            "max_replication_slots": 25,
            "max_wal_senders": 25,
            "shared_buffers": self.config.memory_shared_buffers,
            "wal_keep_size": self.config.durability_wal_keep_size,
        })

        self._patroni.ensure_slots_controller_by_patroni(replication_slots)

        self._handle_postgresql_restart_need()
        self._restart_metrics_service()
        self._restart_ldap_sync_service()

        self.unit_peer_data.update({"user_hash": self.generate_user_hash})
        if self.unit.is_leader():
            self.app_peer_data.update({"user_hash": self.generate_user_hash})
        return True

    def _validate_config_options(self) -> None:
        """Validates specific config options that need access to the database or to the TLS status."""
        if (
            self.config.instance_default_text_search_config
            not in self.postgresql.get_postgresql_text_search_configs()
        ):
            raise ValueError(
                "instance_default_text_search_config config option has an invalid value"
            )

        if not self.postgresql.validate_group_map(self.config.ldap_map):
            raise ValueError("ldap_map config option has an invalid value")

        if not self.postgresql.validate_date_style(self.config.request_date_style):
            raise ValueError("request_date_style config option has an invalid value")

        if self.config.request_time_zone not in self.postgresql.get_postgresql_timezones():
            raise ValueError("request_time_zone config option has an invalid value")

        if (
            self.config.storage_default_table_access_method
            not in self.postgresql.get_postgresql_default_table_access_methods()
        ):
            raise ValueError(
                "storage_default_table_access_method config option has an invalid value"
            )

        container = self.unit.get_container("postgresql")
        output, _ = container.exec(["locale", "-a"]).wait_output()
        locales = list(output.splitlines())
        for parameter in ["response_lc_monetary", "response_lc_numeric", "response_lc_time"]:
            value = self.model.config.get(parameter)
            if value is not None and value not in locales:
                raise ValueError(
                    f"Value for {parameter} not one of the locales available in the system"
                )

    def _handle_postgresql_restart_need(self):
        """Handle PostgreSQL restart need based on the TLS configuration and configuration changes."""
        if self._can_connect_to_postgresql:
            restart_postgresql = self.is_tls_enabled != self.postgresql.is_tls_enabled()
        else:
            restart_postgresql = False
        try:
            self._patroni.reload_patroni_configuration()
        except Exception as e:
            logger.error(f"Reload patroni call failed! error: {e!s}")
        # Wait for some more time than the Patroni's loop_wait default value (10 seconds),
        # which tells how much time Patroni will wait before checking the configuration
        # file again to reload it.
        try:
            for attempt in Retrying(stop=stop_after_attempt(5), wait=wait_fixed(3)):
                with attempt:
                    restart_postgresql = restart_postgresql or self.postgresql.is_restart_pending()
                    if not restart_postgresql:
                        raise Exception
        except RetryError:
            # Ignore the error, as it happens only to indicate that the configuration has not changed.
            pass
        self.unit_peer_data.update({"tls": "enabled" if self.is_tls_enabled else ""})
        self.postgresql_client_relation.update_tls_flag("True" if self.is_tls_enabled else "False")

        # Restart PostgreSQL if TLS configuration has changed
        # (so the both old and new connections use the configuration).
        if restart_postgresql:
            logger.info("PostgreSQL restart required")
            self.metrics_endpoint.update_scrape_job_spec(
                self._generate_metrics_jobs(self.is_tls_enabled)
            )
            self.on[self.restart_manager.name].acquire_lock.emit()

    def _update_pebble_layers(self, replan: bool = True) -> None:
        """Update the pebble layers to keep the health check URL up-to-date."""
        container = self.unit.get_container("postgresql")

        # Get the current layer.
        current_layer = container.get_plan()

        # Create a new config layer.
        new_layer = self._postgresql_layer()

        # Check if there are any changes to layer services.
        if current_layer.services != new_layer.services:
            # Changes were made, add the new layer.
            container.add_layer(self.postgresql_service, new_layer, combine=True)
            logging.info("Added updated layer 'postgresql' to Pebble plan")
            if replan:
                container.replan()
                logging.info("Restarted postgresql service")
        if current_layer.checks != new_layer.checks:
            # Changes were made, add the new layer.
            container.add_layer(self.postgresql_service, new_layer, combine=True)
            logging.info("Updated health checks")

    def _unit_name_to_pod_name(self, unit_name: str) -> str:
        """Converts unit name to pod name.

        Args:
            unit_name: name in "postgresql-k8s/0" format.

        Returns:
            pod name in "postgresql-k8s-0" format.
        """
        return unit_name.replace("/", "-")

    def _get_node_name_for_pod(self) -> str:
        """Return the node name for a given pod."""
        client = Client()
        pod = client.get(
            Pod, name=self._unit_name_to_pod_name(self.unit.name), namespace=self._namespace
        )
        return pod.spec.nodeName

    def get_resources_limits(self, container_name: str) -> dict:
        """Return resources limits for a given container.

        Args:
            container_name: name of the container to get resources limits for
        """
        client = Client()
        pod = client.get(
            Pod, self._unit_name_to_pod_name(self.unit.name), namespace=self._namespace
        )

        for container in pod.spec.containers:
            if container.name == container_name:
                return container.resources.limits or {}
        return {}

    def get_node_allocable_memory(self) -> int:
        """Return the allocable memory in bytes for the current K8S node."""
        client = Client()
        node = client.get(Node, name=self._get_node_name_for_pod(), namespace=self._namespace)
        return any_memory_to_bytes(node.status.allocatable["memory"])

    def get_node_cpu_cores(self) -> int:
        """Return the number of CPU cores for the current K8S node."""
        client = Client()
        node = client.get(Node, name=self._get_node_name_for_pod(), namespace=self._namespace)
        return any_cpu_to_cores(node.status.allocatable["cpu"])

    def get_available_resources(self) -> tuple[int, int]:
        """Get available CPU cores and memory (in bytes) for the container."""
        cpu_cores = self.get_node_cpu_cores()
        allocable_memory = self.get_node_allocable_memory()
        container_limits = self.get_resources_limits(container_name="postgresql")
        if "cpu" in container_limits:
            cpu_str = container_limits["cpu"]
            constrained_cpu = int(cpu_str)
            if constrained_cpu < cpu_cores:
                logger.debug(f"CPU constrained to {cpu_str} cores from resource limit")
                cpu_cores = constrained_cpu
        if "memory" in container_limits:
            memory_str = container_limits["memory"]
            constrained_memory = any_memory_to_bytes(memory_str)
            if constrained_memory < allocable_memory:
                logger.debug(f"Memory constrained to {memory_str} from resource limit")
                allocable_memory = constrained_memory

        return cpu_cores, allocable_memory

    def on_deployed_without_trust(self) -> None:
        """Blocks the application and returns a specific error message for deployments made without --trust."""
        self.unit.status = BlockedStatus(
            f"Insufficient permissions, try: `juju trust {self._name} --scope=cluster`"
        )
        logger.error(
            f"""
            Access to k8s cluster resources is not authorized. This happens when RBAC is enabled and the deployed application was not trusted by the juju admin.
            To fix this issue, run `juju trust {self._name} --scope=cluster` (or remove & re-deploy {self._name} with `--trust`)
            """
        )

    @property
    def client_relations(self) -> list[Relation]:
        """Return the list of established client relations."""
        return self.model.relations.get("database", [])

    @property
    def relations_user_databases_map(self) -> dict:
        """Returns a user->databases map for all relations."""
        try:
            if (
                not self.is_cluster_initialised
                or not self._patroni.member_started
                or self.postgresql.list_access_groups(current_host=self.is_connectivity_enabled)
                != set(ACCESS_GROUPS)
            ):
                return {USER: "all", REPLICATION_USER: "all", REWIND_USER: "all"}
        except PostgreSQLListGroupsError as e:
            logger.warning(f"Failed to list access groups: {e}")
            return {USER: "all", REPLICATION_USER: "all", REWIND_USER: "all"}
        user_database_map = {}
<<<<<<< HEAD
        for user in self.postgresql.list_users(current_host=self.is_connectivity_enabled):
            if user in (
                "backup",
                "monitoring",
                "operator",
                "postgres",
                "replication",
                "rewind",
            ):
                continue
            user_database_map[user] = ",".join(
=======
        for user in self.postgresql.list_users_from_relation(
            current_host=self.is_connectivity_enabled
        ):
            databases = ",".join(
>>>>>>> 66cf5c85
                self.postgresql.list_accessible_databases_for_user(
                    user, current_host=self.is_connectivity_enabled
                )
            )
            if databases:
                user_database_map[user] = databases
            else:
                logger.debug(f"User {user} has no databases to connect to")

        # Copy relations users directly instead of waiting for them to be created
        for relation in self.model.relations[self.postgresql_client_relation.relation_name]:
            user = f"relation_id_{relation.id}"
            if user not in user_database_map and (
                database := self.postgresql_client_relation.database_provides.fetch_relation_field(
                    relation.id, "database"
                )
            ):
                user_database_map[user] = database
        return user_database_map

    @property
    def generate_user_hash(self) -> str:
        """Generate expected user and database hash."""
        user_db_pairs = {}
        for relation in self.model.relations[self.postgresql_client_relation.relation_name]:
            if database := self.postgresql_client_relation.database_provides.fetch_relation_field(
                relation.id, "database"
            ):
                user = f"relation_id_{relation.id}"
                user_db_pairs[user] = database
        return shake_128(str(user_db_pairs).encode()).hexdigest(16)

    def override_patroni_on_failure_condition(
        self, new_condition: str, repeat_cause: str | None
    ) -> bool:
        """Temporary override Patroni pebble service on-failure condition.

        Executes only on current unit.

        Args:
            new_condition: new Patroni pebble service on-failure condition.
            repeat_cause: whether this field is equal to the last success override operation repeat cause, Patroni
                on-failure condition will be overridden (keeping the original restart condition reference untouched) and
                success code will be returned. But if this field is distinct from previous repeat cause or None,
                repeated operation will cause failure code will be returned.
        """
        if "patroni-on-failure-condition-override" in self.unit_peer_data:
            current_condition = self.unit_peer_data["patroni-on-failure-condition-override"]
            if repeat_cause is None:
                logger.error(
                    f"failure trying to override patroni on-failure condition to {new_condition}"
                    f"as it already overridden from {ORIGINAL_PATRONI_ON_FAILURE_CONDITION} to {current_condition}"
                )
                return False
            previous_repeat_cause = self.unit_peer_data.get(
                "overridden-patroni-on-failure-condition-repeat-cause", None
            )
            if previous_repeat_cause != repeat_cause:
                logger.error(
                    f"failure trying to override patroni on-failure condition to {new_condition}"
                    f"as it already overridden from {ORIGINAL_PATRONI_ON_FAILURE_CONDITION} to {current_condition}"
                    f"and repeat cause is not equal: {previous_repeat_cause} != {repeat_cause}"
                )
                return False
            self.unit_peer_data["patroni-on-failure-condition-override"] = new_condition
            self._update_pebble_layers(False)
            logger.debug(
                f"Patroni on-failure condition re-overridden to {new_condition} within repeat cause {repeat_cause}"
                f"(original on-failure condition reference is untouched and is {ORIGINAL_PATRONI_ON_FAILURE_CONDITION})"
            )
            return True

        self.unit_peer_data["patroni-on-failure-condition-override"] = new_condition
        if repeat_cause:
            self.unit_peer_data["overridden-patroni-on-failure-condition-repeat-cause"] = (
                repeat_cause
            )
        self._update_pebble_layers(False)
        logger.debug(
            f"Patroni on-failure condition overridden from {ORIGINAL_PATRONI_ON_FAILURE_CONDITION} to {new_condition}"
            f"{' with repeat cause ' + repeat_cause if repeat_cause is not None else ''}"
        )
        return True

    def restore_patroni_on_failure_condition(self) -> None:
        """Restore Patroni pebble service original on-failure condition.

        Will do nothing if not overridden. Executes only on current unit.
        """
        if "patroni-on-failure-condition-override" in self.unit_peer_data:
            self.unit_peer_data.update({
                "patroni-on-failure-condition-override": "",
                "overridden-patroni-on-failure-condition-repeat-cause": "",
            })
            self._update_pebble_layers(False)
            logger.debug(
                f"restored Patroni on-failure condition to {ORIGINAL_PATRONI_ON_FAILURE_CONDITION}"
            )
        else:
            logger.warning("not restoring patroni on-failure condition as it's not overridden")

    def is_pitr_failed(self, container: Container) -> tuple[bool, bool]:
        """Check if Patroni service failed to bootstrap cluster during point-in-time-recovery.

        Typically, this means that database service failed to reach point-in-time-recovery target or has been
        supplied with bad PITR parameter. Also, remembers last state and can provide info is it new event, or
        it belongs to previous action. Executes only on current unit.

        Returns:
            tuple[bool, bool]:
                - Is patroni service failed to bootstrap cluster.
                - Is it new fail, that wasn't observed previously.
        """
        patroni_exceptions = []
        count = 0
        while len(patroni_exceptions) == 0 and count < 10:
            if count > 0:
                time.sleep(3)
            try:
                log_exec = container.pebble.exec(
                    ["pebble", "logs", "postgresql", "-n", "all"], combine_stderr=True
                )
                patroni_logs = log_exec.wait_output()[0]
                patroni_exceptions = re.findall(
                    r"^([0-9-:TZ.]+) \[postgresql] patroni\.exceptions\.PatroniFatalException: Failed to bootstrap cluster$",
                    patroni_logs,
                    re.MULTILINE,
                )
            except ExecError:  # For Juju 2.
                log_exec = container.pebble.exec(["cat", "/var/log/postgresql/patroni.log"])
                patroni_logs = log_exec.wait_output()[0]
                patroni_exceptions = re.findall(
                    r"^([0-9- :]+) UTC \[[0-9]+\]: INFO: removing initialize key after failed attempt to bootstrap the cluster",
                    patroni_logs,
                    re.MULTILINE,
                )
                if len(patroni_exceptions) != 0:
                    break
                # If no match, look at older logs
                log_exec = container.pebble.exec([
                    "find",
                    "/var/log/postgresql/",
                    "-name",
                    "'patroni.log.*'",
                    "-exec",
                    "cat",
                    "{}",
                    "+",
                ])
                patroni_logs = log_exec.wait_output()[0]
                patroni_exceptions = re.findall(
                    r"^([0-9- :]+) UTC \[[0-9]+\]: INFO: removing initialize key after failed attempt to bootstrap the cluster",
                    patroni_logs,
                    re.MULTILINE,
                )
            count += 1

        if len(patroni_exceptions) > 0:
            logger.debug("Failures to bootstrap cluster detected on Patroni service logs")
            old_pitr_fail_id = self.unit_peer_data.get("last_pitr_fail_id", None)
            self.unit_peer_data["last_pitr_fail_id"] = patroni_exceptions[-1]
            return True, patroni_exceptions[-1] != old_pitr_fail_id

        logger.debug("No failures detected on Patroni service logs")
        return False, False

    def log_pitr_last_transaction_time(self) -> None:
        """Log to user last completed transaction time acquired from postgresql logs."""
        postgresql_logs = self._patroni.last_postgresql_logs()
        log_time = re.findall(
            r"last completed transaction was at log time (.*)$",
            postgresql_logs,
            re.MULTILINE,
        )
        if len(log_time) > 0:
            logger.info(f"Last completed transaction was at {log_time[-1]}")
        else:
            logger.error("Can't tell last completed transaction time")

    def get_plugins(self) -> list[str]:
        """Return a list of installed plugins."""
        plugins = [
            "_".join(plugin.split("_")[1:-1])
            for plugin in self.config.plugin_keys()
            if self.config[plugin]
        ]
        plugins = [PLUGIN_OVERRIDES.get(plugin, plugin) for plugin in plugins]
        if "spi" in plugins:
            plugins.remove("spi")
            for ext in SPI_MODULE:
                plugins.append(ext)
        return plugins

    def get_ldap_parameters(self) -> dict:
        """Returns the LDAP configuration to use."""
        if not self.is_cluster_initialised:
            return {}
        if not self.is_ldap_charm_related:
            logger.debug("LDAP is not enabled")
            return {}

        relation_data = self.ldap.get_relation_data()
        if relation_data is None:
            return {}

        params = {
            "ldapbasedn": relation_data.base_dn,
            "ldapbinddn": relation_data.bind_dn,
            "ldapbindpasswd": relation_data.bind_password,
            "ldaptls": relation_data.starttls,
            "ldapurl": relation_data.urls[0],
        }

        # LDAP authentication parameters that are exclusive to
        # one of the two supported modes (simple bind or search+bind)
        # must be put at the very end of the parameters string
        params.update({
            "ldapsearchfilter": self.config.ldap_search_filter,
        })

        return params


if __name__ == "__main__":
    main(PostgresqlOperatorCharm, use_juju_for_storage=True)<|MERGE_RESOLUTION|>--- conflicted
+++ resolved
@@ -2359,7 +2359,6 @@
             logger.warning(f"Failed to list access groups: {e}")
             return {USER: "all", REPLICATION_USER: "all", REWIND_USER: "all"}
         user_database_map = {}
-<<<<<<< HEAD
         for user in self.postgresql.list_users(current_host=self.is_connectivity_enabled):
             if user in (
                 "backup",
@@ -2370,18 +2369,11 @@
                 "rewind",
             ):
                 continue
-            user_database_map[user] = ",".join(
-=======
-        for user in self.postgresql.list_users_from_relation(
-            current_host=self.is_connectivity_enabled
-        ):
-            databases = ",".join(
->>>>>>> 66cf5c85
+            if databases := ",".join(
                 self.postgresql.list_accessible_databases_for_user(
                     user, current_host=self.is_connectivity_enabled
                 )
-            )
-            if databases:
+            ):
                 user_database_map[user] = databases
             else:
                 logger.debug(f"User {user} has no databases to connect to")
