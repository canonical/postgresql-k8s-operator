#!/usr/bin/env python3
# Copyright 2021 Canonical Ltd.
# See LICENSE file for licensing details.

"""Charmed Kubernetes Operator for the PostgreSQL database."""
import json
import logging
import secrets
import string
from typing import List

from lightkube import ApiError, Client, codecs
<<<<<<< HEAD
from lightkube.resources.core_v1 import Endpoints, Pod, Service
from lightkube.resources.rbac_authorization_v1 import ClusterRole, ClusterRoleBinding
from ops.charm import ActionEvent, CharmBase, WorkloadEvent
=======
from lightkube.resources.core_v1 import Pod
from ops.charm import (
    ActionEvent,
    CharmBase,
    LeaderElectedEvent,
    RelationChangedEvent,
    RelationDepartedEvent,
    WorkloadEvent,
)
>>>>>>> 8c7ad830
from ops.main import main
from ops.model import (
    ActiveStatus,
    BlockedStatus,
    MaintenanceStatus,
    Relation,
    WaitingStatus,
)
from ops.pebble import Layer
from requests import ConnectionError
from tenacity import RetryError

from patroni import NotReadyError, Patroni

logger = logging.getLogger(__name__)

PEER = "postgresql-replicas"


class PostgresqlOperatorCharm(CharmBase):
    """Charmed Operator for the PostgreSQL database."""

    def __init__(self, *args):
        super().__init__(*args)

        self._postgresql_service = "postgresql"
        self._unit = self.model.unit.name
        self._name = self.model.app.name
        self._namespace = self.model.name
        self._context = {"namespace": self._namespace, "app_name": self._name}

        self.framework.observe(self.on.install, self._on_install)
        self.framework.observe(self.on.config_changed, self._on_config_changed)
        self.framework.observe(self.on.leader_elected, self._on_leader_elected)
        self.framework.observe(self.on[PEER].relation_changed, self._on_peer_relation_changed)
        self.framework.observe(self.on[PEER].relation_departed, self._on_peer_relation_departed)
        self.framework.observe(self.on.postgresql_pebble_ready, self._on_postgresql_pebble_ready)
        self.framework.observe(self.on.stop, self._on_stop)
        self.framework.observe(self.on.upgrade_charm, self._on_upgrade_charm)
        self.framework.observe(
            self.on.get_postgres_password_action, self._on_get_postgres_password
        )
        self.framework.observe(self.on.get_primary_action, self._on_get_primary)
        self.framework.observe(self.on.update_status, self._on_update_status)
        self._storage_path = self.meta.storages["pgdata"].location

    def _get_endpoints_to_remove(self) -> List[str]:
        """List the endpoints that were part of the cluster but departed."""
        old = self._endpoints
        current = [self._get_hostname_from_unit(member) for member in self._hosts]
        endpoints_to_remove = list(set(old) - set(current))
        return endpoints_to_remove

    def _on_peer_relation_departed(self, event: RelationDepartedEvent) -> None:
        """The leader removes the departing units from the list of cluster members."""
        if not self.unit.is_leader():
            return

        if "cluster_initialised" not in self._peers.data[self.app]:
            event.defer()
            return

        endpoints_to_remove = self._get_endpoints_to_remove()
        self._remove_from_endpoints(endpoints_to_remove)

    def _on_peer_relation_changed(self, event: RelationChangedEvent) -> None:
        """Reconfigure cluster members."""
        # The cluster must be initialized first in the leader unit
        # before any other member joins the cluster.
        if "cluster_initialised" not in self._peers.data[self.app]:
            event.defer()
            return

        # If the leader is the one receiving the event, it adds the new members,
        # one at a time.
        if self.unit.is_leader():
            self._add_members(event)

        # Don't update this member before it's part of the members list.
        if self._endpoint not in self._endpoints:
            return

        # Update the list of the cluster members in the replicas to make them know each other.
        # Update the cluster members in this unit (updating patroni configuration).
        self._patroni.update_cluster_members()

        # Validate the status of the member before setting an ActiveStatus.
        if not self._patroni.member_started:
            self.unit.status = WaitingStatus("awaiting for member to start")
            event.defer()
            return

        self.unit.status = ActiveStatus()

    def _on_install(self, _) -> None:
        """Event handler for InstallEvent."""
        # Creates custom postgresql.conf file.
        self._patroni.render_postgresql_conf_file()

    def _on_config_changed(self, _) -> None:
        """Handle the config-changed event."""
        # TODO: placeholder method to implement logic specific to configuration change.
        pass

    def _add_members(self, event) -> None:
        """Add new cluster members.

        This method is responsible for adding new members to the cluster
        when new units are added to the application. This event is deferred if
        one of the current units is copying data from the primary, to avoid
        multiple units copying data at the same time, which can cause slow
        transfer rates in these processes and overload the primary instance.
        """
        # Only the leader can reconfigure.
        if not self.unit.is_leader():
            return

        # Reconfiguration can be successful only if the cluster is initialised
        # (i.e. first unit has bootstrap the cluster).
        if "cluster_initialised" not in self._peers.data[self.app]:
            return

        try:
            # Compare set of Patroni cluster members and Juju hosts
            # to avoid the unnecessary reconfiguration.
            if self._patroni.cluster_members == self._hosts:
                return

            logger.info("Reconfiguring cluster")
            self.unit.status = MaintenanceStatus("reconfiguring cluster")
            for member in self._hosts - self._patroni.cluster_members:
                logger.debug("Adding %s to cluster", member)
                self.add_cluster_member(member)
        except NotReadyError:
            logger.info("Deferring reconfigure: another member doing sync right now")
            event.defer()

    def add_cluster_member(self, member: str) -> None:
        """Add member to the cluster if all members are already up and running.

        Raises:
            NotReadyError if either the new member or the current members are not ready.
        """
        hostname = self._get_hostname_from_unit(member)

        if not self._patroni.are_all_members_ready():
            logger.info("not all members are ready")
            raise NotReadyError("not all members are ready")

        # Add the member to the list that should be updated in each other member.
        self._add_to_endpoints(hostname)

        # Add the labels needed for replication in this pod.
        # This also enables the member as part of the cluster.
        try:
            self._patch_pod_labels(member)
        except ApiError as e:
            logger.error("failed to patch pod")
            self.unit.status = BlockedStatus(f"failed to patch pod with error {e}")
            return

    @property
    def _hosts(self) -> set:
        """List of the current Juju hosts.

        Returns:
            a set containing the current Juju hosts
                with the names in the k8s pod name format
        """
        peers = self.model.get_relation(PEER)
        hosts = [self._unit_name_to_pod_name(self.unit.name)] + [
            self._unit_name_to_pod_name(unit.name) for unit in peers.units
        ]
        return set(hosts)

    def _get_hostname_from_unit(self, member: str) -> str:
        """Create a DNS name for a PostgreSQL/Patroni cluster member.

        Args:
            member: the Patroni member name, e.g. "postgresql-k8s-0".

        Returns:
            A string representing the hostname of the PostgreSQL unit.
        """
        unit_id = member.split("-")[2]
        return f"{self.app.name}-{unit_id}.{self.app.name}-endpoints"

    def _on_leader_elected(self, event: LeaderElectedEvent) -> None:
        """Handle the leader-elected event."""
        data = self._peers.data[self.app]
        postgres_password = data.get("postgres-password", None)
        replication_password = data.get("replication-password", None)

        if postgres_password is None:
            self._peers.data[self.app]["postgres-password"] = self._new_password()

        if replication_password is None:
            self._peers.data[self.app]["replication-password"] = self._new_password()

        # Create resources and add labels needed for replication.
        self._create_resources()

        # Add this unit to the list of cluster members
        # (the cluster should start with only this member).
        if self._endpoint not in self._endpoints:
            self._add_to_endpoints(self._endpoint)

        # Remove departing units when the leader changes.
        self._remove_from_endpoints(self._get_endpoints_to_remove())

        self._add_members(event)

    def _on_postgresql_pebble_ready(self, event: WorkloadEvent) -> None:
        """Event handler for PostgreSQL container on PebbleReadyEvent."""
        # TODO: move this code to an "_update_layer" method in order to also utilize it in
        # config-changed hook.
        # Get the postgresql container so we can configure/manipulate it.
        container = event.workload
        # Create a new config layer.
        new_layer = self._postgresql_layer()

        # Defer the initialization of the workload in the replicas
        # if the cluster hasn't been bootstrap on the primary yet.
        # Otherwise, each unit will create a different cluster and
        # any update in the members list on the units won't have effect
        # on fixing that.
        if not self.unit.is_leader() and "cluster_initialised" not in self._peers.data[self.app]:
            event.defer()
            return

        # Get the current layer.
        current_layer = container.get_plan()
        # Check if there are any changes to layer services.
        if current_layer.services != new_layer.services:
            # Changes were made, add the new layer.
            container.add_layer(self._postgresql_service, new_layer, combine=True)
            logging.info("Added updated layer 'postgresql' to Pebble plan")
            # TODO: move this file generation to on config changed hook
            # when adding configs to this charm.
            self._patroni.render_patroni_yml_file()
            # Restart it and report a new status to Juju.
            container.restart(self._postgresql_service)
            logging.info("Restarted postgresql service")

        # Ensure the member is up and running before marking the cluster as initialised.
        if not self._patroni.member_started:
            self.unit.status = WaitingStatus("awaiting for cluster to start")
            event.defer()
            return

        if self.unit.is_leader():
            # Add the labels needed for replication in this pod.
            # This also enables the member as part of the cluster.
            try:
                self._patch_pod_labels(self._unit)
            except ApiError as e:
                logger.error("failed to patch pod")
                self.unit.status = BlockedStatus(f"failed to patch pod with error {e}")
                return

            self._peers.data[self.app]["cluster_initialised"] = "True"

        # All is well, set an ActiveStatus.
        self.unit.status = ActiveStatus()

    def _on_upgrade_charm(self, _) -> None:
        # Add labels required for replication when the pod loses them (like when it's deleted).
        try:
            self._patch_pod_labels(self.unit.name)
        except ApiError as e:
            logger.error("failed to patch pod")
            self.unit.status = BlockedStatus(f"failed to patch pod with error {e}")
            return

    def _patch_pod_labels(self, member: str) -> None:
        """Add labels required for replication to the current pod.

        Args:
            member: name of the unit that needs the labels
        Raises:
            ApiError when there is any problem communicating
                to K8s API
        """
        client = Client()
        patch = {
            "metadata": {"labels": {"application": "patroni", "cluster-name": self._namespace}}
        }
        client.patch(
            Pod,
            name=self._unit_name_to_pod_name(member),
            namespace=self._namespace,
            obj=patch,
        )

    def _create_resources(self) -> None:
        """Create kubernetes resources needed for Patroni."""
        client = Client()
        try:
            with open("src/resources.yaml") as f:
                for resource in codecs.load_all_yaml(f, context=self._context):
                    client.create(resource)
                    logger.info(f"created {str(resource)}")
        except ApiError as e:
<<<<<<< HEAD
            # The 409 error code means that the resource was already created
            # or has a higher version. This can happen if Patroni creates a
            # resource that the charm is expected to create.
=======
>>>>>>> 8c7ad830
            if e.status.code == 409:
                logger.info("replacing resource: %s.", str(resource.to_dict()))
                client.replace(resource)
            else:
                logger.error("failed to create resource: %s.", str(resource.to_dict()))
                self.unit.status = BlockedStatus(f"failed to create services {e}")
                return

    def _on_get_postgres_password(self, event: ActionEvent) -> None:
        """Returns the password for the postgres user as an action response."""
        event.set_results({"postgres-password": self._get_postgres_password()})

    def _on_get_primary(self, event: ActionEvent) -> None:
        """Get primary instance."""
        try:
            primary = self._patroni.get_primary(unit_name_pattern=True)
            event.set_results({"primary": primary})
        except RetryError as e:
            logger.error(f"failed to get primary with error {e}")

    def _on_stop(self, _) -> None:
        """Handle the stop event."""
        # Check to run the teardown actions only once.
        if not self.unit.is_leader():
            return

        client = Client()
        resources_to_delete = []

        # Get the k8s resources created by the charm.
        with open("src/resources.yaml") as f:
            resources = codecs.load_all_yaml(f, context=self._context)
            # Ignore the cluster role and its binding that were created together with the
            # application and also the service resources, which will be retrieved in the next step.
            resources_to_delete.extend(
                list(
                    filter(
                        lambda x: not isinstance(x, (ClusterRole, ClusterRoleBinding, Service)),
                        resources,
                    )
                )
            )

        # Get the k8s resources created by Patroni.
        for kind in [Endpoints, Service]:
            resources_to_delete.extend(
                client.list(
                    kind,
                    namespace=self._namespace,
                    labels={"app.juju.is/created-by": f"{self._name}"},
                )
            )

        # Delete the resources.
        for resource in resources_to_delete:
            try:
                client.delete(
                    type(resource),
                    name=resource.metadata.name,
                    namespace=resource.metadata.namespace,
                )
            except ApiError:
                # Only log a message, as the charm is being stopped.
                logger.error(f"failed to delete resource: {resource}.")

    def _on_update_status(self, _) -> None:
        # Until https://github.com/canonical/pebble/issues/6 is fixed,
        # we need to use the logic below to restart the leader
        # and a stuck replica after a failover/switchover.
        try:
            state = self._patroni.get_postgresql_state()
            if state == "restarting":
                # Restart the stuck replica.
                self._restart_postgresql_service()
            elif state == "starting" or state == "stopping":
                # Force a primary change when the current primary is stuck.
                self.force_primary_change()
        except RetryError as e:
            logger.error("failed to check PostgreSQL state")
            self.unit.status = BlockedStatus(f"failed to check PostgreSQL state with error {e}")
            return

        # Display an active status message if the current unit is the primary.
        try:
            if self._patroni.get_primary(unit_name_pattern=True) == self.unit.name:
                self.unit.status = ActiveStatus("Primary")
        except (RetryError, ConnectionError) as e:
            logger.error(f"failed to get primary with error {e}")

    def _restart_postgresql_service(self) -> None:
        """Restart PostgreSQL and Patroni."""
        self.unit.status = MaintenanceStatus(f"restarting {self._postgresql_service} service")
        container = self.unit.get_container("postgresql")
        container.restart(self._postgresql_service)
        self.unit.status = ActiveStatus()

    @property
    def _patroni(self):
        """Returns an instance of the Patroni object."""
        return Patroni(
            self._endpoint,
            self._endpoints,
            self._namespace,
            self._storage_path,
        )

    @property
    def _endpoint(self) -> str:
        """Current unit hostname."""
        return self._get_hostname_from_unit(self._unit_name_to_pod_name(self.unit.name))

    @property
    def _endpoints(self) -> List[str]:
        """Cluster members hostnames."""
        if self._peers:
            return json.loads(self._peers.data[self.app].get("endpoints", "[]"))
        else:
            # If the peer relations was not created yet, return only the current member hostname.
            return [self._endpoint]

    def _add_to_endpoints(self, endpoint) -> None:
        """Add one endpoint to the members list."""
        self._update_endpoints(endpoint_to_add=endpoint)

    def _remove_from_endpoints(self, endpoints: List[str]) -> None:
        """Remove endpoints from the members list."""
        self._update_endpoints(endpoints_to_remove=endpoints)

    def _update_endpoints(
        self, endpoint_to_add: str = None, endpoints_to_remove: List[str] = None
    ) -> None:
        """Update members IPs."""
        # Allow leader to reset which members are part of the cluster.
        if not self.unit.is_leader():
            return

        endpoints = json.loads(self._peers.data[self.app].get("endpoints", "[]"))
        if endpoint_to_add:
            endpoints.append(endpoint_to_add)
        elif endpoints_to_remove:
            for endpoint in endpoints_to_remove:
                endpoints.remove(endpoint)
        self._peers.data[self.app]["endpoints"] = json.dumps(endpoints)

    def _postgresql_layer(self) -> Layer:
        """Returns a Pebble configuration layer for PostgreSQL."""
        pod_name = self._unit_name_to_pod_name(self._unit)
        layer_config = {
            "summary": "postgresql + patroni layer",
            "description": "pebble config layer for postgresql + patroni",
            "services": {
                self._postgresql_service: {
                    "override": "replace",
                    "summary": "entrypoint of the postgresql + patroni image",
                    "command": f"/usr/bin/python3 /usr/local/bin/patroni {self._storage_path}/patroni.yml",
                    "startup": "enabled",
                    "user": "postgres",
                    "group": "postgres",
                    "environment": {
                        "PATRONI_KUBERNETES_LABELS": f"{{application: patroni, cluster-name: {self._name}}}",
                        "PATRONI_KUBERNETES_NAMESPACE": self._namespace,
                        "PATRONI_KUBERNETES_USE_ENDPOINTS": "true",
                        "PATRONI_NAME": pod_name,
                        "PATRONI_SCOPE": self._namespace,
                        "PATRONI_REPLICATION_USERNAME": "replication",
                        "PATRONI_REPLICATION_PASSWORD": self._replication_password,
                        "PATRONI_SUPERUSER_USERNAME": "postgres",
                        "PATRONI_SUPERUSER_PASSWORD": self._get_postgres_password(),
                    },
                }
            },
        }
        return Layer(layer_config)

    def _new_password(self) -> str:
        """Generate a random password string.

        Returns:
           A random password string.
        """
        choices = string.ascii_letters + string.digits
        password = "".join([secrets.choice(choices) for i in range(16)])
        return password

    @property
    def _peers(self) -> Relation:
        """Fetch the peer relation.

        Returns:
             A :class:`ops.model.Relation` object representing
             the peer relation.
        """
        return self.model.get_relation(PEER)

    def _get_postgres_password(self) -> str:
        """Get postgres user password."""
        data = self._peers.data[self.app]
        return data.get("postgres-password", None)

    @property
    def _replication_password(self) -> str:
        """Get replication user password."""
        data = self._peers.data[self.app]
        return data.get("replication-password", None)

    def _unit_name_to_pod_name(self, unit_name: str) -> str:
        """Converts unit name to pod name.

        Args:
            unit_name: name in "postgresql-k8s/0" format.

        Returns:
            pod name in "postgresql-k8s-0" format.
        """
        return unit_name.replace("/", "-")

    def force_primary_change(self) -> None:
        """Force primary changes immediately.

        This function is needed to handle cases related to
        https://github.com/canonical/pebble/issues/6 .
        When a fail-over is started, Patroni gets stuck on the primary
        change because of some zombie process that are not cleaned by Pebble.
        """
        # Change needed to force an immediate failover.
        self._patroni.change_master_start_timeout(0)
        # Restart the stuck previous leader (will trigger an immediate failover).
        self._restart_postgresql_service()
        # Revert configuration to default.
        self._patroni.change_master_start_timeout(None)


if __name__ == "__main__":
    main(PostgresqlOperatorCharm, use_juju_for_storage=True)<|MERGE_RESOLUTION|>--- conflicted
+++ resolved
@@ -10,12 +10,8 @@
 from typing import List
 
 from lightkube import ApiError, Client, codecs
-<<<<<<< HEAD
 from lightkube.resources.core_v1 import Endpoints, Pod, Service
 from lightkube.resources.rbac_authorization_v1 import ClusterRole, ClusterRoleBinding
-from ops.charm import ActionEvent, CharmBase, WorkloadEvent
-=======
-from lightkube.resources.core_v1 import Pod
 from ops.charm import (
     ActionEvent,
     CharmBase,
@@ -24,7 +20,6 @@
     RelationDepartedEvent,
     WorkloadEvent,
 )
->>>>>>> 8c7ad830
 from ops.main import main
 from ops.model import (
     ActiveStatus,
@@ -328,12 +323,9 @@
                     client.create(resource)
                     logger.info(f"created {str(resource)}")
         except ApiError as e:
-<<<<<<< HEAD
             # The 409 error code means that the resource was already created
             # or has a higher version. This can happen if Patroni creates a
             # resource that the charm is expected to create.
-=======
->>>>>>> 8c7ad830
             if e.status.code == 409:
                 logger.info("replacing resource: %s.", str(resource.to_dict()))
                 client.replace(resource)
