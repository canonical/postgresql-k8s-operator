--- conflicted
+++ resolved
@@ -21,10 +21,7 @@
     connection_statement_timeout: int | None
     cpu_parallel_leader_participation: bool | None
     durability_synchronous_commit: str | None
-<<<<<<< HEAD
-=======
     durability_wal_keep_size: int | None
->>>>>>> e70779be
     experimental_max_connections: int | None
     instance_default_text_search_config: str | None
     instance_max_locks_per_transaction: int | None
