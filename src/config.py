--- conflicted
+++ resolved
@@ -5,10 +5,7 @@
 """Structured configuration for the PostgreSQL charm."""
 
 import logging
-<<<<<<< HEAD
-from typing import Literal, Optional
-=======
->>>>>>> adc54e40
+from typing import Literal
 
 from charms.data_platform_libs.v0.data_models import BaseConfigModel
 from pydantic import PositiveInt, validator
@@ -19,25 +16,7 @@
 class CharmConfig(BaseConfigModel):
     """Manager for the structured configuration."""
 
-<<<<<<< HEAD
     synchronous_node_count: Literal["all", "majority"] | PositiveInt
-    durability_synchronous_commit: Optional[str]
-    instance_default_text_search_config: Optional[str]
-    instance_password_encryption: Optional[str]
-    logging_log_connections: Optional[bool]
-    logging_log_disconnections: Optional[bool]
-    logging_log_lock_waits: Optional[bool]
-    logging_log_min_duration_statement: Optional[int]
-    memory_maintenance_work_mem: Optional[int]
-    memory_max_prepared_transactions: Optional[int]
-    memory_shared_buffers: Optional[int]
-    memory_temp_buffers: Optional[int]
-    memory_work_mem: Optional[int]
-    optimizer_constraint_exclusion: Optional[str]
-    optimizer_default_statistics_target: Optional[int]
-    optimizer_from_collapse_limit: Optional[int]
-    optimizer_join_collapse_limit: Optional[int]
-=======
     durability_synchronous_commit: str | None
     instance_default_text_search_config: str | None
     instance_password_encryption: str | None
@@ -54,7 +33,6 @@
     optimizer_default_statistics_target: int | None
     optimizer_from_collapse_limit: int | None
     optimizer_join_collapse_limit: int | None
->>>>>>> adc54e40
     profile: str
     profile_limit_memory: int | None
     plugin_audit_enable: bool
