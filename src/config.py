#!/usr/bin/env python3
# Copyright 2023 Canonical Ltd.
# See LICENSE file for licensing details.

"""Structured configuration for the PostgreSQL charm."""

import logging
from typing import Literal

from charms.data_platform_libs.v0.data_models import BaseConfigModel
from pydantic import PositiveInt, validator

logger = logging.getLogger(__name__)


class CharmConfig(BaseConfigModel):
    """Manager for the structured configuration."""

<<<<<<< HEAD
    connection_authentication_timeout: int | None
    connection_statement_timeout: int | None
    cpu_parallel_leader_participation: bool | None
=======
    synchronous_node_count: Literal["all", "majority"] | PositiveInt
>>>>>>> f3b76679
    durability_synchronous_commit: str | None
    experimental_max_connections: int | None
    instance_default_text_search_config: str | None
    instance_max_locks_per_transaction: int | None
    instance_password_encryption: str | None
    instance_synchronize_seqscans: bool | None
    logging_client_min_messages: str | None
    logging_log_connections: bool | None
    logging_log_disconnections: bool | None
    logging_log_lock_waits: bool | None
    logging_log_min_duration_statement: int | None
    logging_track_functions: str | None
    memory_maintenance_work_mem: int | None
    memory_max_prepared_transactions: int | None
    memory_shared_buffers: int | None
    memory_temp_buffers: int | None
    memory_work_mem: int | None
    optimizer_constraint_exclusion: str | None
    optimizer_cpu_index_tuple_cost: float | None
    optimizer_cpu_operator_cost: float | None
    optimizer_cpu_tuple_cost: float | None
    optimizer_cursor_tuple_fraction: float | None
    optimizer_default_statistics_target: int | None
    optimizer_enable_async_append: bool | None
    optimizer_enable_bitmapscan: bool | None
    optimizer_enable_gathermerge: bool | None
    optimizer_enable_hashagg: bool | None
    optimizer_enable_hashjoin: bool | None
    optimizer_enable_incremental_sort: bool | None
    optimizer_enable_indexonlyscan: bool | None
    optimizer_enable_indexscan: bool | None
    optimizer_enable_material: bool | None
    optimizer_enable_memoize: bool | None
    optimizer_enable_mergejoin: bool | None
    optimizer_enable_nestloop: bool | None
    optimizer_enable_parallel_append: bool | None
    optimizer_enable_parallel_hash: bool | None
    optimizer_enable_partition_pruning: bool | None
    optimizer_enable_partitionwise_aggregate: bool | None
    optimizer_enable_partitionwise_join: bool | None
    optimizer_enable_seqscan: bool | None
    optimizer_enable_sort: bool | None
    optimizer_enable_tidscan: bool | None
    optimizer_from_collapse_limit: int | None
    optimizer_geqo: bool | None
    optimizer_geqo_effort: int | None
    optimizer_geqo_generations: int | None
    optimizer_geqo_pool_size: int | None
    optimizer_geqo_seed: float | None
    optimizer_geqo_selection_bias: float | None
    optimizer_geqo_threshold: int | None
    optimizer_jit: bool | None
    optimizer_jit_above_cost: float | None
    optimizer_jit_inline_above_cost: float | None
    optimizer_jit_optimize_above_cost: float | None
    optimizer_join_collapse_limit: int | None
    optimizer_min_parallel_index_scan_size: int | None
    optimizer_min_parallel_table_scan_size: int | None
    optimizer_parallel_setup_cost: float | None
    optimizer_parallel_tuple_cost: float | None
    plugin_address_standardizer_data_us_enable: bool
    plugin_address_standardizer_enable: bool
    plugin_audit_enable: bool
    plugin_bloom_enable: bool
    plugin_bool_plperl_enable: bool
    plugin_btree_gin_enable: bool
    plugin_btree_gist_enable: bool
    plugin_citext_enable: bool
    plugin_cube_enable: bool
    plugin_debversion_enable: bool
    plugin_dict_int_enable: bool
    plugin_dict_xsyn_enable: bool
    plugin_earthdistance_enable: bool
    plugin_fuzzystrmatch_enable: bool
    plugin_hll_enable: bool
    plugin_hstore_enable: bool
    plugin_hypopg_enable: bool
    plugin_icu_ext_enable: bool
    plugin_intarray_enable: bool
    plugin_ip4r_enable: bool
    plugin_isn_enable: bool
    plugin_jsonb_plperl_enable: bool
    plugin_lo_enable: bool
    plugin_ltree_enable: bool
    plugin_old_snapshot_enable: bool
    plugin_orafce_enable: bool
    plugin_pg_freespacemap_enable: bool
    plugin_pg_similarity_enable: bool
    plugin_pg_trgm_enable: bool
    plugin_pg_visibility_enable: bool
    plugin_pgrowlocks_enable: bool
    plugin_pgstattuple_enable: bool
    plugin_plperl_enable: bool
    plugin_plpython3u_enable: bool
    plugin_pltcl_enable: bool
    plugin_postgis_enable: bool
    plugin_postgis_raster_enable: bool
    plugin_postgis_tiger_geocoder_enable: bool
    plugin_postgis_topology_enable: bool
    plugin_prefix_enable: bool
    plugin_rdkit_enable: bool
    plugin_seg_enable: bool
    plugin_spi_enable: bool
    plugin_tablefunc_enable: bool
    plugin_tcn_enable: bool
    plugin_tds_fdw_enable: bool
    plugin_timescaledb_enable: bool
    plugin_tsm_system_rows_enable: bool
    plugin_tsm_system_time_enable: bool
    plugin_unaccent_enable: bool
    plugin_uuid_ossp_enable: bool
    plugin_vector_enable: bool
    profile: str
    profile_limit_memory: int | None
    request_array_nulls: bool | None
    request_backslash_quote: str | None
    request_date_style: str | None
    request_deadlock_timeout: int | None
    request_default_transaction_deferrable: bool | None
    request_default_transaction_isolation: str | None
    request_default_transaction_read_only: bool | None
    request_escape_string_warning: bool | None
    request_lock_timeout: int | None
    request_standard_conforming_strings: bool | None
    request_time_zone: str | None
    request_track_activity_query_size: int | None
    request_transform_null_equals: bool | None
    request_xmlbinary: str | None
    request_xmloption: str | None
    response_bytea_output: str | None
    response_exit_on_error: bool | None
    response_extra_float_digits: float | None
    response_gin_fuzzy_search_limit: int | None
    response_lc_monetary: str | None
    response_lc_numeric: str | None
    response_lc_time: str | None
    session_idle_in_transaction_session_timeout: int | None
    storage_bgwriter_lru_maxpages: int | None
    storage_bgwriter_lru_multiplier: float | None
    storage_default_table_access_method: str | None
    storage_gin_pending_list_limit: int | None
    storage_old_snapshot_threshold: int | None
    vacuum_autovacuum_analyze_scale_factor: float | None
    vacuum_autovacuum_analyze_threshold: int | None
    vacuum_autovacuum_freeze_max_age: int | None
    vacuum_autovacuum_naptime: int | None
    vacuum_autovacuum_vacuum_cost_delay: float | None
    vacuum_autovacuum_vacuum_cost_limit: int | None
    vacuum_autovacuum_vacuum_insert_scale_factor: float | None
    vacuum_autovacuum_vacuum_insert_threshold: int | None
    vacuum_autovacuum_vacuum_scale_factor: float | None
    vacuum_autovacuum_vacuum_threshold: int | None
    vacuum_vacuum_cost_delay: float | None
    vacuum_vacuum_cost_limit: int | None
    vacuum_vacuum_cost_page_dirty: int | None
    vacuum_vacuum_cost_page_hit: int | None
    vacuum_vacuum_cost_page_miss: int | None
    vacuum_vacuum_failsafe_age: int | None
    vacuum_vacuum_freeze_min_age: int | None
    vacuum_vacuum_freeze_table_age: int | None
    vacuum_vacuum_multixact_failsafe_age: int | None
    vacuum_vacuum_multixact_freeze_min_age: int | None
    vacuum_vacuum_multixact_freeze_table_age: int | None

    @classmethod
    def keys(cls) -> list[str]:
        """Return config as list items."""
        return list(cls.__fields__.keys())

    @classmethod
    def plugin_keys(cls) -> filter:
        """Return plugin config names in a iterable."""
        return filter(lambda x: x.startswith("plugin_"), cls.keys())

    @validator("durability_synchronous_commit")
    @classmethod
    def durability_synchronous_commit_values(cls, value: str) -> str | None:
        """Check durability_synchronous_commit config option is one of `on`, `remote_apply` or `remote_write`."""
        if value not in ["on", "remote_apply", "remote_write"]:
            raise ValueError("Value not one of 'on', 'remote_apply' or 'remote_write'")

        return value

    @validator("instance_password_encryption")
    @classmethod
    def instance_password_encryption_values(cls, value: str) -> str | None:
        """Check instance_password_encryption config option is one of `md5` or `scram-sha-256`."""
        if value not in ["md5", "scram-sha-256"]:
            raise ValueError("Value not one of 'md5' or 'scram-sha-256'")

        return value

    @validator("instance_max_locks_per_transaction")
    @classmethod
    def instance_max_locks_per_transaction_values(cls, value: int) -> int | None:
        """Check instance_max_locks_per_transaction config option is between 64 and 2147483647."""
        if value < 64 or value > 2147483647:
            raise ValueError("Value is not between 64 and 2147483647")

        return value

    @validator("logging_log_min_duration_statement")
    @classmethod
    def logging_log_min_duration_statement_values(cls, value: int) -> int | None:
        """Check logging_log_min_duration_statement config option is between -1 and 2147483647."""
        if value < -1 or value > 2147483647:
            raise ValueError("Value is not between -1 and 2147483647")

        return value

    @validator("memory_maintenance_work_mem")
    @classmethod
    def memory_maintenance_work_mem_values(cls, value: int) -> int | None:
        """Check memory_maintenance_work_mem config option is between 1024 and 2147483647."""
        if value < 1024 or value > 2147483647:
            raise ValueError("Value is not between 1024 and 2147483647")

        return value

    @validator("memory_max_prepared_transactions")
    @classmethod
    def memory_max_prepared_transactions_values(cls, value: int) -> int | None:
        """Check memory_max_prepared_transactions config option is between 0 and 262143."""
        if value < 0 or value > 262143:
            raise ValueError("Value is not between 0 and 262143")

        return value

    @validator("memory_shared_buffers")
    @classmethod
    def memory_shared_buffers_values(cls, value: int) -> int | None:
        """Check memory_shared_buffers config option is greater or equal than 16."""
        if value < 16 or value > 1073741823:
            raise ValueError("Shared buffers config option should be at least 16")

        return value

    @validator("memory_temp_buffers")
    @classmethod
    def memory_temp_buffers_values(cls, value: int) -> int | None:
        """Check memory_temp_buffers config option is between 100 and 1073741823."""
        if value < 100 or value > 1073741823:
            raise ValueError("Value is not between 100 and 1073741823")

        return value

    @validator("memory_work_mem")
    @classmethod
    def memory_work_mem_values(cls, value: int) -> int | None:
        """Check memory_work_mem config option is between 64 and 2147483647."""
        if value < 64 or value > 2147483647:
            raise ValueError("Value is not between 64 and 2147483647")

        return value

    @validator("optimizer_constraint_exclusion")
    @classmethod
    def optimizer_constraint_exclusion_values(cls, value: str) -> str | None:
        """Check optimizer_constraint_exclusion config option is one of `on`, `off` or `partition`."""
        if value not in ["on", "off", "partition"]:
            raise ValueError("Value not one of 'on', 'off' or 'partition'")

        return value

    @validator("optimizer_default_statistics_target")
    @classmethod
    def optimizer_default_statistics_target_values(cls, value: int) -> int | None:
        """Check optimizer_default_statistics_target config option is between 1 and 10000."""
        if value < 1 or value > 10000:
            raise ValueError("Value is not between 1 and 10000")

        return value

    @validator("optimizer_from_collapse_limit", "optimizer_join_collapse_limit")
    @classmethod
    def optimizer_collapse_limit_values(cls, value: int) -> int | None:
        """Check optimizer collapse_limit config option is between 1 and 2147483647."""
        if value < 1 or value > 2147483647:
            raise ValueError("Value is not between 1 and 2147483647")

        return value

    @validator("profile")
    @classmethod
    def profile_values(cls, value: str) -> str | None:
        """Check profile config option is one of `testing` or `production`."""
        if value not in ["testing", "production"]:
            raise ValueError("Value not one of 'testing' or 'production'")

        return value

    @validator("profile_limit_memory")
    @classmethod
    def profile_limit_memory_validator(cls, value: int) -> int | None:
        """Check profile limit memory."""
        if value < 128:
            raise ValueError("PostgreSQL Charm requires at least 128MB")
        if value > 9999999:
            raise ValueError("`profile_limit_memory` limited to 7 digits (9999999MB)")

        return value

    @validator("vacuum_autovacuum_analyze_scale_factor", "vacuum_autovacuum_vacuum_scale_factor")
    @classmethod
    def vacuum_autovacuum_vacuum_scale_factor_values(cls, value: float) -> float | None:
        """Check autovacuum scale_factor config option is between 0 and 100."""
        if value < 0 or value > 100:
            raise ValueError("Value is not between 0 and 100")

        return value

    @validator("vacuum_autovacuum_analyze_threshold")
    @classmethod
    def vacuum_autovacuum_analyze_threshold_values(cls, value: int) -> int | None:
        """Check vacuum_autovacuum_analyze_threshold config option is between 0 and 2147483647."""
        if value < 0 or value > 2147483647:
            raise ValueError("Value is not between 0 and 2147483647")

        return value

    @validator("vacuum_autovacuum_freeze_max_age")
    @classmethod
    def vacuum_autovacuum_freeze_max_age_values(cls, value: int) -> int | None:
        """Check vacuum_autovacuum_freeze_max_age config option is between 100000 and 2000000000."""
        if value < 100000 or value > 2000000000:
            raise ValueError("Value is not between 100000 and 2000000000")

        return value

    @validator("vacuum_autovacuum_vacuum_cost_delay")
    @classmethod
    def vacuum_autovacuum_vacuum_cost_delay_values(cls, value: float) -> float | None:
        """Check vacuum_autovacuum_vacuum_cost_delay config option is between -1 and 100."""
        if value < -1 or value > 100:
            raise ValueError("Value is not between -1 and 100")

        return value

    @validator("vacuum_vacuum_freeze_table_age")
    @classmethod
    def vacuum_vacuum_freeze_table_age_values(cls, value: int) -> int | None:
        """Check vacuum_vacuum_freeze_table_age config option is between 0 and 2000000000."""
        if value < 0 or value > 2000000000:
            raise ValueError("Value is not between 0 and 2000000000")

        return value

    @validator("connection_authentication_timeout")
    @classmethod
    def connection_authentication_timeout_values(cls, value: int) -> int | None:
        """Check connection_authentication_timeout config option is between 1 and 600."""
        if value < 1 or value > 600:
            raise ValueError("Value is not between 1 and 600")

        return value

    @validator("vacuum_autovacuum_naptime")
    @classmethod
    def vacuum_autovacuum_naptime_values(cls, value: int) -> int | None:
        """Check vacuum_autovacuum_naptime config option is between 1 and 2147483."""
        if value < 1 or value > 2147483:
            raise ValueError("Value is not between 1 and 2147483")

        return value

    @validator("vacuum_autovacuum_vacuum_cost_limit")
    @classmethod
    def vacuum_autovacuum_vacuum_cost_limit_values(cls, value: int) -> int | None:
        """Check vacuum_autovacuum_vacuum_cost_limit config option is between -1 and 10000."""
        if value < -1 or value > 10000:
            raise ValueError("Value is not between -1 and 10000")

        return value

    @validator("vacuum_autovacuum_vacuum_insert_scale_factor")
    @classmethod
    def vacuum_autovacuum_vacuum_insert_scale_factor_values(cls, value: float) -> float | None:
        """Check vacuum_autovacuum_vacuum_insert_scale_factor config option is between 0 and 100."""
        if value < 0 or value > 100:
            raise ValueError("Value is not between 0 and 100")

        return value

    @validator("vacuum_autovacuum_vacuum_insert_threshold")
    @classmethod
    def vacuum_autovacuum_vacuum_insert_threshold_values(cls, value: int) -> int | None:
        """Check vacuum_autovacuum_vacuum_insert_threshold config option is between -1 and 2147483647."""
        if value < -1 or value > 2147483647:
            raise ValueError("Value is not between -1 and 2147483647")

        return value

    @validator("vacuum_autovacuum_vacuum_threshold")
    @classmethod
    def vacuum_autovacuum_vacuum_threshold_values(cls, value: int) -> int | None:
        """Check vacuum_autovacuum_vacuum_threshold config option is between 0 and 2147483647."""
        if value < 0 or value > 2147483647:
            raise ValueError("Value is not between 0 and 2147483647")

        return value

    @validator("request_backslash_quote")
    @classmethod
    def request_backslash_quote_values(cls, value: str) -> str | None:
        """Check request_backslash_quote config option is one of `safe_encoding`, `on` or 'off'."""
        if value not in ["safe_encoding", "on", "off"]:
            raise ValueError("Value not one of `safe_encoding` or `on` or 'off'")

        return value

    @validator("storage_bgwriter_lru_maxpages")
    @classmethod
    def storage_bgwriter_lru_maxpages_values(cls, value: int) -> int | None:
        """Check storage_bgwriter_lru_maxpages config option is between 0 and 1073741823."""
        if value < 0 or value > 1073741823:
            raise ValueError("Value is not between 0 and 1073741823")

        return value

    @validator("storage_bgwriter_lru_multiplier")
    @classmethod
    def storage_bgwriter_lru_multiplier_values(cls, value: float) -> float | None:
        """Check storage_bgwriter_lru_multiplier config option is between 0 and 10."""
        if value < 0 or value > 10:
            raise ValueError("Value is not between 0 and 10")

        return value

    @validator("response_bytea_output")
    @classmethod
    def response_bytea_output_values(cls, value: str) -> str | None:
        """Check response_bytea_output config option is one of `escape` or `hex`."""
        if value not in ["escape", "hex"]:
            raise ValueError("Value not one of 'escape' or 'hex'")

        return value

    @validator("logging_client_min_messages")
    @classmethod
    def logging_client_min_messages_values(cls, value: str) -> str | None:
        """Check logging_client_min_messages config option is one of 'debug5', 'debug4', 'debug3', 'debug2', 'debug1', 'log', 'notice', 'warning' or 'error'."""
        if value not in [
            "debug5",
            "debug4",
            "debug3",
            "debug2",
            "debug1",
            "log",
            "notice",
            "warning",
            "error",
        ]:
            raise ValueError(
                "Value not one of 'debug5', 'debug4', 'debug3', 'debug2', 'debug1', 'log', 'notice', 'warning' or 'error'."
            )

        return value

    @validator("optimizer_cpu_index_tuple_cost")
    @classmethod
    def optimizer_cpu_index_tuple_cost_values(cls, value: float) -> float | None:
        """Check optimizer_cpu_index_tuple_cost config option is between 0 and 1.80E+308."""
        if value < 0 or value > 1.80e308:
            raise ValueError("Value is not between 0 and 1.80E+308")

        return value

    @validator("optimizer_cpu_operator_cost")
    @classmethod
    def optimizer_cpu_operator_cost_values(cls, value: float) -> float | None:
        """Check optimizer_cpu_operator_cost config option is between 0 and 1.80E+308."""
        if value < 0 or value > 1.80e308:
            raise ValueError("Value is not between 0 and 1.80E+308")

        return value

    @validator("optimizer_cpu_tuple_cost")
    @classmethod
    def optimizer_cpu_tuple_cost_values(cls, value: float) -> float | None:
        """Check optimizer_cpu_tuple_cost config option is between 0 and 1.80E+308."""
        if value < 0 or value > 1.80e308:
            raise ValueError("Value is not between 0 and 1.80E+308")

        return value

    @validator("optimizer_cursor_tuple_fraction")
    @classmethod
    def optimizer_cursor_tuple_fraction_values(cls, value: float) -> float | None:
        """Check optimizer_cursor_tuple_fraction config option is between 0 and 1."""
        if value < 0 or value > 1:
            raise ValueError("Value is not between 0 and 1")

        return value

    @validator("request_deadlock_timeout")
    @classmethod
    def request_deadlock_timeout_values(cls, value: int) -> int | None:
        """Check request_deadlock_timeout config option is between 1 and 2147483647."""
        if value < 1 or value > 2147483647:
            raise ValueError("Value is not between 1 and 2147483647")

        return value

    @validator("request_default_transaction_isolation")
    @classmethod
    def request_default_transaction_isolation_values(cls, value: str) -> str | None:
        """Check request_default_transaction_isolation config option is one of 'serializable', 'repeatable read', 'read committed', 'read uncommitted'."""
        if value not in ["serializable", "repeatable read", "read committed", "read uncommitted"]:
            raise ValueError(
                "Value not one of 'serializable', 'repeatable read', 'read committed', 'read uncommitted'."
            )

        return value

    @validator("response_extra_float_digits")
    @classmethod
    def response_extra_float_digits_values(cls, value: int) -> int | None:
        """Check response_extra_float_digits config option is between -15 and 3."""
        if value < -15 or value > 3:
            raise ValueError("Value is not between -15 and 3")

        return value

    @validator("optimizer_geqo_effort")
    @classmethod
    def optimizer_geqo_effort_values(cls, value: int) -> int | None:
        """Check optimizer_geqo_effort config option is between 1 and 10."""
        if value < 1 or value > 10:
            raise ValueError("Value is not between 1 and 10")

        return value

    @validator("optimizer_geqo_generations")
    @classmethod
    def optimizer_geqo_generations_values(cls, value: int) -> int | None:
        """Check optimizer_geqo_generations config option is between 0 and 2147483647."""
        if value < 0 or value > 2147483647:
            raise ValueError("Value is not between 0 and 2147483647")

        return value

    @validator("optimizer_geqo_pool_size")
    @classmethod
    def optimizer_geqo_pool_size_values(cls, value: int) -> int | None:
        """Check optimizer_geqo_pool_size config option is between 0 and 2147483647."""
        if value < 0 or value > 2147483647:
            raise ValueError("Value is not between 0 and 2147483647")

        return value

    @validator("optimizer_geqo_seed")
    @classmethod
    def optimizer_geqo_seed_values(cls, value: float) -> float | None:
        """Check optimizer_geqo_seed config option is between 0 and 1."""
        if value < 0 or value > 1:
            raise ValueError("Value is not between 0 and 1")

        return value

    @validator("optimizer_geqo_selection_bias")
    @classmethod
    def optimizer_geqo_selection_bias_values(cls, value: float) -> float | None:
        """Check optimizer_geqo_selection_bias config option is between 1.5 and 2."""
        if value < 1.5 or value > 2:
            raise ValueError("Value is not between 1.5 and 2")

        return value

    @validator("optimizer_geqo_threshold")
    @classmethod
    def optimizer_geqo_threshold_values(cls, value: int) -> int | None:
        """Check optimizer_geqo_threshold config option is between 2 and 2147483647."""
        if value < 2 or value > 2147483647:
            raise ValueError("Value is not between 2 and 2147483647")

        return value

    @validator("response_gin_fuzzy_search_limit")
    @classmethod
    def response_gin_fuzzy_search_limit_values(cls, value: int) -> int | None:
        """Check response_gin_fuzzy_search_limit config option is between 0 and 2147483647."""
        if value < 0 or value > 2147483647:
            raise ValueError("Value is not between 0 and 2147483647")

        return value

    @validator("storage_gin_pending_list_limit")
    @classmethod
    def storage_gin_pending_list_limit_values(cls, value: int) -> int | None:
        """Check storage_gin_pending_list_limit config option is between 64 and 2147483647."""
        if value < 64 or value > 2147483647:
            raise ValueError("Value is not between 64 and 2147483647")

        return value

    @validator("session_idle_in_transaction_session_timeout")
    @classmethod
    def session_idle_in_transaction_session_timeout_values(cls, value: int) -> int | None:
        """Check session_idle_in_transaction_session_timeout config option is between 0 and 2147483647."""
        if value < 0 or value > 2147483647:
            raise ValueError("Value is not between 0 and 2147483647")

        return value

    @validator("optimizer_jit_above_cost")
    @classmethod
    def optimizer_jit_above_cost_values(cls, value: float) -> float | None:
        """Check optimizer_jit_above_cost config option is between -1 and 1.80E+308."""
        if value < -1 or value > 1.80e308:
            raise ValueError("Value is not between -1 and 1.80E+308")

        return value

    @validator("optimizer_jit_inline_above_cost")
    @classmethod
    def optimizer_jit_inline_above_cost_values(cls, value: float) -> float | None:
        """Check optimizer_jit_inline_above_cost config option is between -1 and 1.80E+308."""
        if value < -1 or value > 1.80e308:
            raise ValueError("Value is not between -1 and 1.80E+308")

        return value

    @validator("optimizer_jit_optimize_above_cost")
    @classmethod
    def optimizer_jit_optimize_above_cost_values(cls, value: float) -> float | None:
        """Check optimizer_jit_optimize_above_cost config option is between -1 and 1.80E+308."""
        if value < -1 or value > 1.80e308:
            raise ValueError("Value is not between -1 and 1.80E+308")

        return value

    @validator("request_lock_timeout")
    @classmethod
    def request_lock_timeout_values(cls, value: int) -> int | None:
        """Check request_lock_timeout config option is between 0 and 2147483647."""
        if value < 0 or value > 2147483647:
            raise ValueError("Value is not between 0 and 2147483647")

        return value

    @validator("optimizer_min_parallel_index_scan_size")
    @classmethod
    def optimizer_min_parallel_index_scan_size_values(cls, value: int) -> int | None:
        """Check optimizer_min_parallel_index_scan_size config option is between 0 and 715827882."""
        if value < 0 or value > 715827882:
            raise ValueError("Value is not between 0 and 715827882")

        return value

    @validator("optimizer_min_parallel_table_scan_size")
    @classmethod
    def optimizer_min_parallel_table_scan_size_values(cls, value: int) -> int | None:
        """Check optimizer_min_parallel_table_scan_size config option is between 0 and 715827882."""
        if value < 0 or value > 715827882:
            raise ValueError("Value is not between 0 and 715827882")

        return value

    @validator("storage_old_snapshot_threshold")
    @classmethod
    def storage_old_snapshot_threshold_values(cls, value: int) -> int | None:
        """Check storage_old_snapshot_threshold config option is between -1 and 86400."""
        if value < -1 or value > 86400:
            raise ValueError("Value is not between -1 and 86400")

        return value

    @validator("optimizer_parallel_setup_cost")
    @classmethod
    def optimizer_parallel_setup_cost_values(cls, value: float) -> float | None:
        """Check optimizer_parallel_setup_cost config option is between 0 and 1.80E+308."""
        if value < 0 or value > 1.80e308:
            raise ValueError("Value is not between 0 and 1.80E+308")

        return value

    @validator("optimizer_parallel_tuple_cost")
    @classmethod
    def optimizer_parallel_tuple_cost_values(cls, value: float) -> float | None:
        """Check optimizer_parallel_tuple_cost config option is between 0 and 1.80E+308."""
        if value < 0 or value > 1.80e308:
            raise ValueError("Value is not between 0 and 1.80E+308")

        return value

    @validator("connection_statement_timeout")
    @classmethod
    def connection_statement_timeout_values(cls, value: int) -> int | None:
        """Check connection_statement_timeout config option is between 0 and 2147483647."""
        if value < 0 or value > 2147483647:
            raise ValueError("Value is not between 0 and 2147483647")

        return value

    @validator("request_track_activity_query_size")
    @classmethod
    def request_track_activity_query_size_values(cls, value: int) -> int | None:
        """Check request_track_activity_query_size config option is between 100 and 1048576."""
        if value < 100 or value > 1048576:
            raise ValueError("Value is not between 100 and 1048576")

        return value

    @validator("logging_track_functions")
    @classmethod
    def logging_track_functions_values(cls, value: str) -> str | None:
        """Check logging_track_functions config option is one of 'none', 'pl', 'all'."""
        if value not in ["none", "pl", "all"]:
            raise ValueError("Value not one of 'none', 'pl', 'all'.")

        return value

    @validator("vacuum_vacuum_cost_delay")
    @classmethod
    def vacuum_vacuum_cost_delay_values(cls, value: float) -> float | None:
        """Check vacuum_vacuum_cost_delay config option is between 0 and 100."""
        if value < 0 or value > 100:
            raise ValueError("Value is not between 0 and 100")

        return value

    @validator("vacuum_vacuum_cost_limit")
    @classmethod
    def vacuum_vacuum_cost_limit_values(cls, value: int) -> int | None:
        """Check vacuum_vacuum_cost_limit config option is between 1 and 10000."""
        if value < 1 or value > 10000:
            raise ValueError("Value is not between 1 and 10000")

        return value

    @validator("vacuum_vacuum_cost_page_dirty")
    @classmethod
    def vacuum_vacuum_cost_page_dirty_values(cls, value: int) -> int | None:
        """Check vacuum_vacuum_cost_page_dirty config option is between 0 and 10000."""
        if value < 0 or value > 10000:
            raise ValueError("Value is not between 0 and 10000")

        return value

    @validator("vacuum_vacuum_cost_page_hit")
    @classmethod
    def vacuum_vacuum_cost_page_hit_values(cls, value: int) -> int | None:
        """Check vacuum_vacuum_cost_page_hit config option is between 0 and 10000."""
        if value < 0 or value > 10000:
            raise ValueError("Value is not between 0 and 10000")

        return value

    @validator("vacuum_vacuum_cost_page_miss")
    @classmethod
    def vacuum_vacuum_cost_page_miss_values(cls, value: int) -> int | None:
        """Check vacuum_vacuum_cost_page_miss config option is between 0 and 10000."""
        if value < 0 or value > 10000:
            raise ValueError("Value is not between 0 and 10000")

        return value

    @validator("vacuum_vacuum_failsafe_age")
    @classmethod
    def vacuum_vacuum_failsafe_age_values(cls, value: int) -> int | None:
        """Check vacuum_vacuum_failsafe_age config option is between 0 and 2100000000."""
        if value < 0 or value > 2100000000:
            raise ValueError("Value is not between 0 and 2100000000")

        return value

    @validator("vacuum_vacuum_freeze_min_age")
    @classmethod
    def vacuum_vacuum_freeze_min_age_values(cls, value: int) -> int | None:
        """Check vacuum_vacuum_freeze_min_age config option is between 0 and 1000000000."""
        if value < 0 or value > 1000000000:
            raise ValueError("Value is not between 0 and 1000000000")

        return value

    @validator("vacuum_vacuum_multixact_failsafe_age")
    @classmethod
    def vacuum_vacuum_multixact_failsafe_age_values(cls, value: int) -> int | None:
        """Check vacuum_vacuum_multixact_failsafe_age config option is between 0 and 2100000000."""
        if value < 0 or value > 2100000000:
            raise ValueError("Value is not between 0 and 2100000000")

        return value

    @validator("vacuum_vacuum_multixact_freeze_min_age")
    @classmethod
    def vacuum_vacuum_multixact_freeze_min_age_values(cls, value: int) -> int | None:
        """Check vacuum_vacuum_multixact_freeze_min_age config option is between 0 and 1000000000."""
        if value < 0 or value > 1000000000:
            raise ValueError("Value is not between 0 and 1000000000")

        return value

    @validator("vacuum_vacuum_multixact_freeze_table_age")
    @classmethod
    def vacuum_vacuum_multixact_freeze_table_age_values(cls, value: int) -> int | None:
        """Check vacuum_vacuum_multixact_freeze_table_age config option is between 0 and 2000000000."""
        if value < 0 or value > 2000000000:
            raise ValueError("Value is not between 0 and 2000000000")

        return value

    @validator("request_xmlbinary")
    @classmethod
    def request_xmlbinary_values(cls, value: str) -> str | None:
        """Check request_xmlbinary config option is 'base64' or 'hex'."""
        if value not in ["base64", "hex"]:
            raise ValueError("Value not 'base64' or 'hex'.")

        return value

    @validator("request_xmloption")
    @classmethod
    def request_xmloption_values(cls, value: str) -> str | None:
        """Check request_xmloption config option is 'content' or 'document'."""
        if value not in ["content", "document"]:
            raise ValueError("Value not 'content' or 'document'.")

        return value<|MERGE_RESOLUTION|>--- conflicted
+++ resolved
@@ -16,13 +16,10 @@
 class CharmConfig(BaseConfigModel):
     """Manager for the structured configuration."""
 
-<<<<<<< HEAD
+    synchronous_node_count: Literal["all", "majority"] | PositiveInt
     connection_authentication_timeout: int | None
     connection_statement_timeout: int | None
     cpu_parallel_leader_participation: bool | None
-=======
-    synchronous_node_count: Literal["all", "majority"] | PositiveInt
->>>>>>> f3b76679
     durability_synchronous_commit: str | None
     experimental_max_connections: int | None
     instance_default_text_search_config: str | None
