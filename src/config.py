--- conflicted
+++ resolved
@@ -15,27 +15,9 @@
 class CharmConfig(BaseConfigModel):
     """Manager for the structured configuration."""
 
-<<<<<<< HEAD
-    durability_synchronous_commit: Optional[str]
-    instance_default_text_search_config: Optional[str]
-    instance_max_locks_per_transaction: Optional[int]
-    instance_password_encryption: Optional[str]
-    logging_log_connections: Optional[bool]
-    logging_log_disconnections: Optional[bool]
-    logging_log_lock_waits: Optional[bool]
-    logging_log_min_duration_statement: Optional[int]
-    memory_maintenance_work_mem: Optional[int]
-    memory_max_prepared_transactions: Optional[int]
-    memory_shared_buffers: Optional[int]
-    memory_temp_buffers: Optional[int]
-    memory_work_mem: Optional[int]
-    optimizer_constraint_exclusion: Optional[str]
-    optimizer_default_statistics_target: Optional[int]
-    optimizer_from_collapse_limit: Optional[int]
-    optimizer_join_collapse_limit: Optional[int]
-=======
     durability_synchronous_commit: str | None
     instance_default_text_search_config: str | None
+    instance_max_locks_per_transaction: int | None
     instance_password_encryption: str | None
     logging_log_connections: bool | None
     logging_log_disconnections: bool | None
@@ -50,7 +32,6 @@
     optimizer_default_statistics_target: int | None
     optimizer_from_collapse_limit: int | None
     optimizer_join_collapse_limit: int | None
->>>>>>> 93496e12
     profile: str
     profile_limit_memory: int | None
     plugin_audit_enable: bool
@@ -150,7 +131,7 @@
 
     @validator("instance_max_locks_per_transaction")
     @classmethod
-    def instance_max_locks_per_transaction_values(cls, value: int) -> Optional[int]:
+    def instance_max_locks_per_transaction_values(cls, value: int) -> int | None:
         """Check instance_max_locks_per_transaction config option is between 64 and 2147483647."""
         if value < 64 or value > 2147483647:
             raise ValueError("Value is not between 64 and 2147483647")
