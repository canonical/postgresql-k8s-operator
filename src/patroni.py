#!/usr/bin/env python3
# Copyright 2021 Canonical Ltd.
# See LICENSE file for licensing details.

"""Helper class used to manage interactions with Patroni API and configuration files."""

import logging
import os
import pwd
from typing import Any, Dict, List, Optional

import requests
import yaml
from jinja2 import Template
from ops.pebble import Error
from tenacity import (
    AttemptManager,
    RetryError,
    Retrying,
    retry,
    retry_if_result,
    stop_after_attempt,
    stop_after_delay,
    wait_exponential,
    wait_fixed,
)

from constants import POSTGRESQL_LOGS_PATH, POSTGRESQL_LOGS_PATTERN, REWIND_USER, TLS_CA_FILE

RUNNING_STATES = ["running", "streaming"]
PATRONI_TIMEOUT = 10

logger = logging.getLogger(__name__)


class ClusterNotPromotedError(Exception):
    """Raised when a cluster is not promoted."""


class NotReadyError(Exception):
    """Raised when not all cluster members healthy or finished initial sync."""


class EndpointNotReadyError(Exception):
    """Raised when an endpoint is not ready."""


class StandbyClusterAlreadyPromotedError(Exception):
    """Raised when a standby cluster is already promoted."""


class SwitchoverFailedError(Exception):
    """Raised when a switchover failed for some reason."""


class UpdateSyncNodeCountError(Exception):
    """Raised when updating synchronous_node_count failed for some reason."""


class Patroni:
    """This class handles the communication with Patroni API and configuration files."""

    def __init__(
        self,
        charm,
        endpoint: str,
        endpoints: List[str],
        primary_endpoint: str,
        namespace: str,
        storage_path: str,
        superuser_password: str,
        replication_password: str,
        rewind_password: str,
        tls_enabled: bool,
        patroni_password: str,
    ):
        self._charm = charm
        self._endpoint = endpoint
        self._endpoints = endpoints
        self._primary_endpoint = primary_endpoint
        self._namespace = namespace
        self._storage_path = storage_path
        self._members_count = len(self._endpoints)
        self._superuser_password = superuser_password
        self._replication_password = replication_password
        self._rewind_password = rewind_password
        self._tls_enabled = tls_enabled
        self._patroni_password = patroni_password
        # Variable mapping to requests library verify parameter.
        # The CA bundle file is used to validate the server certificate when
        # TLS is enabled, otherwise True is set because it's the default value.
        self._verify = f"{self._storage_path}/{TLS_CA_FILE}" if tls_enabled else True

    @property
    def _patroni_auth(self) -> requests.auth.HTTPBasicAuth:
        return requests.auth.HTTPBasicAuth("patroni", self._patroni_password)

    @property
    def _patroni_url(self) -> str:
        """Patroni REST API URL."""
        return f"{'https' if self._tls_enabled else 'http'}://{self._endpoint}:8008"

    @property
    def rock_postgresql_version(self) -> Optional[str]:
        """Version of Postgresql installed in the Rock image."""
        container = self._charm.unit.get_container("postgresql")
        if not container.can_connect():
            logger.debug("Cannot get Postgresql version from Rock. Container inaccessible")
            return
        snap_meta = container.pull("/meta.charmed-postgresql/snap.yaml")
        return yaml.safe_load(snap_meta)["version"]

    def _get_alternative_patroni_url(
        self, attempt: AttemptManager, alternative_endpoints: Optional[List[str]] = None
    ) -> str:
        """Get an alternative REST API URL from another member each time.

        When the Patroni process is not running in the current unit it's needed
        to use a URL from another cluster member REST API to do some operations.
        """
        if alternative_endpoints is not None:
            return self._patroni_url.replace(
                self._endpoint, alternative_endpoints[attempt.retry_state.attempt_number - 1]
            )
        if attempt.retry_state.attempt_number > 1:
            url = self._patroni_url.replace(
                self._endpoint, list(self._endpoints)[attempt.retry_state.attempt_number - 2]
            )
        else:
            url = self._patroni_url
        return url

<<<<<<< HEAD
    @property
    def _synchronous_node_count(self) -> int:
        planned_units = self._charm.app.planned_units()
        if self._charm.config.synchronous_node_count == "all":
            return planned_units - 1
        elif self._charm.config.synchronous_node_count == "majority":
            return planned_units // 2
        return (
            self._charm.config.synchronous_node_count
            if self._charm.config.synchronous_node_count < self._members_count - 1
            else planned_units - 1
        )

    def update_synchronous_node_count(self) -> None:
        """Update synchronous_node_count."""
        # Try to update synchronous_node_count.
        for attempt in Retrying(stop=stop_after_delay(60), wait=wait_fixed(3)):
            with attempt:
                r = requests.patch(
                    f"{self._patroni_url}/config",
                    json={"synchronous_node_count": self._synchronous_node_count},
                    verify=self._verify,
                    auth=self._patroni_auth,
                )

                # Check whether the update was unsuccessful.
                if r.status_code != 200:
                    raise UpdateSyncNodeCountError(f"received {r.status_code}")

    def get_primary(self, unit_name_pattern=False, alternative_endpoints: List[str] = None) -> str:
=======
    def get_primary(
        self, unit_name_pattern=False, alternative_endpoints: Optional[List[str]] = None
    ) -> str:
>>>>>>> 0a1c1493
        """Get primary instance.

        Args:
            unit_name_pattern: whether or not to convert pod name to unit name
            alternative_endpoints: list of alternative endpoints to check for the primary.

        Returns:
            primary pod or unit name.
        """
        primary = None
        # Request info from cluster endpoint (which returns all members of the cluster).
        for attempt in Retrying(stop=stop_after_attempt(len(self._endpoints) + 1)):
            with attempt:
                url = self._get_alternative_patroni_url(attempt, alternative_endpoints)
                r = requests.get(
                    f"{url}/cluster", verify=self._verify, timeout=5, auth=self._patroni_auth
                )
                for member in r.json()["members"]:
                    if member["role"] == "leader":
                        primary = member["name"]
                        if unit_name_pattern:
                            # Change the last dash to / in order to match unit name pattern.
                            primary = "/".join(primary.rsplit("-", 1))
                        break
        return primary

    def get_standby_leader(
        self, unit_name_pattern=False, check_whether_is_running: bool = False
    ) -> Optional[str]:
        """Get standby leader instance.

        Args:
            unit_name_pattern: whether to convert pod name to unit name
            check_whether_is_running: whether to check if the standby leader is running

        Returns:
            standby leader pod or unit name.
        """
        standby_leader = None
        # Request info from cluster endpoint (which returns all members of the cluster).
        for attempt in Retrying(stop=stop_after_attempt(len(self._endpoints) + 1)):
            with attempt:
                url = self._get_alternative_patroni_url(attempt)
                r = requests.get(
                    f"{url}/cluster",
                    verify=self._verify,
                    auth=self._patroni_auth,
                    timeout=PATRONI_TIMEOUT,
                )
                for member in r.json()["members"]:
                    if member["role"] == "standby_leader":
                        if check_whether_is_running and member["state"] not in RUNNING_STATES:
                            logger.warning(f"standby leader {member['name']} is not running")
                            continue
                        standby_leader = member["name"]
                        if unit_name_pattern:
                            # Change the last dash to / in order to match unit name pattern.
                            standby_leader = "/".join(standby_leader.rsplit("-", 1))
                        break
        return standby_leader

    def get_sync_standby_names(self) -> List[str]:
        """Get the list of sync standby unit names."""
        sync_standbys = []
        # Request info from cluster endpoint (which returns all members of the cluster).
        for attempt in Retrying(stop=stop_after_attempt(len(self._endpoints) + 1)):
            with attempt:
                url = self._get_alternative_patroni_url(attempt)
                r = requests.get(
                    f"{url}/cluster",
                    verify=self._verify,
                    auth=self._patroni_auth,
                    timeout=PATRONI_TIMEOUT,
                )
                for member in r.json()["members"]:
                    if member["role"] == "sync_standby":
                        sync_standbys.append("/".join(member["name"].rsplit("-", 1)))
        return sync_standbys

    @property
    @retry(stop=stop_after_attempt(3), wait=wait_exponential(multiplier=1, min=2, max=10))
    def cluster_members(self) -> set:
        """Get the current cluster members."""
        # Request info from cluster endpoint (which returns all members of the cluster).
        r = requests.get(
            f"{self._patroni_url}/cluster",
            verify=self._verify,
            auth=self._patroni_auth,
            timeout=PATRONI_TIMEOUT,
        )
        return {member["name"] for member in r.json()["members"]}

    def are_all_members_ready(self) -> bool:
        """Check if all members are correctly running Patroni and PostgreSQL.

        Returns:
            True if all members are ready False otherwise. Retries over a period of 10 seconds
            3 times to allow server time to start up.
        """
        # Request info from cluster endpoint
        # (which returns all members of the cluster and their states).
        try:
            for attempt in Retrying(stop=stop_after_delay(10), wait=wait_fixed(3)):
                with attempt:
                    r = requests.get(
                        f"{self._patroni_url}/cluster",
                        verify=self._verify,
                        auth=self._patroni_auth,
                        timeout=PATRONI_TIMEOUT,
                    )
        except RetryError:
            return False

        return all(member["state"] in RUNNING_STATES for member in r.json()["members"])

    @property
    def is_creating_backup(self) -> bool:
        """Returns whether a backup is being created."""
        # Request info from cluster endpoint (which returns the list of tags from each
        # cluster member; the "is_creating_backup" tag means that the member is creating
        # a backup).
        try:
            for attempt in Retrying(stop=stop_after_delay(10), wait=wait_fixed(3)):
                with attempt:
                    r = requests.get(
                        f"{self._patroni_url}/cluster",
                        verify=self._verify,
                        auth=self._patroni_auth,
                        timeout=PATRONI_TIMEOUT,
                    )
        except RetryError:
            return False

        return any(
            "tags" in member and member["tags"].get("is_creating_backup")
            for member in r.json()["members"]
        )

    @property
    def is_replication_healthy(self) -> bool:
        """Return whether the replication is healthy."""
        try:
            for attempt in Retrying(stop=stop_after_delay(60), wait=wait_fixed(3)):
                with attempt:
                    primary = self.get_primary()
                    unit_id = primary.split("-")[-1]
                    primary_endpoint = (
                        f"{self._charm.app.name}-{unit_id}.{self._charm.app.name}-endpoints"
                    )
                    for member_endpoint in self._endpoints:
                        endpoint = (
                            "leader" if member_endpoint == primary_endpoint else "replica?lag=16kB"
                        )
                        url = self._patroni_url.replace(self._endpoint, member_endpoint)
                        member_status = requests.get(
                            f"{url}/{endpoint}",
                            verify=self._verify,
                            auth=self._patroni_auth,
                            timeout=PATRONI_TIMEOUT,
                        )
                        if member_status.status_code != 200:
                            raise Exception
        except RetryError:
            logger.exception("replication is not healthy")
            return False

        logger.debug("replication is healthy")
        return True

    @property
    def primary_endpoint_ready(self) -> bool:
        """Is the primary endpoint redirecting connections to the primary pod.

        Returns:
            Return whether the primary endpoint is redirecting connections to the primary pod.
        """
        try:
            for attempt in Retrying(stop=stop_after_delay(10), wait=wait_fixed(1)):
                with attempt:
                    r = requests.get(
                        f"{'https' if self._tls_enabled else 'http'}://{self._primary_endpoint}:8008/health",
                        verify=self._verify,
                        auth=self._patroni_auth,
                        timeout=PATRONI_TIMEOUT,
                    )
                    if r.json()["state"] not in RUNNING_STATES:
                        raise EndpointNotReadyError
        except RetryError:
            return False

        return True

    @property
    def member_replication_lag(self) -> str:
        """Member replication lag."""
        try:
            for attempt in Retrying(stop=stop_after_delay(10), wait=wait_fixed(1)):
                with attempt:
                    cluster_status = requests.get(
                        f"{self._patroni_url}/cluster",
                        verify=self._verify,
                        timeout=5,
                        auth=self._patroni_auth,
                    )
        except RetryError:
            return "unknown"

        for member in cluster_status.json()["members"]:
            if member["name"] == self._charm.unit.name.replace("/", "-"):
                return member.get("lag", "unknown")

        return "unknown"

    @property
    def member_started(self) -> bool:
        """Has the member started Patroni and PostgreSQL.

        Returns:
            True if services is ready False otherwise. Retries over a period of 60 seconds times to
            allow server time to start up.
        """
        try:
            for attempt in Retrying(stop=stop_after_delay(10), wait=wait_fixed(1)):
                with attempt:
                    r = requests.get(
                        f"{self._patroni_url}/health",
                        verify=self._verify,
                        auth=self._patroni_auth,
                        timeout=PATRONI_TIMEOUT,
                    )
        except RetryError:
            return False

        return r.json()["state"] in RUNNING_STATES

    @property
    def member_streaming(self) -> bool:
        """Has the member started to stream data from primary.

        Returns:
            True if it's streaming False otherwise. Retries over a period of 60 seconds times to
            allow server time to start up.
        """
        try:
            for attempt in Retrying(stop=stop_after_delay(10), wait=wait_fixed(1)):
                with attempt:
                    r = requests.get(
                        f"{self._patroni_url}/health",
                        verify=self._verify,
                        auth=self._patroni_auth,
                        timeout=PATRONI_TIMEOUT,
                    )
        except RetryError:
            return False

        return r.json().get("replication_state") == "streaming"

    @property
    def is_database_running(self) -> bool:
        """Returns whether the PostgreSQL database process is running (and isn't frozen)."""
        container = self._charm.unit.get_container("postgresql")
        output = container.exec(["ps", "aux"]).wait_output()
        postgresql_processes = [
            process
            for process in output[0].split("/n")
            if "/usr/lib/postgresql/14/bin/postgres" in process
        ]
        # Check whether the PostgreSQL process has a state equal to T (frozen).
        return any(process for process in postgresql_processes if process.split()[7] != "T")

    @retry(stop=stop_after_attempt(3), wait=wait_exponential(multiplier=1, min=2, max=10))
    def bulk_update_parameters_controller_by_patroni(self, parameters: Dict[str, Any]) -> None:
        """Update the value of a parameter controller by Patroni.

        For more information, check https://patroni.readthedocs.io/en/latest/patroni_configuration.html#postgresql-parameters-controlled-by-patroni.
        """
        requests.patch(
            f"{self._patroni_url}/config",
            verify=self._verify,
            json={"postgresql": {"parameters": parameters}},
            auth=self._patroni_auth,
            timeout=PATRONI_TIMEOUT,
        )

    def promote_standby_cluster(self) -> None:
        """Promote a standby cluster to be a regular cluster."""
        config_response = requests.get(
            f"{self._patroni_url}/config",
            verify=self._verify,
            auth=self._patroni_auth,
            timeout=PATRONI_TIMEOUT,
        )
        if "standby_cluster" not in config_response.json():
            raise StandbyClusterAlreadyPromotedError("standby cluster is already promoted")
        requests.patch(
            f"{self._patroni_url}/config",
            verify=self._verify,
            json={"standby_cluster": None},
            auth=self._patroni_auth,
            timeout=PATRONI_TIMEOUT,
        )
        for attempt in Retrying(stop=stop_after_delay(60), wait=wait_fixed(3)):
            with attempt:
                if self.get_primary() is None:
                    raise ClusterNotPromotedError("cluster not promoted")

    @retry(stop=stop_after_attempt(3), wait=wait_exponential(multiplier=1, min=2, max=10))
    def reinitialize_postgresql(self) -> None:
        """Reinitialize PostgreSQL."""
        requests.post(
            f"{self._patroni_url}/reinitialize",
            verify=self._verify,
            auth=self._patroni_auth,
            timeout=PATRONI_TIMEOUT,
        )

    def _render_file(self, path: str, content: str, mode: int) -> None:
        """Write a content rendered from a template to a file.

        Args:
            path: the path to the file.
            content: the data to be written to the file.
            mode: access permission mask applied to the
              file using chmod (e.g. 0o640).
        """
        with open(path, "w+") as file:
            file.write(content)
        # Ensure correct permissions are set on the file.
        os.chmod(path, mode)
        try:
            # Get the uid/gid for the postgres user.
            u = pwd.getpwnam("postgres")
            # Set the correct ownership for the file.
            os.chown(path, uid=u.pw_uid, gid=u.pw_gid)
        except KeyError:
            # Ignore non existing user error when it wasn't created yet.
            pass

    def render_patroni_yml_file(
        self,
        connectivity: bool = False,
        is_creating_backup: bool = False,
        enable_tls: bool = False,
        is_no_sync_member: bool = False,
        stanza: Optional[str] = None,
        restore_stanza: Optional[str] = None,
        disable_pgbackrest_archiving: bool = False,
        backup_id: Optional[str] = None,
        pitr_target: Optional[str] = None,
        restore_timeline: Optional[str] = None,
        restore_to_latest: bool = False,
        parameters: Optional[dict[str, str]] = None,
    ) -> None:
        """Render the Patroni configuration file.

        Args:
            connectivity: whether to allow external connections to the database.
            enable_tls: whether to enable TLS.
            is_creating_backup: whether this unit is creating a backup.
            is_no_sync_member: whether this member shouldn't be a synchronous standby
                (when it's a replica).
            stanza: name of the stanza created by pgBackRest.
            restore_stanza: name of the stanza used when restoring a backup.
            disable_pgbackrest_archiving: whether to force disable pgBackRest WAL archiving.
            backup_id: id of the backup that is being restored.
            pitr_target: point-in-time-recovery target for the restore.
            restore_timeline: timeline to restore from.
            restore_to_latest: restore all the WAL transaction logs from the stanza.
            parameters: PostgreSQL parameters to be added to the postgresql.conf file.
        """
        # Open the template patroni.yml file.
        with open("templates/patroni.yml.j2") as file:
            template = Template(file.read())
        # Render the template file with the correct values.
        rendered = template.render(
            connectivity=connectivity,
            enable_tls=enable_tls,
            endpoint=self._endpoint,
            endpoints=self._endpoints,
            is_creating_backup=is_creating_backup,
            is_no_sync_member=is_no_sync_member,
            namespace=self._namespace,
            storage_path=self._storage_path,
            superuser_password=self._superuser_password,
            replication_password=self._replication_password,
            rewind_user=REWIND_USER,
            rewind_password=self._rewind_password,
            enable_pgbackrest_archiving=stanza is not None
            and disable_pgbackrest_archiving is False,
            restoring_backup=backup_id is not None or pitr_target is not None,
            backup_id=backup_id,
            pitr_target=pitr_target if not restore_to_latest else None,
            restore_timeline=restore_timeline,
            restore_to_latest=restore_to_latest,
            stanza=stanza,
            restore_stanza=restore_stanza,
            synchronous_node_count=self._synchronous_node_count,
            version=self.rock_postgresql_version.split(".")[0],
            pg_parameters=parameters,
            primary_cluster_endpoint=self._charm.async_replication.get_primary_cluster_endpoint(),
            extra_replication_endpoints=self._charm.async_replication.get_standby_endpoints(),
            patroni_password=self._patroni_password,
        )
        self._render_file(f"{self._storage_path}/patroni.yml", rendered, 0o644)

    @retry(stop=stop_after_attempt(10), wait=wait_exponential(multiplier=1, min=2, max=30))
    def reload_patroni_configuration(self) -> None:
        """Reloads the configuration after it was updated in the file."""
        requests.post(
            f"{self._patroni_url}/reload",
            verify=self._verify,
            auth=self._patroni_auth,
            timeout=PATRONI_TIMEOUT,
        )

    def last_postgresql_logs(self) -> str:
        """Get last log file content of Postgresql service in the container.

        If there is no available log files, empty line will be returned.

        Returns:
            Content of last log file of Postgresql service.
        """
        container = self._charm.unit.get_container("postgresql")
        if not container.can_connect():
            logger.debug("Cannot get last PostgreSQL log from Rock. Container inaccessible")
            return ""
        try:
            log_files = container.list_files(POSTGRESQL_LOGS_PATH, pattern=POSTGRESQL_LOGS_PATTERN)
            if len(log_files) == 0:
                return ""
            log_files.sort(key=lambda f: f.path, reverse=True)
            with container.pull(log_files[0].path) as last_log_file:
                return last_log_file.read()
        except Error:
            error_message = "Failed to read last postgresql log file"
            logger.exception(error_message)
            return ""

    @retry(stop=stop_after_attempt(3), wait=wait_exponential(multiplier=1, min=2, max=10))
    def restart_postgresql(self) -> None:
        """Restart PostgreSQL."""
        requests.post(
            f"{self._patroni_url}/restart",
            verify=self._verify,
            auth=self._patroni_auth,
            timeout=PATRONI_TIMEOUT,
        )

    def switchover(self, candidate: Optional[str] = None) -> None:
        """Trigger a switchover."""
        # Try to trigger the switchover.
        if candidate is not None:
            candidate = candidate.replace("/", "-")

        for attempt in Retrying(stop=stop_after_delay(60), wait=wait_fixed(3)):
            with attempt:
                primary = self.get_primary()
                r = requests.post(
                    f"{self._patroni_url}/switchover",
                    json={"leader": primary, "candidate": candidate},
                    verify=self._verify,
                    auth=self._patroni_auth,
                    timeout=PATRONI_TIMEOUT,
                )

        # Check whether the switchover was unsuccessful.
        if r.status_code != 200:
            raise SwitchoverFailedError(f"received {r.status_code}")

        for attempt in Retrying(stop=stop_after_delay(60), wait=wait_fixed(3), reraise=True):
            with attempt:
                new_primary = self.get_primary()
                if (candidate is not None and new_primary != candidate) or new_primary == primary:
                    raise SwitchoverFailedError("primary was not switched correctly")

    @retry(
        retry=retry_if_result(lambda x: not x),
        stop=stop_after_attempt(10),
        wait=wait_exponential(multiplier=1, min=2, max=30),
    )
    def primary_changed(self, old_primary: str) -> bool:
        """Checks whether the primary unit has changed."""
        primary = self.get_primary()
        return primary != old_primary<|MERGE_RESOLUTION|>--- conflicted
+++ resolved
@@ -130,7 +130,6 @@
             url = self._patroni_url
         return url
 
-<<<<<<< HEAD
     @property
     def _synchronous_node_count(self) -> int:
         planned_units = self._charm.app.planned_units()
@@ -154,18 +153,16 @@
                     json={"synchronous_node_count": self._synchronous_node_count},
                     verify=self._verify,
                     auth=self._patroni_auth,
+                    timeout=PATRONI_TIMEOUT,
                 )
 
                 # Check whether the update was unsuccessful.
                 if r.status_code != 200:
                     raise UpdateSyncNodeCountError(f"received {r.status_code}")
 
-    def get_primary(self, unit_name_pattern=False, alternative_endpoints: List[str] = None) -> str:
-=======
     def get_primary(
         self, unit_name_pattern=False, alternative_endpoints: Optional[List[str]] = None
     ) -> str:
->>>>>>> 0a1c1493
         """Get primary instance.
 
         Args:
