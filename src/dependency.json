{
  "charm": {
    "dependencies": {"pgbouncer": ">0"},
    "name": "postgresql",
    "upgrade_supported": ">0",
    "version": "1"
  },
  "rock": {
    "dependencies": {},
    "name": "charmed-postgresql",
<<<<<<< HEAD
    "upgrade_supported": ">14.7",
=======
    "upgrade_supported": "^14",
>>>>>>> 1f246e2f
    "version": "14.8"
  }
}<|MERGE_RESOLUTION|>--- conflicted
+++ resolved
@@ -8,11 +8,7 @@
   "rock": {
     "dependencies": {},
     "name": "charmed-postgresql",
-<<<<<<< HEAD
-    "upgrade_supported": ">14.7",
-=======
     "upgrade_supported": "^14",
->>>>>>> 1f246e2f
     "version": "14.8"
   }
 }