# Copyright 2023 Canonical Ltd.
# See LICENSE file for licensing details.
name: Release to Charmhub

on:
  push:
    branches:
    - '16/edge'
    paths-ignore:
      - 'tests/**'
      - 'docs/**'
      - .github/renovate.json5
      - pyproject.toml
      - '.github/workflows/ci.yaml'
      - '.github/workflows/lib-check.yaml'
      - '.github/workflows/sync_docs.yaml'

jobs:
  ci-tests:
    name: Tests
    uses: ./.github/workflows/ci.yaml
    secrets: inherit
    permissions:
      contents: write  # Needed for Allure Report

  release-libraries:
    name: Release libraries
    needs:
      - ci-tests
    runs-on: ubuntu-latest
    timeout-minutes: 60
    steps:
      - name: Checkout
        uses: actions/checkout@v4
        with:
          fetch-depth: 0
      - name: Release charm libraries
        uses: canonical/charming-actions/release-libraries@2.7.0
        with:
          credentials: "${{ secrets.CHARMHUB_TOKEN }}"
          github-token: "${{ secrets.GITHUB_TOKEN }}"

  release:
    name: Release charm
    needs:
      - ci-tests
<<<<<<< HEAD
    uses: canonical/data-platform-workflows/.github/workflows/release_charm_edge.yaml@v32.0.0
    with:
      track: 16
=======
    uses: canonical/data-platform-workflows/.github/workflows/release_charm_edge.yaml@v32.1.0
    with:
      track: 14
>>>>>>> e8aa568c
      artifact-prefix: ${{ needs.ci-tests.outputs.artifact-prefix }}
    secrets:
      charmhub-token: ${{ secrets.CHARMHUB_TOKEN }}
    permissions:
      contents: write  # Needed to create git tags<|MERGE_RESOLUTION|>--- conflicted
+++ resolved
@@ -44,15 +44,9 @@
     name: Release charm
     needs:
       - ci-tests
-<<<<<<< HEAD
-    uses: canonical/data-platform-workflows/.github/workflows/release_charm_edge.yaml@v32.0.0
+    uses: canonical/data-platform-workflows/.github/workflows/release_charm_edge.yaml@v32.1.0
     with:
       track: 16
-=======
-    uses: canonical/data-platform-workflows/.github/workflows/release_charm_edge.yaml@v32.1.0
-    with:
-      track: 14
->>>>>>> e8aa568c
       artifact-prefix: ${{ needs.ci-tests.outputs.artifact-prefix }}
     secrets:
       charmhub-token: ${{ secrets.CHARMHUB_TOKEN }}
