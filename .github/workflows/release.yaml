# Copyright 2023 Canonical Ltd.
# See LICENSE file for licensing details.
name: Release to Charmhub

on:
  push:
    branches:
      - 16/edge
    paths-ignore:
      - 'tests/**'
      - 'docs/**'
      - .github/renovate.json5
      - pyproject.toml
      - '.github/workflows/ci.yaml'
      - '.github/workflows/lib-check.yaml'
      - '.github/workflows/sync_docs.yaml'
  # for testing purposes:
  workflow_dispatch:

jobs:
  ci-tests:
    name: Tests
    uses: ./.github/workflows/ci.yaml
    secrets: inherit
    permissions:
      contents: write  # Needed for Allure Report beta

  release-libraries:
    name: Release libraries
    needs:
      - ci-tests
    runs-on: ubuntu-latest
    timeout-minutes: 60
    steps:
      - name: Checkout
        uses: actions/checkout@v4
        with:
          fetch-depth: 0
      - name: Release charm libraries
        uses: canonical/charming-actions/release-libraries@2.7.0
        with:
          credentials: "${{ secrets.CHARMHUB_TOKEN }}"
          github-token: "${{ secrets.GITHUB_TOKEN }}"

<<<<<<< HEAD
  build:
    name: Build charm
    uses: canonical/data-platform-workflows/.github/workflows/build_charm.yaml@lucas/fix-collect-bases
    with:
      cache: false
      charmcraft-snap-channel: 3.x/stable

=======
>>>>>>> ab80bae0
  release:
    name: Release charm
    needs:
      - ci-tests
<<<<<<< HEAD
      - build
    uses: canonical/data-platform-workflows/.github/workflows/release_charm.yaml@lucas/fix-collect-bases
    with:
      channel: 16/edge
      artifact-prefix: ${{ needs.build.outputs.artifact-prefix }}
=======
    uses: canonical/data-platform-workflows/.github/workflows/release_charm.yaml@v29.0.5
    with:
      channel: 14/edge
      artifact-prefix: ${{ needs.ci-tests.outputs.artifact-prefix }}
>>>>>>> ab80bae0
    secrets:
      charmhub-token: ${{ secrets.CHARMHUB_TOKEN }}
    permissions:
      contents: write  # Needed to create git tags<|MERGE_RESOLUTION|>--- conflicted
+++ resolved
@@ -42,32 +42,14 @@
           credentials: "${{ secrets.CHARMHUB_TOKEN }}"
           github-token: "${{ secrets.GITHUB_TOKEN }}"
 
-<<<<<<< HEAD
-  build:
-    name: Build charm
-    uses: canonical/data-platform-workflows/.github/workflows/build_charm.yaml@lucas/fix-collect-bases
-    with:
-      cache: false
-      charmcraft-snap-channel: 3.x/stable
-
-=======
->>>>>>> ab80bae0
   release:
     name: Release charm
     needs:
       - ci-tests
-<<<<<<< HEAD
-      - build
-    uses: canonical/data-platform-workflows/.github/workflows/release_charm.yaml@lucas/fix-collect-bases
+    uses: canonical/data-platform-workflows/.github/workflows/release_charm.yaml@v29.0.5
     with:
       channel: 16/edge
-      artifact-prefix: ${{ needs.build.outputs.artifact-prefix }}
-=======
-    uses: canonical/data-platform-workflows/.github/workflows/release_charm.yaml@v29.0.5
-    with:
-      channel: 14/edge
       artifact-prefix: ${{ needs.ci-tests.outputs.artifact-prefix }}
->>>>>>> ab80bae0
     secrets:
       charmhub-token: ${{ secrets.CHARMHUB_TOKEN }}
     permissions:
