# Copyright 2025 Canonical Ltd.
# See LICENSE file for licensing details.
name: Promote charm

on:
  workflow_dispatch:
    inputs:
      from-risk:
        description: Promote from this Charmhub risk
        required: true
        type: choice
        options:
          - edge
          - beta
          - candidate
      to-risk:
        description: Promote to this Charmhub risk
        required: true
        type: choice
        options:
          - beta
          - candidate
          - stable

jobs:
  promote:
    name: Promote charm
<<<<<<< HEAD
    uses: canonical/data-platform-workflows/.github/workflows/_promote_charm.yaml@v32.0.0
=======
    uses: canonical/data-platform-workflows/.github/workflows/_promote_charm.yaml@v32.1.0
>>>>>>> e8aa568c
    with:
      track: '16'
      from-risk: ${{ inputs.from-risk }}
      to-risk: ${{ inputs.to-risk }}
    secrets:
      charmhub-token: ${{ secrets.CHARMHUB_TOKEN }}
    permissions:
      contents: write  # Needed to edit GitHub releases<|MERGE_RESOLUTION|>--- conflicted
+++ resolved
@@ -25,11 +25,7 @@
 jobs:
   promote:
     name: Promote charm
-<<<<<<< HEAD
-    uses: canonical/data-platform-workflows/.github/workflows/_promote_charm.yaml@v32.0.0
-=======
     uses: canonical/data-platform-workflows/.github/workflows/_promote_charm.yaml@v32.1.0
->>>>>>> e8aa568c
     with:
       track: '16'
       from-risk: ${{ inputs.from-risk }}
