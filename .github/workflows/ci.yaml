# Copyright 2022 Canonical Ltd.
# See LICENSE file for licensing details.
name: Tests

on:
  pull_request:
    paths-ignore:
      - '.gitignore'
      - '.jujuignore'
      - 'LICENSE'
      - '**.md'
  schedule:
    - cron: '53 0 * * *' # Daily at 00:53 UTC
  # Triggered on push to branch "main" by .github/workflows/release.yaml
  workflow_call:

jobs:
  lint:
    name: Lint
    runs-on: ubuntu-latest
    steps:
      - name: Checkout
        uses: actions/checkout@v3
      - name: Install tox
        # TODO: Consider replacing with custom image on self-hosted runner OR pinning version
        run: python3 -m pip install tox
      - name: Run linters
        run: tox run -e lint

  unit-test:
    name: Unit tests
    runs-on: ubuntu-latest
    steps:
      - name: Checkout
        uses: actions/checkout@v3
      - name: Install tox
        # TODO: Consider replacing with custom image on self-hosted runner OR pinning version
        run: python3 -m pip install tox
      - name: Run tests
        run: tox run -e unit

  lib-check:
    name: Check libraries
    runs-on: ubuntu-latest
    steps:
      - name: Checkout
        uses: actions/checkout@v3
        with:
          fetch-depth: 0
      - name: Check libs
        uses: canonical/charming-actions/check-libraries@2.2.2
        with:
          credentials: "${{ secrets.CHARMHUB_TOKEN }}"
          github-token: "${{ secrets.GITHUB_TOKEN }}"

<<<<<<< HEAD
  integration-test-microk8s-backup:
    name: Integration tests for backups (microk8s)
    needs:
      - lib-check
      - lint
      - unit-test
    runs-on: ubuntu-latest
    steps:
      - name: Checkout
        uses: actions/checkout@v3
      - name: Setup operator environment
        uses: charmed-kubernetes/actions-operator@main
        with:
          provider: microk8s
          # This is needed until https://bugs.launchpad.net/juju/+bug/1977582 is fixed.
          bootstrap-options: "--agent-version 2.9.29"
      - name: Run integration tests
        run: tox -e backup-integration
        env:
          AWS_ACCESS_KEY: "${{ secrets.AWS_ACCESS_KEY }}"
          AWS_SECRET_KEY: "${{ secrets.AWS_SECRET_KEY }}"
          GCP_ACCESS_KEY: "${{ secrets.GCP_ACCESS_KEY }}"
          GCP_SECRET_KEY: "${{ secrets.GCP_SECRET_KEY }}"

  integration-test-microk8s-charm:
    name: Integration tests for charm deployment (microk8s)
    needs:
      - lib-check
      - lint
      - unit-test
    runs-on: ubuntu-latest
    steps:
      - name: Checkout
        uses: actions/checkout@v3
      - name: Setup operator environment
        uses: charmed-kubernetes/actions-operator@main
        with:
          provider: microk8s
          # This is needed until https://bugs.launchpad.net/juju/+bug/1977582 is fixed.
          bootstrap-options: "--agent-version 2.9.29"
      - name: Run integration tests
        run: tox -e charm-integration

  integration-test-microk8s-database-relation:
    name: Integration tests for database relation (microk8s)
    needs:
      - lib-check
      - lint
      - unit-test
    runs-on: ubuntu-latest
    steps:
      - name: Checkout
        uses: actions/checkout@v3
      - name: Setup operator environment
        uses: charmed-kubernetes/actions-operator@main
        with:
          provider: microk8s
          # This is needed until https://bugs.launchpad.net/juju/+bug/1977582 is fixed.
          bootstrap-options: "--agent-version 2.9.29"
      - name: Run integration tests
        run: tox -e database-relation-integration

  integration-test-microk8s-db-relation:
    name: Integration tests for db relation (microk8s)
    needs:
      - lib-check
      - lint
      - unit-test
    runs-on: ubuntu-latest
    steps:
      - name: Checkout
        uses: actions/checkout@v3
      - name: Setup operator environment
        uses: charmed-kubernetes/actions-operator@main
        with:
          provider: microk8s
          # This is needed until https://bugs.launchpad.net/juju/+bug/1977582 is fixed.
          bootstrap-options: "--agent-version 2.9.29"
      - name: Run integration tests
        run: tox -e db-relation-integration

  integration-test-microk8s-db-admin-relation:
    name: Integration tests for db-admin relation (microk8s)
    needs:
      - lib-check
      - lint
      - unit-test
    runs-on: ubuntu-latest
    steps:
      - name: Checkout
        uses: actions/checkout@v3
      - name: Setup operator environment
        uses: charmed-kubernetes/actions-operator@main
        with:
          provider: microk8s
          # This is needed until https://bugs.launchpad.net/juju/+bug/1977582 is fixed.
          bootstrap-options: "--agent-version 2.9.29"
      - name: Run integration tests
        run: tox -e db-admin-relation-integration
=======
  build:
    name: Build charms
    uses: canonical/data-platform-workflows/.github/workflows/build_charms_with_cache.yaml@v1
>>>>>>> 68b1a07e

  integration-test:
    strategy:
      fail-fast: false
      matrix:
        tox-environments:
          - charm-integration
          - database-relation-integration
          - db-relation-integration
          - db-admin-relation-integration
          - ha-self-healing-integration
          - password-rotation-integration
          - tls-integration
    name: ${{ matrix.tox-environments }}
    needs:
      - lib-check
      - lint
      - unit-test
      - build
    runs-on: ubuntu-latest
    steps:
      - name: Checkout
        uses: actions/checkout@v3
      - name: Setup operator environment
        # TODO: Replace with custom image on self-hosted runner
        uses: charmed-kubernetes/actions-operator@main
        with:
          provider: microk8s
          # This is needed until https://bugs.launchpad.net/juju/+bug/1977582 is fixed
          bootstrap-options: "--agent-version 2.9.29"
      - name: Download packed charm(s)
        uses: actions/download-artifact@v3
        with:
          name: ${{ needs.build.outputs.artifact-name }}
      - name: Select tests
        id: select-tests
        run: |
          if [ "${{ github.event_name }}" == "schedule" ]
          then
            echo Running unstable and stable tests
            echo "mark_expression=" >> $GITHUB_OUTPUT
          else
            echo Skipping unstable tests
            echo "mark_expression=not unstable" >> $GITHUB_OUTPUT
          fi
      - name: Run integration tests
        run: tox run -e ${{ matrix.tox-environments }} -- -m '${{ steps.select-tests.outputs.mark_expression }}'
        env:
          CI_PACKED_CHARMS: ${{ needs.build.outputs.charms }}<|MERGE_RESOLUTION|>--- conflicted
+++ resolved
@@ -53,117 +53,16 @@
           credentials: "${{ secrets.CHARMHUB_TOKEN }}"
           github-token: "${{ secrets.GITHUB_TOKEN }}"
 
-<<<<<<< HEAD
-  integration-test-microk8s-backup:
-    name: Integration tests for backups (microk8s)
-    needs:
-      - lib-check
-      - lint
-      - unit-test
-    runs-on: ubuntu-latest
-    steps:
-      - name: Checkout
-        uses: actions/checkout@v3
-      - name: Setup operator environment
-        uses: charmed-kubernetes/actions-operator@main
-        with:
-          provider: microk8s
-          # This is needed until https://bugs.launchpad.net/juju/+bug/1977582 is fixed.
-          bootstrap-options: "--agent-version 2.9.29"
-      - name: Run integration tests
-        run: tox -e backup-integration
-        env:
-          AWS_ACCESS_KEY: "${{ secrets.AWS_ACCESS_KEY }}"
-          AWS_SECRET_KEY: "${{ secrets.AWS_SECRET_KEY }}"
-          GCP_ACCESS_KEY: "${{ secrets.GCP_ACCESS_KEY }}"
-          GCP_SECRET_KEY: "${{ secrets.GCP_SECRET_KEY }}"
-
-  integration-test-microk8s-charm:
-    name: Integration tests for charm deployment (microk8s)
-    needs:
-      - lib-check
-      - lint
-      - unit-test
-    runs-on: ubuntu-latest
-    steps:
-      - name: Checkout
-        uses: actions/checkout@v3
-      - name: Setup operator environment
-        uses: charmed-kubernetes/actions-operator@main
-        with:
-          provider: microk8s
-          # This is needed until https://bugs.launchpad.net/juju/+bug/1977582 is fixed.
-          bootstrap-options: "--agent-version 2.9.29"
-      - name: Run integration tests
-        run: tox -e charm-integration
-
-  integration-test-microk8s-database-relation:
-    name: Integration tests for database relation (microk8s)
-    needs:
-      - lib-check
-      - lint
-      - unit-test
-    runs-on: ubuntu-latest
-    steps:
-      - name: Checkout
-        uses: actions/checkout@v3
-      - name: Setup operator environment
-        uses: charmed-kubernetes/actions-operator@main
-        with:
-          provider: microk8s
-          # This is needed until https://bugs.launchpad.net/juju/+bug/1977582 is fixed.
-          bootstrap-options: "--agent-version 2.9.29"
-      - name: Run integration tests
-        run: tox -e database-relation-integration
-
-  integration-test-microk8s-db-relation:
-    name: Integration tests for db relation (microk8s)
-    needs:
-      - lib-check
-      - lint
-      - unit-test
-    runs-on: ubuntu-latest
-    steps:
-      - name: Checkout
-        uses: actions/checkout@v3
-      - name: Setup operator environment
-        uses: charmed-kubernetes/actions-operator@main
-        with:
-          provider: microk8s
-          # This is needed until https://bugs.launchpad.net/juju/+bug/1977582 is fixed.
-          bootstrap-options: "--agent-version 2.9.29"
-      - name: Run integration tests
-        run: tox -e db-relation-integration
-
-  integration-test-microk8s-db-admin-relation:
-    name: Integration tests for db-admin relation (microk8s)
-    needs:
-      - lib-check
-      - lint
-      - unit-test
-    runs-on: ubuntu-latest
-    steps:
-      - name: Checkout
-        uses: actions/checkout@v3
-      - name: Setup operator environment
-        uses: charmed-kubernetes/actions-operator@main
-        with:
-          provider: microk8s
-          # This is needed until https://bugs.launchpad.net/juju/+bug/1977582 is fixed.
-          bootstrap-options: "--agent-version 2.9.29"
-      - name: Run integration tests
-        run: tox -e db-admin-relation-integration
-=======
   build:
     name: Build charms
     uses: canonical/data-platform-workflows/.github/workflows/build_charms_with_cache.yaml@v1
->>>>>>> 68b1a07e
 
   integration-test:
     strategy:
       fail-fast: false
       matrix:
         tox-environments:
+          - backup-integration
           - charm-integration
           - database-relation-integration
           - db-relation-integration
