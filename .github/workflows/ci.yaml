# Copyright 2022 Canonical Ltd.
# See LICENSE file for licensing details.
name: Tests

concurrency:
  group: ${{ github.workflow }}-${{ github.ref }}
  cancel-in-progress: true

on:
  pull_request:
    paths-ignore:
      - '.gitignore'
      - '.jujuignore'
      - 'LICENSE'
      - '**.md'
      - .github/renovate.json5
      - '.github/workflows/sync_docs.yaml'
  schedule:
    - cron: '53 0 * * *'  # Daily at 00:53 UTC
  # Triggered on push to branch "main" by .github/workflows/release.yaml
  workflow_call:
    outputs:
      artifact-prefix:
        description: build_charm.yaml `artifact-prefix` output
        value: ${{ jobs.build.outputs.artifact-prefix }}

jobs:
  lint:
    name: Lint
    uses: canonical/data-platform-workflows/.github/workflows/lint.yaml@v29.0.5

  unit-test:
    name: Unit test charm
    runs-on: ubuntu-latest
    timeout-minutes: 5
    steps:
      - name: Checkout
        uses: actions/checkout@v4
      - name: Install tox & poetry
        run: |
          pipx install tox
          pipx install poetry
      - name: Run tests
        run: tox run -e unit
      - name: Upload Coverage to Codecov
        uses: codecov/codecov-action@v5
        env:
          CODECOV_TOKEN: ${{ secrets.CODECOV_TOKEN }}

  build:
    name: Build charm
<<<<<<< HEAD
    uses: canonical/data-platform-workflows/.github/workflows/build_charm.yaml@lucas/fix-collect-bases
    with:
      cache: false
      charmcraft-snap-channel: 3.x/stable
=======
    uses: canonical/data-platform-workflows/.github/workflows/build_charm.yaml@v29.0.5
>>>>>>> ab80bae0

  integration-test:
    strategy:
      fail-fast: false
      matrix:
        juju:
          - agent: 2.9.51  # renovate: juju-agent-pin-minor
            libjuju: ==2.9.49.1  # renovate: latest libjuju 2
            allure_on_amd64: false
          - agent: 3.6.2  # renovate: juju-agent-pin-minor
            allure_on_amd64: true
        architecture:
          - amd64
        include:
          - juju:
              agent: 3.6.2  # renovate: juju-agent-pin-minor
              allure_on_amd64: true
            architecture: arm64
    name: Integration | ${{ matrix.juju.agent }} | ${{ matrix.architecture }}
    needs:
      - lint
      - unit-test
      - build
    uses: canonical/data-platform-workflows/.github/workflows/integration_test_charm.yaml@v29.0.5
    with:
      artifact-prefix: ${{ needs.build.outputs.artifact-prefix }}
      architecture: ${{ matrix.architecture }}
      cloud: microk8s
      microk8s-snap-channel: 1.32-strict/stable  # renovate: latest microk8s
      juju-agent-version: ${{ matrix.juju.agent }}
      libjuju-version-constraint: ${{ matrix.juju.libjuju }}
      _beta_allure_report: ${{ matrix.juju.allure_on_amd64 && matrix.architecture == 'amd64' }}
    secrets:
      integration-test: |
        {
          "AWS_ACCESS_KEY": "${{ secrets.AWS_ACCESS_KEY }}",
          "AWS_SECRET_KEY": "${{ secrets.AWS_SECRET_KEY }}",
          "GCP_ACCESS_KEY": "${{ secrets.GCP_ACCESS_KEY }}",
          "GCP_SECRET_KEY": "${{ secrets.GCP_SECRET_KEY }}",
        }
    permissions:
      contents: write  # Needed for Allure Report beta<|MERGE_RESOLUTION|>--- conflicted
+++ resolved
@@ -49,14 +49,7 @@
 
   build:
     name: Build charm
-<<<<<<< HEAD
-    uses: canonical/data-platform-workflows/.github/workflows/build_charm.yaml@lucas/fix-collect-bases
-    with:
-      cache: false
-      charmcraft-snap-channel: 3.x/stable
-=======
     uses: canonical/data-platform-workflows/.github/workflows/build_charm.yaml@v29.0.5
->>>>>>> ab80bae0
 
   integration-test:
     strategy:
