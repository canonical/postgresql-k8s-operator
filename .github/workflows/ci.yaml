--- conflicted
+++ resolved
@@ -111,11 +111,7 @@
     runs-on: ubuntu-latest
     steps:
       - name: Checkout
-<<<<<<< HEAD
-        uses: actions/checkout@v2
-=======
         uses: actions/checkout@v3
->>>>>>> d47e5f6f
       - name: Setup operator environment
         uses: charmed-kubernetes/actions-operator@main
         with:
@@ -134,7 +130,6 @@
     steps:
       - name: Checkout
         uses: actions/checkout@v3
-<<<<<<< HEAD
       - name: Setup operator environment
         uses: charmed-kubernetes/actions-operator@main
         with:
@@ -153,8 +148,6 @@
     steps:
       - name: Checkout
         uses: actions/checkout@v3
-=======
->>>>>>> d47e5f6f
       - name: Setup operator environment
         uses: charmed-kubernetes/actions-operator@main
         with:
