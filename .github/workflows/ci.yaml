--- conflicted
+++ resolved
@@ -87,13 +87,8 @@
           - plugins-integration
           - tls-integration
         agent-versions:
-<<<<<<< HEAD
-          - "2.9.44"  # renovate: latest juju 2
+          - "2.9.45"  # renovate: latest juju 2
           - "3.1.6"  # renovate: latest juju 3
-=======
-          - "2.9.45"  # renovate: latest juju 2
-          - "3.1.5"  # renovate: latest juju 3
->>>>>>> 1139f2c7
     name: ${{ matrix.tox-environments }} | ${{ matrix.agent-versions }}
     needs:
       - lib-check
