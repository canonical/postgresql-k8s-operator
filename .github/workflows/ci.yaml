# Copyright 2022 Canonical Ltd.
# See LICENSE file for licensing details.
name: Tests

concurrency:
  group: ${{ github.workflow }}-${{ github.ref }}
  cancel-in-progress: true

on:
  pull_request:
    paths-ignore:
      - '.gitignore'
      - '.jujuignore'
      - 'LICENSE'
      - '**.md'
      - .github/renovate.json5
  schedule:
    - cron: '53 0 * * *' # Daily at 00:53 UTC
  # Triggered on push to branch "main" by .github/workflows/release.yaml
  workflow_call:

jobs:
  lint:
    name: Lint
    uses: canonical/data-platform-workflows/.github/workflows/lint.yaml@v16.0.1

  unit-test:
    name: Unit test charm
    runs-on: ubuntu-latest
    timeout-minutes: 5
    steps:
      - name: Checkout
        uses: actions/checkout@v4
      - name: Install tox & poetry
        run: |
          pipx install tox
          pipx install poetry
      - name: Run tests
        run: tox run -e unit
      - name: Upload Coverage to Codecov
        uses: codecov/codecov-action@v4
        env:
          CODECOV_TOKEN: ${{ secrets.CODECOV_TOKEN }}

  build:
    name: Build charm
    uses: canonical/data-platform-workflows/.github/workflows/build_charm.yaml@v16.0.1
    with:
      cache: true

  integration-test:
    strategy:
      fail-fast: false
      matrix:
        juju:
          - agent: 2.9.49  # renovate: latest juju 2
            libjuju: ==2.9.49.0  # renovate: latest libjuju 2
            allure: false
          - agent: 3.1.8  # renovate: latest juju 3
            allure: true
    name: Integration test charm | ${{ matrix.juju.agent }}
    needs:
      - lint
      - unit-test
      - build
<<<<<<< HEAD
    uses: canonical/data-platform-workflows/.github/workflows/integration_test_charm.yaml@dpe-4685-multiple-models-status-and-logs
=======
    uses: canonical/data-platform-workflows/.github/workflows/integration_test_charm.yaml@v16.0.1
>>>>>>> 212f2c83
    with:
      artifact-prefix: ${{ needs.build.outputs.artifact-prefix }}
      cloud: microk8s
      microk8s-snap-channel: 1.29-strict/stable
      juju-agent-version: ${{ matrix.juju.agent }}
      libjuju-version-constraint: ${{ matrix.juju.libjuju }}
      _beta_allure_report: ${{ matrix.juju.allure }}
    secrets:
      integration-test: |
        {
          "AWS_ACCESS_KEY": "${{ secrets.AWS_ACCESS_KEY }}",
          "AWS_SECRET_KEY": "${{ secrets.AWS_SECRET_KEY }}",
          "GCP_ACCESS_KEY": "${{ secrets.GCP_ACCESS_KEY }}",
          "GCP_SECRET_KEY": "${{ secrets.GCP_SECRET_KEY }}",
        }
    permissions:
      contents: write  # Needed for Allure Report beta<|MERGE_RESOLUTION|>--- conflicted
+++ resolved
@@ -63,11 +63,7 @@
       - lint
       - unit-test
       - build
-<<<<<<< HEAD
     uses: canonical/data-platform-workflows/.github/workflows/integration_test_charm.yaml@dpe-4685-multiple-models-status-and-logs
-=======
-    uses: canonical/data-platform-workflows/.github/workflows/integration_test_charm.yaml@v16.0.1
->>>>>>> 212f2c83
     with:
       artifact-prefix: ${{ needs.build.outputs.artifact-prefix }}
       cloud: microk8s
