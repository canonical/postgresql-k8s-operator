--- conflicted
+++ resolved
@@ -27,11 +27,7 @@
 jobs:
   lint:
     name: Lint
-<<<<<<< HEAD
-    uses: canonical/data-platform-workflows/.github/workflows/lint.yaml@v32.0.0
-=======
     uses: canonical/data-platform-workflows/.github/workflows/lint.yaml@v32.1.0
->>>>>>> e8aa568c
 
   unit-test:
     name: Unit test charm
@@ -53,11 +49,7 @@
 
   build:
     name: Build charm
-<<<<<<< HEAD
-    uses: canonical/data-platform-workflows/.github/workflows/build_charm.yaml@v32.0.0
-=======
     uses: canonical/data-platform-workflows/.github/workflows/build_charm.yaml@v32.1.0
->>>>>>> e8aa568c
 
   integration-test:
     name: Integration test charm
