# Copyright 2022 Canonical Ltd.
# See LICENSE file for licensing details.
name: Tests

concurrency:
  group: ${{ github.workflow }}-${{ github.ref }}
  cancel-in-progress: true

on:
  pull_request:
    paths-ignore:
      - '.gitignore'
      - '.jujuignore'
      - 'LICENSE'
      - '**.md'
      - 'renovate.json'
  schedule:
    - cron: '53 0 * * *' # Daily at 00:53 UTC
  # Triggered on push to branch "main" by .github/workflows/release.yaml
  workflow_call:

jobs:
  lint:
    name: Lint
    runs-on: ubuntu-latest
    timeout-minutes: 5
    steps:
      - name: Checkout
        uses: actions/checkout@v3
      - name: Install tox
        # TODO: Consider replacing with custom image on self-hosted runner OR pinning version
        run: python3 -m pip install tox
      - name: Run linters
        run: tox run -e lint

  unit-test:
    name: Unit tests
    runs-on: ubuntu-latest
    timeout-minutes: 5
    steps:
      - name: Checkout
        uses: actions/checkout@v3
      - name: Install tox
        # TODO: Consider replacing with custom image on self-hosted runner OR pinning version
        run: python3 -m pip install tox
      - name: Run tests
        run: tox run -e unit

  lib-check:
    name: Check libraries
    runs-on: ubuntu-latest
    timeout-minutes: 5
    steps:
      - name: Checkout
        uses: actions/checkout@v3
        with:
          fetch-depth: 0
      - name: Check libs
        uses: canonical/charming-actions/check-libraries@2.3.0
        with:
          credentials: "${{ secrets.CHARMHUB_TOKEN }}"
          github-token: "${{ secrets.GITHUB_TOKEN }}"

  build:
    name: Build charms
    uses: canonical/data-platform-workflows/.github/workflows/build_charms_with_cache.yaml@v2

  integration-test:
    strategy:
      fail-fast: false
      max-parallel: 6
      matrix:
        tox-environments:
          - backup-integration
          - charm-integration
          - database-relation-integration
          - db-relation-integration
          - db-admin-relation-integration
          - ha-replication-integration
          - ha-self-healing-integration
          - password-rotation-integration
          - plugins-integration
          - tls-integration
<<<<<<< HEAD
          - upgrade-integration
        agents-version: ["2.9.43"]  # renovate: latest
    name: ${{ matrix.tox-environments }} | ${{ matrix.agents-version }}
=======
        agent-versions:
          - "2.9.43"  # renovate: latest juju 2
          - "3.1.5"  # renovate: latest juju 3
    name: ${{ matrix.tox-environments }} | ${{ matrix.agent-versions }}
>>>>>>> 4715b069
    needs:
      - lib-check
      - lint
      - unit-test
      - build
    runs-on: ubuntu-latest
    timeout-minutes: 120
    steps:
      - name: Checkout
        uses: actions/checkout@v3
      - name: Set channel
        run: |
          juju_channel=$(echo "${{ matrix.agent-versions }}" | cut -c 1-3)
          echo "channel=${juju_channel}/stable" >> "$GITHUB_ENV"
          juju_major=$(echo "${{ matrix.agent-versions }}" | cut -c 1)
          echo "libjuju=juju${juju_major}" >> "$GITHUB_ENV"
      - name: Setup operator environment
        # TODO: Replace with custom image on self-hosted runner
        uses: charmed-kubernetes/actions-operator@main
        with:
          provider: microk8s
          channel: "1.27-strict/stable"
          bootstrap-options: "--agent-version ${{ matrix.agent-versions }}"
          juju-channel: "${{ env.channel }}"
      - name: Download packed charm(s)
        uses: actions/download-artifact@v3
        with:
          name: ${{ needs.build.outputs.artifact-name }}
      - name: Select tests
        id: select-tests
        run: |
          if [ "${{ github.event_name }}" == "schedule" ]
          then
            echo Running unstable and stable tests
            echo "mark_expression=" >> $GITHUB_OUTPUT
          else
            echo Skipping unstable tests
            echo "mark_expression=not unstable" >> $GITHUB_OUTPUT
          fi
      - name: Run integration tests
        run: tox run -e ${{ matrix.tox-environments }}-${{ env.libjuju }} -- -m '${{ steps.select-tests.outputs.mark_expression }}'
        env:
          AWS_ACCESS_KEY: "${{ secrets.AWS_ACCESS_KEY }}"
          AWS_SECRET_KEY: "${{ secrets.AWS_SECRET_KEY }}"
          GCP_ACCESS_KEY: "${{ secrets.GCP_ACCESS_KEY }}"
          GCP_SECRET_KEY: "${{ secrets.GCP_SECRET_KEY }}"
          CI_PACKED_CHARMS: ${{ needs.build.outputs.charms }}<|MERGE_RESOLUTION|>--- conflicted
+++ resolved
@@ -81,16 +81,11 @@
           - password-rotation-integration
           - plugins-integration
           - tls-integration
-<<<<<<< HEAD
           - upgrade-integration
-        agents-version: ["2.9.43"]  # renovate: latest
-    name: ${{ matrix.tox-environments }} | ${{ matrix.agents-version }}
-=======
         agent-versions:
           - "2.9.43"  # renovate: latest juju 2
           - "3.1.5"  # renovate: latest juju 3
     name: ${{ matrix.tox-environments }} | ${{ matrix.agent-versions }}
->>>>>>> 4715b069
     needs:
       - lib-check
       - lint
