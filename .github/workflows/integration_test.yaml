on:
  workflow_call:
    inputs:
      artifact-prefix:
        description: |
          Prefix for charm package GitHub artifact(s)
          
          Use canonical/data-platform-workflows build_charm.yaml to build the charm(s)
        required: true
        type: string

jobs:
  collect-integration-tests:
    name: Collect integration test spread jobs
    runs-on: ubuntu-latest
    timeout-minutes: 5
    steps:
      - name: Checkout
        uses: actions/checkout@v5
      - name: Set up environment
        run: |
<<<<<<< HEAD
          sudo snap install charmcraft --classic
          sudo snap install spread
=======
          sudo snap install go --classic
          go install github.com/snapcore/spread/cmd/spread@latest
>>>>>>> 92739649
          pipx install tox poetry
      - name: Collect spread jobs
        id: collect-jobs
        shell: python
        run: |
          import json
          import pathlib
          import os
          import subprocess

          spread_jobs = (
              subprocess.run(
<<<<<<< HEAD
                  ["spread", "-list", "github-ci"], capture_output=True, check=True, text=True
=======
                  [pathlib.Path.home() / "go/bin/spread", "-list", "github-ci"],
                  capture_output=True,
                  check=True,
                  text=True,
>>>>>>> 92739649
              )
              .stdout.strip()
              .split("\n")
          )
          jobs = []
          for job in spread_jobs:
              # Example `job`: "github-ci:ubuntu-24.04:tests/spread/test_charm.py:juju36"
              _, runner, task, variant = job.split(":")
              # Example: "test_charm.py"
              task = task.removeprefix("tests/spread/")
              if runner.endswith("-arm"):
                  architecture = "arm64"
              else:
                  architecture = "amd64"
              # Example: "test_charm.py:juju36 | amd64"
              name = f"{task}:{variant} | {architecture}"
              # ":" character not valid in GitHub Actions artifact
              name_in_artifact = f"{task}-{variant}-{architecture}"
              jobs.append({
                  "spread_job": job,
                  "name": name,
                  "name_in_artifact": name_in_artifact,
                  "runner": runner,
              })
          output = f"jobs={json.dumps(jobs)}"
          print(output)
          with open(os.environ["GITHUB_OUTPUT"], "a") as file:
              file.write(output)
      - name: Generate Allure default test results
        if: ${{ github.event_name == 'schedule' && github.run_attempt == '1' }}
        run: tox run -e integration -- tests/integration --allure-default-dir=allure-default-results
      - name: Upload Allure default results
        # Default test results in case the integration tests time out or runner set up fails
        # (So that Allure report will show "unknown"/"failed" test result, instead of omitting the test)
        if: ${{ github.event_name == 'schedule' && github.run_attempt == '1' }}
        uses: actions/upload-artifact@v4
        with:
          name: allure-default-results-integration-test
          path: allure-default-results/
          if-no-files-found: error
    outputs:
      jobs: ${{ steps.collect-jobs.outputs.jobs }}

  integration-test:
    strategy:
      fail-fast: false
      matrix:
        job: ${{ fromJSON(needs.collect-integration-tests.outputs.jobs) }}
    name: ${{ matrix.job.name }}
    needs:
      - collect-integration-tests
    runs-on: ${{ matrix.job.runner }}
    timeout-minutes: 216  # Sum of steps `timeout-minutes` + 5
    steps:
      - name: Checkout
        timeout-minutes: 3
        uses: actions/checkout@v5
      - name: Set up environment
        timeout-minutes: 5
        run: sudo snap install charmcraft --classic
      # TODO: remove when https://github.com/canonical/charmcraft/issues/2105 and
      # https://github.com/canonical/charmcraft/issues/2130 fixed
      - run: |
          sudo snap install go --classic
          go install github.com/snapcore/spread/cmd/spread@latest
      - name: Download packed charm(s)
        timeout-minutes: 5
        uses: actions/download-artifact@v5
        with:
          pattern: ${{ inputs.artifact-prefix }}-*
          merge-multiple: true
      - name: Run spread job
        timeout-minutes: 180
        id: spread
        # TODO: replace with `charmcraft test` when
        # https://github.com/canonical/charmcraft/issues/2105 and
        # https://github.com/canonical/charmcraft/issues/2130 fixed
        run: ~/go/bin/spread -vv -artifacts=artifacts '${{ matrix.job.spread_job }}'
        env:
          AWS_ACCESS_KEY: ${{ secrets.AWS_ACCESS_KEY }}
          AWS_SECRET_KEY: ${{ secrets.AWS_SECRET_KEY }}
          GCP_ACCESS_KEY: ${{ secrets.GCP_ACCESS_KEY }}
          GCP_SECRET_KEY: ${{ secrets.GCP_SECRET_KEY }}
      - name: Upload Allure results
        timeout-minutes: 3
        # Only upload results from one spread system & one spread variant
        # Allure can only process one result per pytest test ID. If parameterization is done via
        # spread instead of pytest, there will be overlapping pytest test IDs.
        if: ${{ (success() || (failure() && steps.spread.outcome == 'failure')) && startsWith(matrix.job.spread_job, 'github-ci:ubuntu-24.04:') && endsWith(matrix.job.spread_job, ':juju36') && github.event_name == 'schedule' && github.run_attempt == '1' }}
        uses: actions/upload-artifact@v4
        with:
          name: allure-results-integration-test-${{ matrix.job.name_in_artifact }}
          path: artifacts/${{ matrix.job.spread_job }}/allure-results/
          if-no-files-found: error
      - timeout-minutes: 1
        if: ${{ success() || (failure() && steps.spread.outcome == 'failure') }}
        run: snap list
      - name: Select model
        timeout-minutes: 1
        # `!contains(matrix.job.spread_job, 'juju29')` workaround for juju 2 error:
        # "ERROR cannot acquire lock file to read controller concierge-microk8s: unable to open
        # /tmp/juju-store-lock-3635383939333230: permission denied"
        # Unable to workaround error with `sudo rm /tmp/juju-*`
        if: ${{ !contains(matrix.job.spread_job, 'juju29') && (success() || (failure() && steps.spread.outcome == 'failure')) }}
        id: juju-switch
        run: |
          # sudo needed since spread runs scripts as root
          # "testing" is default model created by concierge
          sudo juju switch testing
          mkdir ~/logs/
      - name: juju status
        timeout-minutes: 1
        if: ${{ !contains(matrix.job.spread_job, 'juju29') && (success() || (failure() && steps.spread.outcome == 'failure')) }}
        run: sudo juju status --color --relations | tee ~/logs/juju-status.txt
      - name: juju debug-log
        timeout-minutes: 3
        if: ${{ !contains(matrix.job.spread_job, 'juju29') && (success() || (failure() && steps.spread.outcome == 'failure')) }}
        run: sudo juju debug-log --color --replay --no-tail | tee ~/logs/juju-debug-log.txt
      - name: jhack tail
        timeout-minutes: 3
        if: ${{ !contains(matrix.job.spread_job, 'juju29') && (success() || (failure() && steps.spread.outcome == 'failure')) }}
        run: sudo jhack tail --printer raw --replay --no-watch | tee ~/logs/jhack-tail.txt
      - name: Upload logs
        timeout-minutes: 5
        if: ${{ !contains(matrix.job.spread_job, 'juju29') && (success() || (failure() && steps.spread.outcome == 'failure')) }}
        uses: actions/upload-artifact@v4
        with:
          name: logs-integration-test-${{ matrix.job.name_in_artifact }}
          path: ~/logs/
          if-no-files-found: error
      - name: Disk usage
        timeout-minutes: 1
        if: ${{ success() || (failure() && steps.spread.outcome == 'failure') }}
        run: df --human-readable

  allure-report:
    # TODO future improvement: use concurrency group for job
    name: Publish Allure report
    if: ${{ !cancelled() && github.event_name == 'schedule' && github.run_attempt == '1' }}
    needs:
      - integration-test
    runs-on: ubuntu-latest
    timeout-minutes: 5
    steps:
      - name: Download Allure
        # Following instructions from https://allurereport.org/docs/install-for-linux/#install-from-a-deb-package
        run: gh release download --repo allure-framework/allure2 --pattern 'allure_*.deb'
        env:
          GH_TOKEN: ${{ secrets.GITHUB_TOKEN }}
      - name: Install Allure
        run: |
          sudo apt-get update
          sudo apt-get install ./allure_*.deb -y
      # For first run, manually create branch with no history
      # (e.g.
      # git checkout --orphan gh-pages-beta
      # git rm -rf .
      # touch .nojekyll
      # git add .nojekyll
      # git commit -m "Initial commit"
      # git push origin gh-pages-beta
      # )
      - name: Checkout GitHub pages branch
        uses: actions/checkout@v5
        with:
          ref: gh-pages-beta
          path: repo/
      - name: Download default test results
        # Default test results in case the integration tests time out or runner set up fails
        # (So that Allure report will show "unknown"/"failed" test result, instead of omitting the test)
        uses: actions/download-artifact@v5
        with:
          path: allure-default-results/
          name: allure-default-results-integration-test
      - name: Download test results
        uses: actions/download-artifact@v5
        with:
          path: allure-results/
          pattern: allure-results-integration-test-*
          merge-multiple: true
      - name: Combine Allure default results & actual results
        # For every test: if actual result available, use that. Otherwise, use default result
        # So that, if actual result not available, Allure report will show "unknown"/"failed" test result
        # instead of omitting the test
        shell: python
        run: |
          import dataclasses
          import json
          import pathlib


          @dataclasses.dataclass(frozen=True)
          class Result:
              test_case_id: str
              path: pathlib.Path

              def __eq__(self, other):
                  if not isinstance(other, type(self)):
                      return False
                  return self.test_case_id == other.test_case_id


          actual_results = pathlib.Path("allure-results")
          default_results = pathlib.Path("allure-default-results")

          results: dict[pathlib.Path, set[Result]] = {
              actual_results: set(),
              default_results: set(),
          }
          for directory, results_ in results.items():
              for path in directory.glob("*-result.json"):
                  with path.open("r") as file:
                      id_ = json.load(file)["testCaseId"]
                  results_.add(Result(id_, path))

          actual_results.mkdir(exist_ok=True)

          missing_results = results[default_results] - results[actual_results]
          for default_result in missing_results:
              # Move to `actual_results` directory
              default_result.path.rename(actual_results / default_result.path.name)
      - name: Load test report history
        run: |
          if [[ -d repo/_latest/history/ ]]
          then
            echo 'Loading history'
            cp -r repo/_latest/history/ allure-results/
          fi
      - name: Create executor.json
        shell: python
        run: |
          # Reverse engineered from https://github.com/simple-elf/allure-report-action/blob/eca283b643d577c69b8e4f048dd6cd8eb8457cfd/entrypoint.sh
          import json

          DATA = {
              "name": "GitHub Actions",
              "type": "github",
              "buildOrder": ${{ github.run_number }},  # TODO future improvement: use run ID
              "buildName": "Run ${{ github.run_id }}",
              "buildUrl": "https://github.com/${{ github.repository }}/actions/runs/${{ github.run_id }}",
              "reportUrl": "../${{ github.run_number }}/",
          }
          with open("allure-results/executor.json", "w") as file:
              json.dump(DATA, file)
      - name: Generate Allure report
        run: allure generate
      - name: Create index.html
        shell: python
        run: |
          DATA = f"""<!DOCTYPE html>
          <meta charset="utf-8">
          <meta http-equiv="cache-control" content="no-cache">
          <meta http-equiv="refresh" content="0; url=${{ github.run_number }}">
          """
          with open("repo/index.html", "w") as file:
              file.write(DATA)
      - name: Update GitHub pages branch
        working-directory: repo/
        # TODO future improvement: commit message
        run: |
          mkdir '${{ github.run_number }}'
          rm -f _latest
          ln -s '${{ github.run_number }}' _latest
          cp -r ../allure-report/. _latest/
          git add .
          git config user.name "GitHub Actions"
          git config user.email "41898282+github-actions[bot]@users.noreply.github.com"
          git commit -m "Allure report ${{ github.run_number }}"
          # Uses token set in checkout step
          git push origin gh-pages-beta<|MERGE_RESOLUTION|>--- conflicted
+++ resolved
@@ -19,13 +19,8 @@
         uses: actions/checkout@v5
       - name: Set up environment
         run: |
-<<<<<<< HEAD
-          sudo snap install charmcraft --classic
-          sudo snap install spread
-=======
           sudo snap install go --classic
           go install github.com/snapcore/spread/cmd/spread@latest
->>>>>>> 92739649
           pipx install tox poetry
       - name: Collect spread jobs
         id: collect-jobs
@@ -38,14 +33,10 @@
 
           spread_jobs = (
               subprocess.run(
-<<<<<<< HEAD
-                  ["spread", "-list", "github-ci"], capture_output=True, check=True, text=True
-=======
                   [pathlib.Path.home() / "go/bin/spread", "-list", "github-ci"],
                   capture_output=True,
                   check=True,
                   text=True,
->>>>>>> 92739649
               )
               .stdout.strip()
               .split("\n")
