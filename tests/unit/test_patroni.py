--- conflicted
+++ resolved
@@ -214,13 +214,9 @@
             replication_password=patroni._replication_password,
             rewind_user=REWIND_USER,
             rewind_password=patroni._rewind_password,
-<<<<<<< HEAD
             minority_count=patroni._members_count // 2,
+            synchronous_node_count=0,
             version="16",
-=======
-            synchronous_node_count=0,
-            version="14",
->>>>>>> 4842019f
             patroni_password=patroni._patroni_password,
         )
 
@@ -254,13 +250,9 @@
             replication_password=patroni._replication_password,
             rewind_user=REWIND_USER,
             rewind_password=patroni._rewind_password,
-<<<<<<< HEAD
             minority_count=patroni._members_count // 2,
+            synchronous_node_count=0,
             version="16",
-=======
-            synchronous_node_count=0,
-            version="14",
->>>>>>> 4842019f
             patroni_password=patroni._patroni_password,
         )
         assert expected_content_with_tls != expected_content
