#!/usr/bin/env python3
# Copyright 2021 Canonical Ltd.
# See LICENSE file for licensing details.

import unittest
from unittest.mock import PropertyMock, mock_open, patch

from jinja2 import Template
from ops.testing import Harness
from tenacity import RetryError

from charm import PostgresqlOperatorCharm
from constants import REWIND_USER
from patroni import Patroni
from tests.helpers import STORAGE_PATH, patch_network_get


class TestPatroni(unittest.TestCase):
    @patch("charm.KubernetesServicePatch", lambda x, y: None)
    @patch_network_get(private_address="1.1.1.1")
    def setUp(self):
        self.harness = Harness(PostgresqlOperatorCharm)
        self.addCleanup(self.harness.cleanup)
        self.harness.begin()
        self.charm = self.harness.charm

        # Setup Patroni wrapper.
        self.patroni = Patroni(
            self.charm,
            "postgresql-k8s-0",
            ["postgresql-k8s-0"],
            "postgresql-k8s-primary.dev.svc.cluster.local",
            "test-model",
            STORAGE_PATH,
            "superuser-password",
            "replication-password",
            "rewind-password",
            False,
        )

    @patch("requests.get")
    def test_get_primary(self, _get):
        # Mock Patroni cluster API.
        _get.return_value.json.return_value = {
            "members": [
                {"name": "postgresql-k8s-0", "role": "replica"},
                {"name": "postgresql-k8s-1", "role": "leader"},
                {"name": "postgresql-k8s-2", "role": "replica"},
            ]
        }

        # Test returning pod name.
        primary = self.patroni.get_primary()
        self.assertEqual(primary, "postgresql-k8s-1")
        _get.assert_called_once_with("http://postgresql-k8s-0:8008/cluster", verify=True)

        # Test returning unit name.
        _get.reset_mock()
        primary = self.patroni.get_primary(unit_name_pattern=True)
        self.assertEqual(primary, "postgresql-k8s/1")
        _get.assert_called_once_with("http://postgresql-k8s-0:8008/cluster", verify=True)

    @patch("os.chmod")
    @patch("os.chown")
    @patch("pwd.getpwnam")
    @patch("tempfile.NamedTemporaryFile")
    def test_render_file(self, _temp_file, _pwnam, _chown, _chmod):
        # Set a mocked temporary filename.
        filename = "/tmp/temporaryfilename"
        _temp_file.return_value.name = filename
        # Setup a mock for the `open` method.
        mock = mock_open()
        # Patch the `open` method with our mock.
        with patch("builtins.open", mock, create=True):
            # Set the uid/gid return values for lookup of 'postgres' user.
            _pwnam.return_value.pw_uid = 35
            _pwnam.return_value.pw_gid = 35
            # Call the method using a temporary configuration file.
            self.patroni._render_file(filename, "rendered-content", 0o640)

        # Check the rendered file is opened with "w+" mode.
        self.assertEqual(mock.call_args_list[0][0], (filename, "w+"))
        # Ensure that the correct user is lookup up.
        _pwnam.assert_called_with("postgres")
        # Ensure the file is chmod'd correctly.
        _chmod.assert_called_with(filename, 0o640)
        # Ensure the file is chown'd correctly.
        _chown.assert_called_with(filename, uid=35, gid=35)

    @patch("charm.Patroni.rock_postgresql_version", new_callable=PropertyMock)
    @patch("charm.Patroni._render_file")
    def test_render_patroni_yml_file(self, _render_file, _rock_postgresql_version):
        _rock_postgresql_version.return_value = "14.7"

        # Get the expected content from a file.
        with open("templates/patroni.yml.j2") as file:
            template = Template(file.read())
        expected_content = template.render(
            archive_mode="on",
            endpoint=self.patroni._endpoint,
            endpoints=self.patroni._endpoints,
            namespace=self.patroni._namespace,
            storage_path=self.patroni._storage_path,
            superuser_password=self.patroni._superuser_password,
            replication_password=self.patroni._replication_password,
            rewind_user=REWIND_USER,
            rewind_password=self.patroni._rewind_password,
<<<<<<< HEAD
            minority_count=self.patroni._members_count // 2,
=======
            version="14",
>>>>>>> fa6a9343
        )

        # Setup a mock for the `open` method, set returned data to postgresql.conf template.
        with open("templates/patroni.yml.j2", "r") as f:
            mock = mock_open(read_data=f.read())

        # Patch the `open` method with our mock.
        with patch("builtins.open", mock, create=True):
            # Call the method
            self.patroni.render_patroni_yml_file(archive_mode="on", enable_tls=False)

        # Check the template is opened read-only in the call to open.
        self.assertEqual(mock.call_args_list[0][0], ("templates/patroni.yml.j2", "r"))
        # Ensure the correct rendered template is sent to _render_file method.
        _render_file.assert_called_once_with(
            f"{STORAGE_PATH}/patroni.yml",
            expected_content,
            0o644,
        )

        # Then test the rendering of the file with TLS enabled.
        _render_file.reset_mock()
        expected_content_with_tls = template.render(
            archive_mode="on",
            enable_tls=True,
            endpoint=self.patroni._endpoint,
            endpoints=self.patroni._endpoints,
            namespace=self.patroni._namespace,
            storage_path=self.patroni._storage_path,
            superuser_password=self.patroni._superuser_password,
            replication_password=self.patroni._replication_password,
            rewind_user=REWIND_USER,
            rewind_password=self.patroni._rewind_password,
<<<<<<< HEAD
            minority_count=self.patroni._members_count // 2,
=======
            version="14",
>>>>>>> fa6a9343
        )
        self.assertNotEqual(expected_content_with_tls, expected_content)

        # Patch the `open` method with our mock.
        with patch("builtins.open", mock, create=True):
            # Call the method
            self.patroni.render_patroni_yml_file(archive_mode="on", enable_tls=True)

        # Ensure the correct rendered template is sent to _render_file method.
        _render_file.assert_called_once_with(
            f"{STORAGE_PATH}/patroni.yml",
            expected_content_with_tls,
            0o644,
        )

        # Also, ensure the right parameters are in the expected content
        # (as it was already validated with the above render file call).
        self.assertIn("ssl: on", expected_content_with_tls)
        self.assertIn("ssl_ca_file: /var/lib/postgresql/data/ca.pem", expected_content_with_tls)
        self.assertIn(
            "ssl_cert_file: /var/lib/postgresql/data/cert.pem", expected_content_with_tls
        )
        self.assertIn("ssl_key_file: /var/lib/postgresql/data/key.pem", expected_content_with_tls)

<<<<<<< HEAD
=======
    @patch("charm.Patroni._render_file")
    def test_render_postgresql_conf_file(self, _render_file):
        # Get the expected content from a file.
        with open("templates/postgresql.conf.j2") as file:
            template = Template(file.read())
        expected_content = template.render(
            logging_collector="on",
            synchronous_commit="off",
            synchronous_standby_names="*",
        )

        # Setup a mock for the `open` method, set returned data to postgresql.conf template.
        with open("templates/postgresql.conf.j2", "r") as f:
            mock = mock_open(read_data=f.read())

        # Patch the `open` method with our mock.
        with patch("builtins.open", mock, create=True):
            # Call the method
            self.patroni.render_postgresql_conf_file()

        # Check the template is opened read-only in the call to open.
        self.assertEqual(mock.call_args_list[0][0], ("templates/postgresql.conf.j2", "r"))
        # Ensure the correct rendered template is sent to _render_file method.
        _render_file.assert_called_once_with(
            f"{STORAGE_PATH}/postgresql-k8s-operator.conf",
            expected_content,
            0o644,
        )

        # Also test with multiple planned units (synchronous_commit is turned on).
        self.patroni = Patroni(
            self.charm,
            "postgresql-k8s-0",
            ["postgresql-k8s-0", "postgresql-k8s-1"],
            "postgresql-k8s-primary.dev.svc.cluster.local",
            "test-model",
            STORAGE_PATH,
            "superuser-password",
            "replication-password",
            "rewind-password",
            False,
        )
        expected_content = template.render(
            logging_collector="on",
            synchronous_commit="on",
            synchronous_standby_names="*",
        )

        # Patch the `open` method with our mock.
        with patch("builtins.open", mock, create=True):
            # Call the method
            self.patroni.render_postgresql_conf_file()

        # Ensure the correct rendered template is sent to _render_file method.
        _render_file.assert_called_with(
            f"{STORAGE_PATH}/postgresql-k8s-operator.conf",
            expected_content,
            0o644,
        )

>>>>>>> fa6a9343
    @patch("requests.get")
    def test_primary_endpoint_ready(self, _get):
        # Test with an issue when trying to connect to the Patroni API.
        _get.side_effect = RetryError
        self.assertFalse(self.patroni.primary_endpoint_ready)

        # Mock the request return values.
        _get.side_effect = None
        _get.return_value.json.return_value = {"state": "stopped"}

        # Test with the primary endpoint not ready yet.
        self.assertFalse(self.patroni.primary_endpoint_ready)

        # Test with the primary endpoint ready.
        _get.return_value.json.return_value = {"state": "running"}
        self.assertTrue(self.patroni.primary_endpoint_ready)<|MERGE_RESOLUTION|>--- conflicted
+++ resolved
@@ -105,11 +105,8 @@
             replication_password=self.patroni._replication_password,
             rewind_user=REWIND_USER,
             rewind_password=self.patroni._rewind_password,
-<<<<<<< HEAD
             minority_count=self.patroni._members_count // 2,
-=======
             version="14",
->>>>>>> fa6a9343
         )
 
         # Setup a mock for the `open` method, set returned data to postgresql.conf template.
@@ -143,11 +140,8 @@
             replication_password=self.patroni._replication_password,
             rewind_user=REWIND_USER,
             rewind_password=self.patroni._rewind_password,
-<<<<<<< HEAD
             minority_count=self.patroni._members_count // 2,
-=======
             version="14",
->>>>>>> fa6a9343
         )
         self.assertNotEqual(expected_content_with_tls, expected_content)
 
@@ -172,69 +166,6 @@
         )
         self.assertIn("ssl_key_file: /var/lib/postgresql/data/key.pem", expected_content_with_tls)
 
-<<<<<<< HEAD
-=======
-    @patch("charm.Patroni._render_file")
-    def test_render_postgresql_conf_file(self, _render_file):
-        # Get the expected content from a file.
-        with open("templates/postgresql.conf.j2") as file:
-            template = Template(file.read())
-        expected_content = template.render(
-            logging_collector="on",
-            synchronous_commit="off",
-            synchronous_standby_names="*",
-        )
-
-        # Setup a mock for the `open` method, set returned data to postgresql.conf template.
-        with open("templates/postgresql.conf.j2", "r") as f:
-            mock = mock_open(read_data=f.read())
-
-        # Patch the `open` method with our mock.
-        with patch("builtins.open", mock, create=True):
-            # Call the method
-            self.patroni.render_postgresql_conf_file()
-
-        # Check the template is opened read-only in the call to open.
-        self.assertEqual(mock.call_args_list[0][0], ("templates/postgresql.conf.j2", "r"))
-        # Ensure the correct rendered template is sent to _render_file method.
-        _render_file.assert_called_once_with(
-            f"{STORAGE_PATH}/postgresql-k8s-operator.conf",
-            expected_content,
-            0o644,
-        )
-
-        # Also test with multiple planned units (synchronous_commit is turned on).
-        self.patroni = Patroni(
-            self.charm,
-            "postgresql-k8s-0",
-            ["postgresql-k8s-0", "postgresql-k8s-1"],
-            "postgresql-k8s-primary.dev.svc.cluster.local",
-            "test-model",
-            STORAGE_PATH,
-            "superuser-password",
-            "replication-password",
-            "rewind-password",
-            False,
-        )
-        expected_content = template.render(
-            logging_collector="on",
-            synchronous_commit="on",
-            synchronous_standby_names="*",
-        )
-
-        # Patch the `open` method with our mock.
-        with patch("builtins.open", mock, create=True):
-            # Call the method
-            self.patroni.render_postgresql_conf_file()
-
-        # Ensure the correct rendered template is sent to _render_file method.
-        _render_file.assert_called_with(
-            f"{STORAGE_PATH}/postgresql-k8s-operator.conf",
-            expected_content,
-            0o644,
-        )
-
->>>>>>> fa6a9343
     @patch("requests.get")
     def test_primary_endpoint_ready(self, _get):
         # Test with an issue when trying to connect to the Patroni API.
