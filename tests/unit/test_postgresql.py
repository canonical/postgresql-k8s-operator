--- conflicted
+++ resolved
@@ -5,11 +5,8 @@
 import psycopg2
 import pytest
 from charms.postgresql_k8s.v0.postgresql import (
-<<<<<<< HEAD
-=======
     ACCESS_GROUP_INTERNAL,
     ACCESS_GROUPS,
->>>>>>> e70779be
     PERMISSIONS_GROUP_ADMIN,
     PostgreSQLCreateDatabaseError,
     PostgreSQLGetLastArchivedWALError,
@@ -24,10 +21,7 @@
     PEER,
     REPLICATION_USER,
     REWIND_USER,
-<<<<<<< HEAD
-=======
     SYSTEM_USERS,
->>>>>>> e70779be
     USER,
 )
 
@@ -35,7 +29,6 @@
 @pytest.fixture(autouse=True)
 def harness():
     harness = Harness(PostgresqlOperatorCharm)
-<<<<<<< HEAD
 
     # Set up the initial relation and hooks.
     peer_rel_id = harness.add_relation(PEER, "postgresql-k8s")
@@ -43,14 +36,6 @@
     harness.begin()
     yield harness
     harness.cleanup()
-=======
-
-    # Set up the initial relation and hooks.
-    peer_rel_id = harness.add_relation(PEER, "postgresql-k8s")
-    harness.add_relation_unit(peer_rel_id, "postgresql-k8s/0")
-    harness.begin()
-    yield harness
-    harness.cleanup()
 
 
 def test_create_access_groups(harness):
@@ -66,7 +51,6 @@
                 for group in ACCESS_GROUPS
             ),
         ])
->>>>>>> e70779be
 
 
 def test_create_database(harness):
