--- conflicted
+++ resolved
@@ -9,7 +9,7 @@
     PostgreSQLGetLastArchivedWALError,
 )
 from ops.testing import Harness
-from psycopg2.sql import SQL, Composed, Identifier, Literal
+from psycopg2.sql import SQL, Composed, Identifier
 
 from charm import PostgresqlOperatorCharm
 from constants import PEER
@@ -184,17 +184,6 @@
                 ";' AS statement\nFROM pg_catalog.pg_views WHERE NOT schemaname IN ('pg_catalog', 'information_schema')) AS statements ORDER BY index) LOOP\n      EXECUTE format(r.statement);\n  END LOOP;\nEND; $$;"
             ),
         ]),
-<<<<<<< HEAD
-        Composed([
-            SQL(
-                "UPDATE pg_catalog.pg_largeobject_metadata\nSET lomowner = (SELECT oid FROM pg_roles WHERE rolname = "
-            ),
-            Literal("test_user"),
-            SQL(")\nWHERE lomowner = (SELECT oid FROM pg_roles WHERE rolname = "),
-            Literal("operator"),
-            SQL(");"),
-=======
-        "UPDATE pg_catalog.pg_largeobject_metadata\nSET lomowner = (SELECT oid FROM pg_roles WHERE rolname = 'test_user')\nWHERE lomowner = (SELECT oid FROM pg_roles WHERE rolname = 'operator');",
         Composed([
             SQL("ALTER SCHEMA "),
             Identifier("test_schema_1"),
@@ -208,7 +197,6 @@
             SQL(" OWNER TO "),
             Identifier("test_user"),
             SQL(";"),
->>>>>>> 6f10bb97
         ]),
     ]
     # Test with multiple established relations.
