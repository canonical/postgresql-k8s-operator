--- conflicted
+++ resolved
@@ -224,13 +224,10 @@
 
         execute.assert_has_calls([
             call(
-<<<<<<< HEAD
-                "SELECT usename FROM pg_catalog.pg_user WHERE usename LIKE 'relation_id_%' OR usename LIKE 'pgbouncer_auth_relation_id_%' OR usename LIKE '%_user_%_%';"
-=======
                 "SELECT usename "
                 "FROM pg_catalog.pg_user "
-                "WHERE usename LIKE 'relation_id_%' OR usename LIKE 'relation-%';"
->>>>>>> 2fff2e91
+                "WHERE usename LIKE 'relation_id_%' OR usename LIKE 'relation-%' "
+                "OR usename LIKE 'pgbouncer_auth_relation_id_%' OR usename LIKE '%_user_%_%';"
             ),
         ])
 
