--- conflicted
+++ resolved
@@ -411,11 +411,7 @@
 def test_empty_data_files(harness):
     with patch("ops.model.Container.exec") as _exec:
         # Test when the removal of the data files fails.
-<<<<<<< HEAD
-        command = "rm -r /var/lib/postgresql/data".split()
-=======
-        command = ["rm", "-r", "/var/lib/postgresql/data/pgdata"]
->>>>>>> 53885dd9
+        command = ["rm", "-r", "/var/lib/postgresql/data"]
         _exec.side_effect = ExecError(command=command, exit_code=1, stdout="", stderr="fake error")
         try:
             harness.charm.backup._empty_data_files()
@@ -459,11 +455,7 @@
 def test_execute_command(harness):
     with patch("ops.model.Container.exec") as _exec:
         # Test when the command fails.
-<<<<<<< HEAD
-        command = "rm -r /var/lib/postgresql/data".split()
-=======
-        command = ["rm", "-r", "/var/lib/postgresql/data/pgdata"]
->>>>>>> 53885dd9
+        command = ["rm", "-r", "/var/lib/postgresql/data"]
         _exec.side_effect = ChangeError(
             err="fake error",
             change=Change(
