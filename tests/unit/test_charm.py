--- conflicted
+++ resolved
@@ -356,111 +356,6 @@
         _enable_disable_extensions.assert_called_once_with()
 
 
-<<<<<<< HEAD
-=======
-def test_on_get_password(harness):
-    # Create a mock event and set passwords in peer relation data.
-    mock_event = MagicMock(params={})
-    rel_id = harness.model.get_relation(PEER).id
-    harness.update_relation_data(
-        rel_id,
-        harness.charm.app.name,
-        {
-            "operator-password": "test-password",
-            "replication-password": "replication-test-password",
-        },
-    )
-
-    # Test providing an invalid username.
-    mock_event.params["username"] = "user"
-    harness.charm._on_get_password(mock_event)
-    mock_event.fail.assert_called_once()
-    mock_event.set_results.assert_not_called()
-
-    # Test without providing the username option.
-    mock_event.reset_mock()
-    del mock_event.params["username"]
-    harness.charm._on_get_password(mock_event)
-    mock_event.set_results.assert_called_once_with({"password": "test-password"})
-
-    # Also test providing the username option.
-    mock_event.reset_mock()
-    mock_event.params["username"] = "replication"
-    harness.charm._on_get_password(mock_event)
-    mock_event.set_results.assert_called_once_with({"password": "replication-test-password"})
-
-
-def test_on_set_password(harness):
-    with (
-        patch("charm.Patroni.reload_patroni_configuration") as _reload_patroni_configuration,
-        patch("charm.PostgresqlOperatorCharm.update_config") as _update_config,
-        patch("charm.PostgresqlOperatorCharm.set_secret") as _set_secret,
-        patch("charm.PostgresqlOperatorCharm.postgresql") as _postgresql,
-        patch("charm.Patroni.are_all_members_ready") as _are_all_members_ready,
-        patch("charm.PostgresqlOperatorCharm._on_leader_elected"),
-        patch("charm.new_password", return_value="newpass"),
-    ):
-        # Create a mock event.
-        mock_event = MagicMock(params={})
-
-        # Set some values for the other mocks.
-        _are_all_members_ready.return_value = False
-        _postgresql.update_user_password = PropertyMock()
-        _postgresql.update_user_password.return_value.side_effect = (
-            PostgreSQLUpdateUserPasswordError
-        )
-
-        # Test trying to set a password through a non leader unit.
-        harness.charm._on_set_password(mock_event)
-        mock_event.fail.assert_called_once()
-        _set_secret.assert_not_called()
-
-        # Test providing an invalid username.
-        harness.set_leader()
-        mock_event.reset_mock()
-        mock_event.params["username"] = "user"
-        harness.charm._on_set_password(mock_event)
-        mock_event.fail.assert_called_once()
-        _set_secret.assert_not_called()
-
-        # Test without providing the username option but without all cluster members ready.
-        mock_event.reset_mock()
-        del mock_event.params["username"]
-        harness.charm._on_set_password(mock_event)
-        mock_event.fail.assert_called_once()
-        _set_secret.assert_not_called()
-
-        # Test for an error updating when updating the user password in the database.
-        _are_all_members_ready.return_value = True
-        mock_event.reset_mock()
-        harness.charm._on_set_password(mock_event)
-        mock_event.fail.assert_called_once()
-        _set_secret.assert_not_called()
-
-        # Test without providing the username option.
-        _postgresql.update_user_password.return_value.side_effect = None
-        mock_event.reset_mock()
-        harness.charm._on_set_password(mock_event)
-        mock_event.fail.assert_called_once()
-        _set_secret.assert_not_called()
-
-        # Also test providing the username option.
-        mock_event.reset_mock()
-        _set_secret.reset_mock()
-        mock_event.params["username"] = "replication"
-        harness.charm._on_set_password(mock_event)
-        _set_secret.assert_called_once_with("app", "replication-password", "newpass")
-
-        # And test providing both the username and password options.
-        _set_secret.reset_mock()
-        mock_event.params["password"] = "replication-test-password"
-        harness.charm._on_set_password(mock_event)
-        _set_secret.assert_called_once_with(
-            "app", "replication-password", "replication-test-password"
-        )
-
-
->>>>>>> d35d35e4
 def test_on_get_primary(harness):
     with patch("charm.Patroni.get_primary") as _get_primary:
         mock_event = Mock()
