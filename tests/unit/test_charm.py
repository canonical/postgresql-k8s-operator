--- conflicted
+++ resolved
@@ -192,13 +192,6 @@
             side_effect=[None, _FakeApiError, None],
         ) as _create_services,
         patch("charm.Patroni.member_started") as _member_started,
-<<<<<<< HEAD
-        patch(
-            "charm.PostgresqlOperatorCharm.push_tls_files_to_workload"
-        ) as _push_tls_files_to_workload,
-=======
-        patch("charm.PostgreSQLUpgrade.idle", new_callable=PropertyMock) as _idle,
->>>>>>> 48d4eb43
         patch("charm.PostgresqlOperatorCharm._patch_pod_labels"),
         patch("charm.PostgresqlOperatorCharm._on_leader_elected"),
         patch("charm.PostgresqlOperatorCharm._push_file_to_workload"),
@@ -685,11 +678,7 @@
             "charm.PostgresqlOperatorCharm._create_services",
             side_effect=[_FakeApiError, None, None],
         ) as _create_services,
-<<<<<<< HEAD
-=======
         patch("charm.PostgresqlOperatorCharm.push_tls_files_to_workload"),
-        patch("charm.PostgreSQLUpgrade.idle", new_callable=PropertyMock) as _idle,
->>>>>>> 48d4eb43
     ):
         # Test with a problem happening when trying to create the k8s resources.
         harness.charm.unit.status = ActiveStatus()
