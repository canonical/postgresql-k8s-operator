# Copyright 2021 Canonical Ltd.
# See LICENSE file for licensing details.
import itertools
import json
import logging
from datetime import datetime
from unittest import TestCase
from unittest.mock import MagicMock, Mock, PropertyMock, patch, sentinel

import psycopg2
import pytest
from charms.postgresql_k8s.v0.postgresql import PostgreSQLUpdateUserPasswordError
from lightkube import ApiError
from lightkube.resources.core_v1 import Endpoints, Pod, Service
from ops.model import (
    ActiveStatus,
    BlockedStatus,
    MaintenanceStatus,
    RelationDataTypeError,
    WaitingStatus,
)
from ops.pebble import Change, ChangeError, ChangeID, ServiceStatus
from ops.testing import Harness
from requests import ConnectionError as RequestsConnectionError
from tenacity import RetryError, wait_fixed

from charm import EXTENSION_OBJECT_MESSAGE, PostgresqlOperatorCharm
from constants import PEER, SECRET_INTERNAL_LABEL
from patroni import NotReadyError, SwitchoverFailedError, SwitchoverNotSyncError
from tests.unit.helpers import _FakeApiError

POSTGRESQL_CONTAINER = "postgresql"
POSTGRESQL_SERVICE = "postgresql"
METRICS_SERVICE = "metrics_server"
PGBACKREST_SERVER_SERVICE = "pgbackrest server"
ROTATE_LOGS_SERVICE = "rotate-logs"

# used for assert functions
tc = TestCase()


@pytest.fixture(autouse=True)
def harness():
    harness = Harness(PostgresqlOperatorCharm)
    harness.handle_exec("postgresql", ["locale", "-a"], result="C")

    harness.add_relation(PEER, "postgresql-k8s")
    harness.begin()
    harness.add_relation("restart", harness.charm.app.name)
    yield harness
    harness.cleanup()
<<<<<<< HEAD


def test_set_ports():
=======


def test_set_ports(only_with_juju_secrets):
>>>>>>> e70779be
    with (
        patch("charm.JujuVersion") as _juju_version,
        patch("charm.PostgresqlOperatorCharm.unit") as _unit,
    ):
        harness = Harness(PostgresqlOperatorCharm)
        harness.begin()
        _unit.set_ports.assert_called_once_with(5432, 8008)

        harness.cleanup()


def test_on_leader_elected(harness):
    with (
        patch("charm.PostgresqlOperatorCharm._add_members"),
        patch("charm.Client") as _client,
        patch("charm.new_password", return_value="sekr1t"),
        patch("charm.PostgresqlOperatorCharm.get_secret", return_value=None) as _get_secret,
        patch("charm.PostgresqlOperatorCharm.set_secret") as _set_secret,
        patch("charm.Patroni.reload_patroni_configuration"),
        patch("charm.PostgresqlOperatorCharm._patch_pod_labels"),
        patch("charm.PostgresqlOperatorCharm._create_services") as _create_services,
        patch("charm.PostgreSQLUpgrade.idle", new_callable=PropertyMock) as _idle,
    ):
        rel_id = harness.model.get_relation(PEER).id
        # Check that a new password was generated on leader election and nothing is done
        # because the "leader" key is present in the endpoint annotations due to a scale
        # down to zero units.
        with harness.hooks_disabled():
            harness.update_relation_data(
                rel_id, harness.charm.app.name, {"cluster_initialised": "True"}
            )
        _client.return_value.get.return_value = MagicMock(
            metadata=MagicMock(annotations=["leader"])
        )
        _client.return_value.list.side_effect = [
            [MagicMock(metadata=MagicMock(name="fakeName1", namespace="fakeNamespace"))],
            [MagicMock(metadata=MagicMock(name="fakeName2", namespace="fakeNamespace"))],
        ]
        harness.set_leader()
        assert _set_secret.call_count == 5
        _set_secret.assert_any_call("app", "operator-password", "sekr1t")
        _set_secret.assert_any_call("app", "replication-password", "sekr1t")
        _set_secret.assert_any_call("app", "rewind-password", "sekr1t")
        _set_secret.assert_any_call("app", "monitoring-password", "sekr1t")
        _set_secret.assert_any_call("app", "patroni-password", "sekr1t")
        _client.return_value.get.assert_called_once_with(
            Endpoints, name=f"patroni-{harness.charm.app.name}", namespace=harness.charm.model.name
        )
        _client.return_value.patch.assert_not_called()
        assert "cluster_initialised" in harness.get_relation_data(rel_id, harness.charm.app)

        # Trigger a new leader election and check that the password is still the same, and that the charm
        # fixes the missing "leader" key in the endpoint annotations.
        _client.reset_mock()
        _client.return_value.get.return_value = MagicMock(metadata=MagicMock(annotations=[]))
        _set_secret.reset_mock()
        _get_secret.return_value = "test"
        harness.set_leader(False)
        harness.set_leader()
        assert _set_secret.call_count == 0
        _client.return_value.get.assert_called_once_with(
            Endpoints, name=f"patroni-{harness.charm.app.name}", namespace=harness.charm.model.name
        )
        _client.return_value.patch.assert_called_once_with(
            Endpoints,
            name=f"patroni-{harness.charm.app.name}",
            namespace=harness.charm.model.name,
            obj={"metadata": {"annotations": {"leader": "postgresql-k8s-0"}}},
        )
        assert "cluster_initialised" not in harness.get_relation_data(rel_id, harness.charm.app)

        # Test a failure in fixing the "leader" key in the endpoint annotations.
        _client.return_value.patch.side_effect = _FakeApiError
        try:
            harness.set_leader(False)
            harness.set_leader()
            assert False
        except _FakeApiError:
            pass

        # Test no failure if the resource doesn't exist.
        _client.return_value.patch.side_effect = _FakeApiError(404)
        harness.set_leader(False)
        harness.set_leader()

        # K8s api error when creating services
        response = Mock()
        response.json.return_value = {"code": 403}
        _create_services.side_effect = ApiError(response=response)
        _idle.return_value = True
        harness.set_leader(False)
        harness.set_leader()

        assert isinstance(harness.charm.unit.status, BlockedStatus)
        assert harness.charm.unit.status.message == "failed to create k8s services"

        # No error when upgrading the cluster.
        harness.charm.unit.status = ActiveStatus()
        _idle.return_value = False
        harness.set_leader(False)
        harness.set_leader()
        assert isinstance(harness.charm.unit.status, ActiveStatus)

        # No trust when annotating
        _client.return_value.get.side_effect = ApiError(response=response)
        harness.set_leader(False)
        harness.set_leader()

        assert isinstance(harness.charm.unit.status, BlockedStatus)
        assert (
            harness.charm.unit.status.message
            == "Insufficient permissions, try: `juju trust postgresql-k8s --scope=cluster`"
        )


def test_get_unit_ip(harness):
    with (
        patch("charm.PostgresqlOperatorCharm._peers", new_callable=PropertyMock) as _peers,
    ):
        _peers.return_value.data = {sentinel.unit: {"private-address": "2.2.2.2"}}

        # Current host
        assert harness.charm.get_unit_ip(harness.charm.unit) == "192.0.2.0"

        # Not existing unit
        assert harness.charm.get_unit_ip(None) is None

        assert harness.charm.get_unit_ip(sentinel.unit) == "2.2.2.2"


def test_on_postgresql_pebble_ready(harness):
    with (
        patch("charm.PostgresqlOperatorCharm._set_active_status") as _set_active_status,
        patch(
            "charm.Patroni.rock_postgresql_version", new_callable=PropertyMock
        ) as _rock_postgresql_version,
        patch(
            "charm.Patroni.primary_endpoint_ready", new_callable=PropertyMock
        ) as _primary_endpoint_ready,
        patch(
            "charm.PostgresqlOperatorCharm.enable_disable_extensions"
        ) as _enable_disable_extensions,
        patch("charm.PostgresqlOperatorCharm.update_config"),
        patch("charm.PostgresqlOperatorCharm.postgresql") as _postgresql,
        patch(
            "charm.PostgresqlOperatorCharm._create_services",
            side_effect=[None, _FakeApiError, _FakeApiError, None],
        ) as _create_services,
        patch("charm.Patroni.member_started") as _member_started,
        patch(
            "charm.PostgresqlOperatorCharm.push_tls_files_to_workload"
        ) as _push_tls_files_to_workload,
        patch("charm.PostgreSQLUpgrade.idle", new_callable=PropertyMock) as _idle,
        patch("charm.PostgresqlOperatorCharm._patch_pod_labels"),
        patch("charm.PostgresqlOperatorCharm._on_leader_elected"),
        patch("charm.PostgresqlOperatorCharm._create_pgdata") as _create_pgdata,
    ):
        _rock_postgresql_version.return_value = "16.6"

        # Mock the primary endpoint ready property values.
        _primary_endpoint_ready.side_effect = [False, True, True]

        # Check that the initial plan is empty.
        harness.set_can_connect(POSTGRESQL_CONTAINER, True)
        plan = harness.get_container_pebble_plan(POSTGRESQL_CONTAINER)
        assert plan.to_dict() == {}

        # Get the current and the expected layer from the pebble plan and the _postgresql_layer
        # method, respectively.
        # TODO: test also replicas (DPE-398).
        harness.set_leader()

        # Check for a Waiting status when the primary k8s endpoint is not ready yet.
        harness.container_pebble_ready(POSTGRESQL_CONTAINER)
        _create_pgdata.assert_called_once()
        assert isinstance(harness.model.unit.status, WaitingStatus)
        _set_active_status.assert_not_called()

        # Check for a Blocked status when a failure happens.
        _idle.return_value = True
        harness.container_pebble_ready(POSTGRESQL_CONTAINER)
        assert isinstance(harness.model.unit.status, BlockedStatus)
        _set_active_status.assert_not_called()

        # No error when upgrading the cluster.
        _idle.return_value = False
        harness.container_pebble_ready(POSTGRESQL_CONTAINER)
        _set_active_status.assert_called_once()

        # Check for the Active status.
        _set_active_status.reset_mock()
        _push_tls_files_to_workload.reset_mock()
        harness.container_pebble_ready(POSTGRESQL_CONTAINER)
        plan = harness.get_container_pebble_plan(POSTGRESQL_CONTAINER)
        expected = harness.charm._postgresql_layer().to_dict()
        expected.pop("summary", "")
        expected.pop("description", "")
        # Check the plan is as expected.
        assert plan.to_dict() == expected
        _set_active_status.assert_called_once()
        container = harness.model.unit.get_container(POSTGRESQL_CONTAINER)
        assert container.get_service("postgresql").is_running()
        _push_tls_files_to_workload.assert_called_once()


def test_on_postgresql_pebble_ready_no_connection(harness):
    with (
        patch(
            "charm.Patroni.rock_postgresql_version", new_callable=PropertyMock
        ) as _rock_postgresql_version,
        patch("charm.PostgresqlOperatorCharm._create_pgdata"),
    ):
        mock_event = MagicMock()
        mock_event.workload = harness.model.unit.get_container(POSTGRESQL_CONTAINER)
        _rock_postgresql_version.return_value = "16.6"

        harness.charm._on_postgresql_pebble_ready(mock_event)

        # Event was deferred and status is still maintenance
        mock_event.defer.assert_called_once()
        mock_event.set_results.assert_not_called()
        assert isinstance(harness.model.unit.status, MaintenanceStatus)


def test_on_config_changed(harness):
    with (
        patch(
            "charm.PostgresqlOperatorCharm.is_cluster_initialised",
            new_callable=PropertyMock,
            return_value=False,
        ) as _is_cluster_initialised,
        patch(
            "charm.PostgresqlOperatorCharm._validate_config_options"
        ) as _validate_config_options,
        patch(
            "charm.PostgreSQLUpgrade.idle", return_value=False, new_callable=PropertyMock
        ) as _idle,
        patch("charm.PostgresqlOperatorCharm.update_config") as _update_config,
        patch(
            "charm.PostgresqlOperatorCharm.updated_synchronous_node_count", return_value=True
        ) as _updated_synchronous_node_count,
        patch("charm.Patroni.member_started", return_value=True, new_callable=PropertyMock),
        patch("charm.Patroni.get_primary"),
        patch(
            "charm.PostgresqlOperatorCharm.is_standby_leader",
            return_value=False,
            new_callable=PropertyMock,
        ),
        patch(
            "charm.PostgresqlOperatorCharm.enable_disable_extensions"
        ) as _enable_disable_extensions,
    ):
        # Defers if cluster is not initialised
        mock_event = Mock()
        harness.charm._on_config_changed(mock_event)
        mock_event.defer.assert_called_once_with()
        mock_event.defer.reset_mock()

        # Defers if upgrade is not idle
        _is_cluster_initialised.return_value = True
        mock_event = Mock()
        harness.charm._on_config_changed(mock_event)
        mock_event.defer.assert_called_once_with()
        mock_event.defer.reset_mock()

        # Deferst on db connection error
        _idle.return_value = True
        _validate_config_options.side_effect = psycopg2.OperationalError
        harness.charm._on_config_changed(mock_event)
        mock_event.defer.assert_called_once_with()
        mock_event.defer.reset_mock()

        # Blocks if validation fails
        _validate_config_options.side_effect = ValueError
        harness.charm._on_config_changed(mock_event)
        assert isinstance(harness.charm.unit.status, BlockedStatus)
        assert harness.charm.unit.status.message == "Configuration Error. Please check the logs"

        # Clears status if validation passes
        _validate_config_options.side_effect = None
        harness.charm._on_config_changed(mock_event)
        assert isinstance(harness.charm.unit.status, ActiveStatus)
        assert not _enable_disable_extensions.called
        _updated_synchronous_node_count.assert_called_once_with()

        # Deferst on update sync nodes failure
        _updated_synchronous_node_count.return_value = False
        harness.charm._on_config_changed(mock_event)
        mock_event.defer.assert_called_once_with()
        mock_event.defer.reset_mock()
        _updated_synchronous_node_count.return_value = True

        # Leader enables extensions
        with harness.hooks_disabled():
            harness.set_leader()
        harness.charm._on_config_changed(mock_event)
        assert isinstance(harness.charm.unit.status, ActiveStatus)
        _enable_disable_extensions.assert_called_once_with()


def test_on_get_password(harness):
    harness.set_leader()
    mock_event = MagicMock(params={})
    harness.charm.set_secret("app", "operator-password", "test-password")
    harness.charm.set_secret("app", "replication-password", "replication-test-password")

    # Test providing an invalid username.
    mock_event.params["username"] = "user"
    harness.charm._on_get_password(mock_event)
    mock_event.fail.assert_called_once()
    mock_event.set_results.assert_not_called()

    # Test without providing the username option.
    mock_event.reset_mock()
    del mock_event.params["username"]
    harness.charm._on_get_password(mock_event)
    mock_event.set_results.assert_called_once_with({"password": "test-password"})

    # Also test providing the username option.
    mock_event.reset_mock()
    mock_event.params["username"] = "replication"
    harness.charm._on_get_password(mock_event)
    mock_event.set_results.assert_called_once_with({"password": "replication-test-password"})


def test_on_set_password(harness):
    with (
        patch("charm.Patroni.reload_patroni_configuration") as _reload_patroni_configuration,
        patch("charm.PostgresqlOperatorCharm.update_config") as _update_config,
        patch("charm.PostgresqlOperatorCharm.set_secret") as _set_secret,
        patch("charm.PostgresqlOperatorCharm.postgresql") as _postgresql,
        patch("charm.Patroni.are_all_members_ready") as _are_all_members_ready,
        patch("charm.PostgresqlOperatorCharm._on_leader_elected"),
    ):
        # Create a mock event.
        mock_event = MagicMock(params={})

        # Set some values for the other mocks.
        _are_all_members_ready.side_effect = [False, True, True, True, True]
        _postgresql.update_user_password = PropertyMock(
            side_effect=[PostgreSQLUpdateUserPasswordError, None, None, None]
        )

        # Test trying to set a password through a non leader unit.
        harness.charm._on_set_password(mock_event)
        mock_event.fail.assert_called_once()
        _set_secret.assert_not_called()

        # Test providing an invalid username.
        harness.set_leader()
        mock_event.reset_mock()
        mock_event.params["username"] = "user"
        harness.charm._on_set_password(mock_event)
        mock_event.fail.assert_called_once()
        _set_secret.assert_not_called()

        # Test without providing the username option but without all cluster members ready.
        mock_event.reset_mock()
        del mock_event.params["username"]
        harness.charm._on_set_password(mock_event)
        mock_event.fail.assert_called_once()
        _set_secret.assert_not_called()

        # Test for an error updating when updating the user password in the database.
        mock_event.reset_mock()
        harness.charm._on_set_password(mock_event)
        mock_event.fail.assert_called_once()
        _set_secret.assert_not_called()

        # Test without providing the username option.
        harness.charm._on_set_password(mock_event)
        assert _set_secret.call_args_list[0][0][1] == "operator-password"

        # Also test providing the username option.
        _set_secret.reset_mock()
        mock_event.params["username"] = "replication"
        harness.charm._on_set_password(mock_event)
        assert _set_secret.call_args_list[0][0][1] == "replication-password"

        # And test providing both the username and password options.
        _set_secret.reset_mock()
        mock_event.params["password"] = "replication-test-password"
        harness.charm._on_set_password(mock_event)
        _set_secret.assert_called_once_with(
            "app", "replication-password", "replication-test-password"
        )


def test_on_get_primary(harness):
    with patch("charm.Patroni.get_primary") as _get_primary:
        mock_event = Mock()
        _get_primary.return_value = "postgresql-k8s-1"
        harness.charm._on_get_primary(mock_event)
        _get_primary.assert_called_once()
        mock_event.set_results.assert_called_once_with({"primary": "postgresql-k8s-1"})


def test_fail_to_get_primary(harness):
    with patch("charm.Patroni.get_primary") as _get_primary:
        mock_event = Mock()
        _get_primary.side_effect = [RetryError("fake error")]
        harness.charm._on_get_primary(mock_event)
        _get_primary.assert_called_once()
        mock_event.set_results.assert_not_called()


def test_on_update_status(harness):
    with (
        patch("charm.logger") as _logger,
        patch(
            "charm.PostgresqlOperatorCharm._handle_processes_failures"
        ) as _handle_processes_failures,
        patch(
            "charm.PostgresqlOperatorCharm.enable_disable_extensions"
        ) as _enable_disable_extensions,
        patch("charm.Patroni.member_started") as _member_started,
        patch("charm.Patroni.get_primary") as _get_primary,
        patch("ops.model.Container.pebble") as _pebble,
        patch("ops.model.Container.restart") as _restart,
        patch("upgrade.PostgreSQLUpgrade.idle", return_value="idle"),
        patch(
            "charm.PostgresqlOperatorCharm.is_standby_leader",
            new_callable=PropertyMock,
            return_value=False,
        ),
        patch("charm.Patroni.get_running_cluster_members", return_value=["test"]),
    ):
        # Early exit on can connect.
        harness.set_can_connect(POSTGRESQL_CONTAINER, False)
        harness.charm.on.update_status.emit()
        _get_primary.assert_not_called()
        _logger.debug.assert_called_once_with(
            "on_update_status early exit: Cannot connect to container"
        )

        # Test before the PostgreSQL service is available.
        _pebble.get_services.return_value = []
        harness.set_can_connect(POSTGRESQL_CONTAINER, True)
        harness.charm.on.update_status.emit()
        _get_primary.assert_not_called()

        # Test unit in blocked status, without message.
        _pebble.get_services.reset_mock()
        harness.model.unit.status = BlockedStatus()
        harness.charm.on.update_status.emit()
        _enable_disable_extensions.assert_not_called()
        _pebble.get_services.assert_not_called()

        # Test unit in blocked status due to blocking extensions.
        harness.model.unit.status = BlockedStatus(EXTENSION_OBJECT_MESSAGE)
        harness.charm.on.update_status.emit()
        _enable_disable_extensions.assert_called_once()
        _pebble.get_services.assert_called_once()

        # Test when a failure need to be handled.
        _pebble.get_services.return_value = [MagicMock(current=ServiceStatus.ACTIVE)]
        _handle_processes_failures.return_value = True
        harness.charm.on.update_status.emit()
        _get_primary.assert_not_called()

        # Test when a failure need to be handled.
        _pebble.get_services.return_value = [MagicMock(current=ServiceStatus.INACTIVE)]
        harness.charm.on.update_status.emit()
        _get_primary.assert_not_called()
        _restart.assert_called_once_with("postgresql")
        _restart.reset_mock()

        # Test restart failed
        _pebble.get_services.return_value = [MagicMock(current=ServiceStatus.INACTIVE)]
        _restart.side_effect = ChangeError(err=None, change=None)
        harness.charm.on.update_status.emit()
        _get_primary.assert_not_called()
        _restart.assert_called_once_with("postgresql")
        _logger.exception.assert_called_once_with("Failed to restart patroni")
        _restart.reset_mock()
        _logger.exception.reset_mock()
        _restart.side_effect = None

        # Check primary message not being set (current unit is not the primary).
        _pebble.get_services.return_value = [MagicMock(current=ServiceStatus.ACTIVE)]
        _handle_processes_failures.return_value = False
        _get_primary.side_effect = [
            "postgresql-k8s/1",
            harness.charm.unit.name,
        ]
        harness.charm.on.update_status.emit()
        _get_primary.assert_called_once()
        assert harness.model.unit.status != ActiveStatus("Primary")

        # Test again and check primary message being set (current unit is the primary).
        harness.charm.on.update_status.emit()
        assert harness.model.unit.status == ActiveStatus("Primary")


def test_on_update_status_no_connection(harness):
    with (
        patch("charm.Patroni.get_primary") as _get_primary,
        patch("ops.model.Container.pebble") as _pebble,
    ):
        harness.charm.on.update_status.emit()

        # Exits before calling anything.
        _pebble.get_services.assert_not_called()
        _get_primary.assert_not_called()


def test_on_update_status_with_error_on_get_primary(harness):
    with (
        patch(
            "charm.PostgresqlOperatorCharm._handle_processes_failures", return_value=False
        ) as _handle_processes_failures,
        patch("charm.Patroni.member_started") as _member_started,
        patch("charm.Patroni.get_primary") as _get_primary,
        patch("ops.model.Container.pebble") as _pebble,
        patch("upgrade.PostgreSQLUpgrade.idle", return_value=True),
    ):
        # Mock the access to the list of Pebble services.
        _pebble.get_services.return_value = [MagicMock(current=ServiceStatus.ACTIVE)]

        _get_primary.side_effect = [RetryError("fake error")]

        harness.set_can_connect(POSTGRESQL_CONTAINER, True)

        with tc.assertLogs("charm", "ERROR") as logs:
            harness.charm.on.update_status.emit()
            assert (
                "ERROR:charm:failed to get primary with error RetryError[fake error]"
                in logs.output
            )


def test_add_cluster_member(harness):
    with (
        patch("charm.PostgresqlOperatorCharm._get_hostname_from_unit", return_value="hostname"),
        patch("charm.PostgresqlOperatorCharm._patch_pod_labels") as _patch_pod_labels,
        patch("charm.PostgresqlOperatorCharm._add_to_endpoints") as _add_to_endpoints,
        patch("charm.Patroni.are_all_members_ready") as _are_all_members_ready,
    ):
        harness.charm.add_cluster_member(sentinel.member)

        _add_to_endpoints.assert_called_once_with("hostname")
        _patch_pod_labels.assert_called_once_with(sentinel.member)

        # Block on k8s error
        response = Mock()
        response.json.return_value = {}
        _patch_pod_labels.side_effect = ApiError(response=response)
        harness.charm.add_cluster_member(sentinel.member)
        assert isinstance(harness.charm.unit.status, BlockedStatus)
        assert harness.charm.unit.status.message == "failed to patch pod with error None"

        # Not ready error if not all members are readu
        _are_all_members_ready.return_value = False
        try:
            harness.charm.add_cluster_member(sentinel.member)
            assert False
        except NotReadyError:
            pass


def test_enable_disable_extensions(harness):
    with (
        patch("charm.CharmConfig.plugin_keys") as _plugin_keys,
        patch("charm.PostgreSQL.enable_disable_extensions") as _enable_disable_extensions,
        patch("charm.Patroni.get_primary", return_value=None) as _get_primary,
        patch("charm.Patroni.member_started", return_value=True, new_callable=PropertyMock),
        patch(
            "charm.PostgresqlOperatorCharm.is_standby_leader",
            return_value=False,
            new_callable=PropertyMock,
        ),
    ):
        # Early exit if no primary
        harness.charm.enable_disable_extensions()
        assert not _plugin_keys.called

        # Blocks on missing extension dependencies
        with harness.hooks_disabled():
            harness.update_config({
                "plugin_cube_enable": False,
                "plugin_spi_enable": False,
                "plugin_jsonb_plperl_enable": True,
                "plugin_plperl_enable": False,
            })
        _get_primary.return_value = "primary"
        _plugin_keys.return_value = [
            "plugin_cube_enable",
            "plugin_spi_enable",
            "plugin_jsonb_plperl_enable",
            "plugin_plperl_enable",
        ]
        harness.charm.enable_disable_extensions()
        assert isinstance(harness.charm.unit.status, BlockedStatus)
        assert (
            harness.charm.unit.status.message
            == "Unsatisfied plugin dependencies. Please check the logs"
        )

        # Unblock if dependencies are met
        with harness.hooks_disabled():
            harness.update_config({
                "plugin_plperl_enable": True,
            })
        harness.charm.enable_disable_extensions()
        assert isinstance(harness.charm.unit.status, ActiveStatus)
        _enable_disable_extensions.assert_called_once_with(
            {
                "cube": False,
                "refint": False,
                "autoinc": False,
                "insert_username": False,
                "moddatetime": False,
                "jsonb_plperl": True,
                "plperl": True,
            },
            None,
        )

        # Block if extension-dependent object error is raised
        _enable_disable_extensions.side_effect = [psycopg2.errors.DependentObjectsStillExist, None]
        harness.charm.enable_disable_extensions()
        assert isinstance(harness.charm.unit.status, BlockedStatus)
        # Should resolve afterwards
        harness.charm.enable_disable_extensions()
        assert isinstance(harness.charm.unit.status, ActiveStatus)


def test_on_peer_relation_departed(harness):
    with (
        patch(
            "charm.PostgresqlOperatorCharm._get_endpoints_to_remove"
        ) as _get_endpoints_to_remove,
        patch(
            "charm.PostgresqlOperatorCharm.app_peer_data", new_callable=PropertyMock
        ) as _app_peer_data,
        patch(
            "charm.PostgresqlOperatorCharm._get_endpoints_to_remove", return_value=sentinel.units
        ) as _get_endpoints_to_remove,
        patch("charm.PostgresqlOperatorCharm._remove_from_endpoints") as _remove_from_endpoints,
        patch("charm.PostgresqlOperatorCharm.updated_synchronous_node_count"),
    ):
        # Early exit if not leader
        event = Mock()
        harness.charm._on_peer_relation_departed(event)
        assert not _get_endpoints_to_remove.called

        # Defer if cluster is not initialised
        with harness.hooks_disabled():
            harness.set_leader()
        harness.charm._on_peer_relation_departed(event)
        event.defer.assert_called_once_with()

        _app_peer_data.return_value = {"cluster_initialised": True}
        harness.charm._on_peer_relation_departed(event)
        _get_endpoints_to_remove.assert_called_once_with()
        _remove_from_endpoints.assert_called_once_with(sentinel.units)


def test_on_pgdata_storage_detaching(harness):
    with (
        patch("charm.Patroni.member_started", new_callable=PropertyMock) as _member_started,
        patch("charm.Patroni.are_all_members_ready", new_callable=PropertyMock),
        patch("charm.Patroni.get_primary", return_value="primary") as _get_primary,
        patch("charm.Patroni.switchover") as _switchover,
        patch("charm.Patroni.primary_changed") as _primary_changed,
    ):
        # Early exit if not primary
        event = Mock()
        harness.charm._on_pgdata_storage_detaching(event)
        assert not _member_started.called

        _get_primary.side_effect = [harness.charm.unit.name, "primary"]
        harness.charm._on_pgdata_storage_detaching(event)
        _switchover.assert_called_once_with()
        _primary_changed.assert_called_once_with("primary")


def test_on_update_status_after_restore_operation(harness):
    with (
        patch("charm.PostgresqlOperatorCharm._set_active_status") as _set_active_status,
        patch(
            "charm.PostgresqlOperatorCharm._handle_processes_failures"
        ) as _handle_processes_failures,
        patch("charm.PostgreSQLBackups.can_use_s3_repository") as _can_use_s3_repository,
        patch(
            "charms.postgresql_k8s.v0.postgresql.PostgreSQL.get_current_timeline"
        ) as _get_current_timeline,
        patch("charm.PostgresqlOperatorCharm.update_config") as _update_config,
        patch("charm.Patroni.member_started", new_callable=PropertyMock) as _member_started,
        patch("ops.model.Container.pebble") as _pebble,
        patch("upgrade.PostgreSQLUpgrade.idle", return_value=True),
    ):
        rel_id = harness.model.get_relation(PEER).id
        # Mock the access to the list of Pebble services to test a failed restore.
        _pebble.get_services.return_value = [MagicMock(current=ServiceStatus.INACTIVE)]
        _get_current_timeline.return_value = "2"

        # Test when the restore operation fails.
        with harness.hooks_disabled():
            harness.set_leader()
            harness.update_relation_data(
                rel_id,
                harness.charm.app.name,
                {"restoring-backup": "20230101-090000F"},
            )
        harness.set_can_connect(POSTGRESQL_CONTAINER, True)
        harness.charm.on.update_status.emit()
        _update_config.assert_not_called()
        _handle_processes_failures.assert_not_called()
        _set_active_status.assert_not_called()
        assert isinstance(harness.charm.unit.status, BlockedStatus)

        # Test when the restore operation hasn't finished yet.
        harness.charm.unit.status = ActiveStatus()
        _pebble.get_services.return_value = [MagicMock(current=ServiceStatus.ACTIVE)]
        _member_started.return_value = False
        harness.charm.on.update_status.emit()
        _update_config.assert_not_called()
        _handle_processes_failures.assert_not_called()
        _set_active_status.assert_not_called()
        tc.assertIsInstance(harness.charm.unit.status, ActiveStatus)

        # Assert that the backup id is still in the application relation databag.
        tc.assertEqual(
            harness.get_relation_data(rel_id, harness.charm.app),
            {"restoring-backup": "20230101-090000F"},
        )

        # Test when the restore operation finished successfully.
        _member_started.return_value = True
        _can_use_s3_repository.return_value = (True, None)
        _handle_processes_failures.return_value = False
        harness.charm.on.update_status.emit()
        _update_config.assert_called_once()
        _handle_processes_failures.assert_called_once()
        _set_active_status.assert_called_once()
        assert isinstance(harness.charm.unit.status, ActiveStatus)

        # Assert that the backup id is not in the application relation databag anymore.
        assert harness.get_relation_data(rel_id, harness.charm.app) == {}

        # Test when it's not possible to use the configured S3 repository.
        _update_config.reset_mock()
        _set_active_status.reset_mock()
        with harness.hooks_disabled():
            harness.update_relation_data(
                rel_id,
                harness.charm.app.name,
                {"restoring-backup": "20230101-090000F"},
            )
        _can_use_s3_repository.return_value = (False, "fake validation message")
        harness.charm.on.update_status.emit()
        _update_config.assert_called_once()
        _set_active_status.assert_called_once()
        # Assert that the backup id is not in the application relation databag anymore.
        assert harness.get_relation_data(rel_id, harness.charm.app) == {
            "s3-initialization-block-message": "fake validation message",
        }


def test_on_upgrade_charm(harness):
    with (
        patch(
            "charms.data_platform_libs.v0.upgrade.DataUpgrade._upgrade_supported_check"
        ) as _upgrade_supported_check,
        patch(
            "charm.PostgresqlOperatorCharm._patch_pod_labels",
            side_effect=[None, _FakeApiError, None],
        ) as _patch_pod_labels,
        patch(
            "charm.PostgresqlOperatorCharm._create_services",
            side_effect=[_FakeApiError, None, None],
        ) as _create_services,
        patch("charm.PostgreSQLUpgrade.idle", new_callable=PropertyMock) as _idle,
    ):
        # Test when the cluster is being upgraded.
        harness.charm.unit.status = ActiveStatus()
        _idle.return_value = False
        harness.charm.on.upgrade_charm.emit()
        _create_services.assert_not_called()
        _patch_pod_labels.assert_called_once()
        assert isinstance(harness.charm.unit.status, ActiveStatus)

        # Test with a problem happening when trying to create the k8s resources.
        _patch_pod_labels.reset_mock()
        _idle.return_value = True
        harness.charm.on.upgrade_charm.emit()
        _create_services.assert_called_once()
        _patch_pod_labels.assert_not_called()
        assert isinstance(harness.charm.unit.status, BlockedStatus)

        # Test a successful k8s resources creation, but unsuccessful pod patch operation.
        _create_services.reset_mock()
        harness.charm.unit.status = ActiveStatus()
        harness.charm.on.upgrade_charm.emit()
        _create_services.assert_called_once()
        _patch_pod_labels.assert_called_once()
        assert isinstance(harness.charm.unit.status, BlockedStatus)

        # Test a successful k8s resources creation and the operation to patch the pod.
        _create_services.reset_mock()
        _patch_pod_labels.reset_mock()
        harness.charm.unit.status = ActiveStatus()
        harness.charm.on.upgrade_charm.emit()
        _create_services.assert_called_once()
        _patch_pod_labels.assert_called_once()
        assert not isinstance(harness.charm.unit.status, BlockedStatus)


def test_create_services(harness):
    with patch("charm.Client") as _client:
        # Test the successful creation of the resources.
        _client.return_value.get.return_value = MagicMock(
            metadata=MagicMock(ownerReferences="fakeOwnerReferences")
        )
        harness.charm._create_services()
        _client.return_value.get.assert_called_once_with(
            res=Pod, name="postgresql-k8s-0", namespace=harness.charm.model.name
        )
        tc.assertEqual(_client.return_value.apply.call_count, 2)

        # Test when the charm fails to get first pod info.
        _client.reset_mock()
        _client.return_value.get.side_effect = _FakeApiError
        with tc.assertRaises(_FakeApiError):
            harness.charm._create_services()
            _client.return_value.get.assert_called_once_with(
                res=Pod, name="postgresql-k8s-0", namespace=harness.charm.model.name
            )
            _client.return_value.apply.assert_not_called()

        # Test when the charm fails to create a k8s service.
        _client.return_value.get.return_value = MagicMock(
            metadata=MagicMock(ownerReferences="fakeOwnerReferences")
        )
        _client.return_value.apply.side_effect = [None, _FakeApiError]
        with tc.assertRaises(_FakeApiError):
            harness.charm._create_services()
            _client.return_value.get.assert_called_once_with(
                res=Pod, name="postgresql-k8s-0", namespace=harness.charm.model.name
            )
            tc.assertEqual(_client.return_value.apply.call_count, 2)


def test_patch_pod_labels(harness):
    with patch("charm.Client") as _client:
        member = harness.charm._unit.replace("/", "-")

        harness.charm._patch_pod_labels(member)
        expected_patch = {
            "metadata": {
                "labels": {
                    "application": "patroni",
                    "cluster-name": f"patroni-{harness.charm._name}",
                }
            }
        }
        _client.return_value.patch.assert_called_once_with(
            Pod,
            name=member,
            namespace=harness.charm._namespace,
            obj=expected_patch,
        )


def test_postgresql_layer(harness):
    with (
        patch("charm.Patroni.reload_patroni_configuration"),
        patch("charm.PostgresqlOperatorCharm._patch_pod_labels"),
        patch("charm.PostgresqlOperatorCharm._create_services"),
    ):
        # Test with the already generated password.
        harness.set_leader()
        plan = harness.charm._postgresql_layer().to_dict()
        expected = {
            "summary": "postgresql + patroni layer",
            "description": "pebble config layer for postgresql + patroni",
            "services": {
                POSTGRESQL_SERVICE: {
                    "override": "replace",
                    "summary": "entrypoint of the postgresql + patroni image",
                    "command": "patroni /var/lib/postgresql/data/patroni.yml",
                    "startup": "enabled",
                    "on-failure": "restart",
                    "user": "postgres",
                    "group": "postgres",
                    "environment": {
                        "PATRONI_KUBERNETES_LABELS": f"{{application: patroni, cluster-name: patroni-{harness.charm._name}}}",
                        "PATRONI_KUBERNETES_LEADER_LABEL_VALUE": "primary",
                        "PATRONI_KUBERNETES_NAMESPACE": harness.charm._namespace,
                        "PATRONI_KUBERNETES_USE_ENDPOINTS": "true",
                        "PATRONI_NAME": "postgresql-k8s-0",
                        "PATRONI_SCOPE": f"patroni-{harness.charm._name}",
                        "PATRONI_REPLICATION_USERNAME": "replication",
                        "PATRONI_SUPERUSER_USERNAME": "operator",
                    },
                },
                METRICS_SERVICE: {
                    "override": "replace",
                    "summary": "postgresql metrics exporter",
                    "command": "/start-exporter.sh",
                    "startup": "enabled",
                    "after": [POSTGRESQL_SERVICE],
                    "user": "postgres",
                    "group": "postgres",
                    "environment": {
                        "DATA_SOURCE_NAME": (
                            f"user=monitoring "
                            f"password={harness.charm.get_secret('app', 'monitoring-password')} "
                            "host=/var/run/postgresql port=5432 database=postgres"
                        ),
                    },
                },
                PGBACKREST_SERVER_SERVICE: {
                    "override": "replace",
                    "summary": "pgBackRest server",
                    "command": PGBACKREST_SERVER_SERVICE,
                    "startup": "disabled",
                    "user": "postgres",
                    "group": "postgres",
                },
                ROTATE_LOGS_SERVICE: {
                    "override": "replace",
                    "summary": "rotate logs",
                    "command": "python3 /home/postgres/rotate_logs.py",
                    "startup": "disabled",
                },
            },
            "checks": {
                POSTGRESQL_SERVICE: {
                    "override": "replace",
                    "level": "ready",
                    "http": {
                        "url": "http://postgresql-k8s-0.postgresql-k8s-endpoints:8008/health",
                    },
                }
            },
        }
        assert plan == expected


def test_on_stop(harness):
    with patch("charm.Client") as _client:
        rel_id = harness.model.get_relation(PEER).id
        # Test a successful run of the hook.
        for planned_units, relation_data in {
            0: {},
            1: {"some-relation-data": "some-value"},
        }.items():
            harness.set_planned_units(planned_units)
            with harness.hooks_disabled():
                harness.update_relation_data(
                    rel_id,
                    harness.charm.unit.name,
                    {"some-relation-data": "some-value"},
                )
            with tc.assertNoLogs("charm", "ERROR"):
                _client.return_value.get.return_value = MagicMock(
                    metadata=MagicMock(ownerReferences="fakeOwnerReferences")
                )
                _client.return_value.list.side_effect = [
                    [MagicMock(metadata=MagicMock(name="fakeName1", namespace="fakeNamespace"))],
                    [MagicMock(metadata=MagicMock(name="fakeName2", namespace="fakeNamespace"))],
                ]
                harness.charm.on.stop.emit()
                _client.return_value.get.assert_called_once_with(
                    res=Pod, name="postgresql-k8s-0", namespace=harness.charm.model.name
                )
                for kind in [Endpoints, Service]:
                    _client.return_value.list.assert_any_call(
                        kind,
                        namespace=harness.charm.model.name,
                        labels={"app.juju.is/created-by": harness.charm.app.name},
                    )
                assert _client.return_value.apply.call_count == 2
                assert harness.get_relation_data(rel_id, harness.charm.unit) == relation_data
                _client.reset_mock()

        # Test when the charm fails to get first pod info.
        _client.return_value.get.side_effect = _FakeApiError
        with tc.assertLogs("charm", "ERROR") as logs:
            harness.charm.on.stop.emit()
            _client.return_value.get.assert_called_once_with(
                res=Pod, name="postgresql-k8s-0", namespace=harness.charm.model.name
            )
            _client.return_value.list.assert_not_called()
            _client.return_value.apply.assert_not_called()
            assert "failed to get first pod info" in "".join(logs.output)

        # Test when the charm fails to get the k8s resources created by the charm and Patroni.
        _client.return_value.get.side_effect = None
        _client.return_value.list.side_effect = [[], _FakeApiError]
        with tc.assertLogs("charm", "ERROR") as logs:
            harness.charm.on.stop.emit()
            for kind in [Endpoints, Service]:
                _client.return_value.list.assert_any_call(
                    kind,
                    namespace=harness.charm.model.name,
                    labels={"app.juju.is/created-by": harness.charm.app.name},
                )
            _client.return_value.apply.assert_not_called()
            assert "failed to get the k8s resources created by the charm and Patroni" in "".join(
                logs.output
            )

        # Test when the charm fails to patch a k8s resource.
        _client.return_value.get.return_value = MagicMock(
            metadata=MagicMock(ownerReferences="fakeOwnerReferences")
        )
        _client.return_value.list.side_effect = [
            [MagicMock(metadata=MagicMock(name="fakeName1", namespace="fakeNamespace"))],
            [MagicMock(metadata=MagicMock(name="fakeName2", namespace="fakeNamespace"))],
        ]
        _client.return_value.apply.side_effect = [None, _FakeApiError]
        with tc.assertLogs("charm", "ERROR") as logs:
            harness.charm.on.stop.emit()
            assert _client.return_value.apply.call_count == 2
            assert "failed to patch k8s MagicMock" in "".join(logs.output)


def test_client_relations(harness):
    # Test when the charm has no relations.
    assert harness.charm.client_relations == []

    # Test when the charm has some relations.
    harness.add_relation("database", "application")
    database_relation = harness.model.get_relation("database")
    assert harness.charm.client_relations == [database_relation]


def test_validate_config_options(harness):
    with patch(
        "charm.PostgresqlOperatorCharm.postgresql", new_callable=PropertyMock
    ) as _charm_lib:
        harness.set_can_connect(POSTGRESQL_CONTAINER, True)
        _charm_lib.return_value.get_postgresql_text_search_configs.return_value = []
        _charm_lib.return_value.validate_date_style.return_value = []
        _charm_lib.return_value.get_postgresql_timezones.return_value = []

        # Test instance_default_text_search_config exception
        with harness.hooks_disabled():
            harness.update_config({"instance_default_text_search_config": "pg_catalog.test"})

        with tc.assertRaises(ValueError) as e:
            harness.charm._validate_config_options()
            assert (
                e.msg == "instance_default_text_search_config config option has an invalid value"
            )

        _charm_lib.return_value.get_postgresql_text_search_configs.assert_called_once_with()
        _charm_lib.return_value.get_postgresql_text_search_configs.return_value = [
            "pg_catalog.test"
        ]

        # Test request_date_style exception
        with harness.hooks_disabled():
            harness.update_config({"request_date_style": "ISO, TEST"})

        with tc.assertRaises(ValueError) as e:
            harness.charm._validate_config_options()
            assert e.msg == "request_date_style config option has an invalid value"

        _charm_lib.return_value.validate_date_style.assert_called_once_with("ISO, TEST")
        _charm_lib.return_value.validate_date_style.return_value = ["ISO, TEST"]

        # Test request_time_zone exception
        with harness.hooks_disabled():
            harness.update_config({"request_time_zone": "TEST_ZONE"})

        with tc.assertRaises(ValueError) as e:
            harness.charm._validate_config_options()
            assert e.msg == "request_time_zone config option has an invalid value"

        _charm_lib.return_value.get_postgresql_timezones.assert_called_once_with()
        _charm_lib.return_value.get_postgresql_timezones.return_value = ["TEST_ZONE"]

    #
    # Secrets
    #


def test_scope_obj(harness):
    assert harness.charm._scope_obj("app") == harness.charm.framework.model.app
    assert harness.charm._scope_obj("unit") == harness.charm.framework.model.unit
    assert harness.charm._scope_obj("test") is None


def test_on_get_password_secrets(harness):
    with patch("charm.PostgresqlOperatorCharm._on_leader_elected"):
        # Create a mock event and set passwords in peer relation data.
        harness.set_leader()
        mock_event = MagicMock(params={})
        harness.charm.set_secret("app", "operator-password", "test-password")
        harness.charm.set_secret("app", "replication-password", "replication-test-password")

        # Test providing an invalid username.
        mock_event.params["username"] = "user"
        harness.charm._on_get_password(mock_event)
        mock_event.fail.assert_called_once()
        mock_event.set_results.assert_not_called()

        # Test without providing the username option.
        mock_event.reset_mock()
        del mock_event.params["username"]
        harness.charm._on_get_password(mock_event)
        mock_event.set_results.assert_called_once_with({"password": "test-password"})

        # Also test providing the username option.
        mock_event.reset_mock()
        mock_event.params["username"] = "replication"
        harness.charm._on_get_password(mock_event)
        mock_event.set_results.assert_called_once_with({"password": "replication-test-password"})


@pytest.mark.parametrize("scope", [("app"), ("unit")])
def test_get_secret_secrets(harness, scope):
    with patch("charm.PostgresqlOperatorCharm._on_leader_elected"):
        harness.set_leader()

        assert harness.charm.get_secret(scope, "operator-password") is None
        harness.charm.set_secret(scope, "operator-password", "test-password")
        assert harness.charm.get_secret(scope, "operator-password") == "test-password"


@pytest.mark.parametrize("scope,is_leader", [("app", True), ("unit", True), ("unit", False)])
def test_set_reset_new_secret(harness, scope, is_leader):
    """NOTE: currently ops.testing seems to allow for non-leader to set secrets too!"""
    with patch("charm.PostgresqlOperatorCharm._on_leader_elected"):
        # App has to be leader, unit can be either
        harness.set_leader(is_leader)
        # Getting current password
        harness.charm.set_secret(scope, "new-secret", "bla")
        assert harness.charm.get_secret(scope, "new-secret") == "bla"

        # Reset new secret
        harness.charm.set_secret(scope, "new-secret", "blablabla")
        assert harness.charm.get_secret(scope, "new-secret") == "blablabla"

        # Set another new secret
        harness.charm.set_secret(scope, "new-secret2", "blablabla")
        assert harness.charm.get_secret(scope, "new-secret2") == "blablabla"


@pytest.mark.parametrize("scope,is_leader", [("app", True), ("unit", True), ("unit", False)])
def test_invalid_secret(harness, scope, is_leader):
    with patch("charm.PostgresqlOperatorCharm._on_leader_elected"):
        # App has to be leader, unit can be either
        harness.set_leader(is_leader)

        with tc.assertRaises((RelationDataTypeError, TypeError)):
            harness.charm.set_secret(scope, "somekey", 1)

        harness.charm.set_secret(scope, "somekey", "")
        assert harness.charm.get_secret(scope, "somekey") is None


def test_delete_password(harness, caplog):
    """NOTE: currently ops.testing seems to allow for non-leader to remove secrets too!"""
    with patch("charm.PostgresqlOperatorCharm._on_leader_elected"):
        harness.set_leader(True)
        harness.charm.set_secret("app", "operator-password", "somepw")
        harness.charm.remove_secret("app", "operator-password")
        assert harness.charm.get_secret("app", "operator-password") is None

        harness.set_leader(False)
        harness.charm.set_secret("unit", "operator-password", "somesecret")
        harness.charm.remove_secret("unit", "operator-password")
        assert harness.charm.get_secret("unit", "operator-password") is None

        harness.set_leader(True)
        with caplog.at_level(logging.DEBUG):
            error_message = "Non-existing secret operator-password was attempted to be removed."

            harness.charm.remove_secret("app", "operator-password")
            assert error_message in caplog.text

            harness.charm.remove_secret("unit", "operator-password")
            assert error_message in caplog.text

            harness.charm.remove_secret("app", "non-existing-secret")
            assert (
                "Non-existing field 'non-existing-secret' was attempted to be removed"
                in caplog.text
            )

            harness.charm.remove_secret("unit", "non-existing-secret")
            assert (
                "Non-existing field 'non-existing-secret' was attempted to be removed"
                in caplog.text
            )


@pytest.mark.parametrize("scope,is_leader", [("app", True), ("unit", True), ("unit", False)])
def test_migration_from_single_secret(harness, scope, is_leader):
    """Check if we're moving on to use secrets when live upgrade from databag to Secrets usage.

    Since it checks for a migration from databag to juju secrets, it's specific to juju3.
    """
    with patch("charm.PostgresqlOperatorCharm._on_leader_elected"):
        rel_id = harness.model.get_relation(PEER).id

        # App has to be leader, unit can be either
        harness.set_leader(is_leader)

        secret = harness.charm.app.add_secret({"operator-password": "bla"})

        # Getting current password
        entity = getattr(harness.charm, scope)
        harness.update_relation_data(rel_id, entity.name, {SECRET_INTERNAL_LABEL: secret.id})
        assert harness.charm.get_secret(scope, "operator-password") == "bla"

        # Reset new secret
        # Only the leader can set app secret content.
        with harness.hooks_disabled():
            harness.set_leader(True)
        harness.charm.set_secret(scope, "operator-password", "blablabla")
        with harness.hooks_disabled():
            harness.set_leader(is_leader)
        assert harness.charm.model.get_secret(label=f"{PEER}.postgresql-k8s.{scope}")
        assert harness.charm.get_secret(scope, "operator-password") == "blablabla"
        assert SECRET_INTERNAL_LABEL not in harness.get_relation_data(
            rel_id, getattr(harness.charm, scope).name
        )


def test_on_peer_relation_changed(harness):
    with (
        patch("charm.PostgresqlOperatorCharm._set_active_status") as _set_active_status,
        patch(
            "backups.PostgreSQLBackups.start_stop_pgbackrest_service"
        ) as _start_stop_pgbackrest_service,
        patch("backups.PostgreSQLBackups.coordinate_stanza_fields") as _coordinate_stanza_fields,
        patch("charm.Patroni.reinitialize_postgresql") as _reinitialize_postgresql,
        patch(
            "charm.Patroni.member_replication_lag", new_callable=PropertyMock
        ) as _member_replication_lag,
        patch("charm.PostgresqlOperatorCharm.is_primary") as _is_primary,
        patch("charm.Patroni.member_started", new_callable=PropertyMock) as _member_started,
        patch("charm.PostgresqlOperatorCharm.update_config") as _update_config,
        patch("charm.PostgresqlOperatorCharm._add_members") as _add_members,
        patch("ops.framework.EventBase.defer") as _defer,
    ):
        rel_id = harness.model.get_relation(PEER).id
        # Test when the cluster was not initialised yet.
        harness.set_can_connect(POSTGRESQL_CONTAINER, True)
        relation = harness.model.get_relation(PEER, rel_id)
        harness.charm.on.database_peers_relation_changed.emit(relation)
        _defer.assert_called_once()
        _add_members.assert_not_called()
        _update_config.assert_not_called()
        _coordinate_stanza_fields.assert_not_called()
        _start_stop_pgbackrest_service.assert_not_called()

        # Test when the cluster has already initialised, but the unit is not the leader and is not
        # part of the cluster yet.
        _defer.reset_mock()
        with harness.hooks_disabled():
            harness.update_relation_data(
                rel_id,
                harness.charm.app.name,
                {"cluster_initialised": "True"},
            )
        harness.charm.on.database_peers_relation_changed.emit(relation)
        _defer.assert_not_called()
        _add_members.assert_not_called()
        _update_config.assert_not_called()
        _coordinate_stanza_fields.assert_not_called()
        _start_stop_pgbackrest_service.assert_not_called()

        # Test when the unit is the leader.
        with harness.hooks_disabled():
            harness.set_leader()
        harness.charm.on.database_peers_relation_changed.emit(relation)
        _defer.assert_not_called()
        _add_members.assert_called_once()
        _update_config.assert_not_called()
        _coordinate_stanza_fields.assert_not_called()
        _start_stop_pgbackrest_service.assert_not_called()

        # Test when the unit is part of the cluster but the container
        # is not ready yet.
        harness.set_can_connect(POSTGRESQL_CONTAINER, False)
        with harness.hooks_disabled():
            unit_id = harness.charm.unit.name.split("/")[1]
            harness.update_relation_data(
                rel_id,
                harness.charm.app.name,
                {
                    "endpoints": json.dumps([
                        f"{harness.charm.app.name}-{unit_id}.{harness.charm.app.name}-endpoints"
                    ])
                },
            )
        harness.charm.on.database_peers_relation_changed.emit(relation)
        _defer.assert_not_called()
        _update_config.assert_not_called()
        _coordinate_stanza_fields.assert_not_called()
        _start_stop_pgbackrest_service.assert_not_called()

        # Test when the container is ready but Patroni hasn't started yet.
        harness.set_can_connect(POSTGRESQL_CONTAINER, True)
        _member_started.return_value = False
        harness.charm.on.database_peers_relation_changed.emit(relation)
        _defer.assert_called_once()
        _update_config.assert_called_once()
        _coordinate_stanza_fields.assert_not_called()
        _start_stop_pgbackrest_service.assert_not_called()

        # Test when Patroni has already started but this is a replica with a
        # huge or unknown lag.
        _member_started.return_value = True
        for values in itertools.product([True, False], ["0", "1000", "1001", "unknown"]):
            _set_active_status.reset_mock()
            _defer.reset_mock()
            _coordinate_stanza_fields.reset_mock()
            _start_stop_pgbackrest_service.reset_mock()
            _is_primary.return_value = values[0]
            _member_replication_lag.return_value = values[1]
            harness.charm.unit.status = ActiveStatus()
            harness.charm.on.database_peers_relation_changed.emit(relation)
            if _is_primary.return_value == values[0] or int(values[1]) <= 1000:
                _defer.assert_not_called()
                _coordinate_stanza_fields.assert_called_once()
                _start_stop_pgbackrest_service.assert_called_once()
                _set_active_status.assert_called_once()
            else:
                _defer.assert_called_once()
                _coordinate_stanza_fields.assert_not_called()
                _start_stop_pgbackrest_service.assert_not_called()
                _set_active_status.assert_not_called()

        # Test the status not being changed when it was not possible to start
        # the pgBackRest service yet.
        _defer.reset_mock()
        _set_active_status.reset_mock()
        _is_primary.return_value = True
        _member_replication_lag.return_value = "0"
        _start_stop_pgbackrest_service.return_value = False
        harness.charm.unit.status = MaintenanceStatus()
        with harness.hooks_disabled():
            harness.update_relation_data(rel_id, harness.charm.unit.name, {"start-tls-server": ""})
        harness.charm.on.database_peers_relation_changed.emit(relation)
        assert harness.get_relation_data(rel_id, harness.charm.unit) == {
            "start-tls-server": "True"
        }
        _defer.assert_called_once()
        assert isinstance(harness.charm.unit.status, MaintenanceStatus)
        _set_active_status.assert_not_called()

        # Test the status being changed when it was possible to start the
        # pgBackRest service.
        _defer.reset_mock()
        _start_stop_pgbackrest_service.return_value = True
        harness.charm.on.database_peers_relation_changed.emit(relation)
        assert harness.get_relation_data(rel_id, harness.charm.unit) == {}
        _defer.assert_not_called()
        _set_active_status.assert_called_once()

        # Test that a blocked status is not overridden.
        _set_active_status.reset_mock()
        harness.charm.unit.status = BlockedStatus()
        harness.charm.on.database_peers_relation_changed.emit(relation)
        assert isinstance(harness.charm.unit.status, BlockedStatus)
        _set_active_status.assert_not_called()


def test_handle_processes_failures(harness):
    with (
        patch("charm.Patroni.reinitialize_postgresql") as _reinitialize_postgresql,
        patch("charm.Patroni.member_streaming", new_callable=PropertyMock) as _member_streaming,
        patch(
            "charm.PostgresqlOperatorCharm.is_standby_leader", new_callable=PropertyMock
        ) as _is_standby_leader,
        patch(
            "charm.PostgresqlOperatorCharm.is_primary", new_callable=PropertyMock
        ) as _is_primary,
        patch(
            "charm.Patroni.is_database_running", new_callable=PropertyMock
        ) as _is_database_running,
        patch("charm.Patroni.member_started", new_callable=PropertyMock) as _member_started,
        patch("ops.model.Container.restart") as _restart,
    ):
        # Test when there are no processes failures to handle.
        harness.set_can_connect(POSTGRESQL_CONTAINER, True)
        for values in itertools.product(
            [True, False], [True, False], [True, False], [True, False], [True, False]
        ):
            # Skip conditions that lead to handling a process failure.
            if (not values[0] and values[2]) or (not values[3] and values[1] and not values[4]):
                continue

            _member_started.side_effect = [values[0], values[1]]
            _is_database_running.return_value = values[2]
            _is_primary.return_value = values[3]
            _member_streaming.return_value = values[4]
            assert not harness.charm._handle_processes_failures()
            _restart.assert_not_called()
            _reinitialize_postgresql.assert_not_called()

        # Test when the Patroni process is not running.
        _is_database_running.return_value = True
        for values in itertools.product(
            [
                None,
                ChangeError(
                    err="fake error",
                    change=Change(
                        ChangeID("1"),
                        "fake kind",
                        "fake summary",
                        "fake status",
                        [],
                        True,
                        "fake error",
                        datetime.now(),
                        datetime.now(),
                    ),
                ),
            ],
            [True, False],
            [True, False],
            [True, False],
        ):
            _restart.reset_mock()
            _restart.side_effect = values[0]
            _is_primary.return_value = values[1]
            _member_started.side_effect = [False, values[2]]
            _member_streaming.return_value = values[3]
            harness.charm.unit.status = ActiveStatus()
            result = harness.charm._handle_processes_failures()
            assert result == (values[0] is None)
            assert isinstance(harness.charm.unit.status, ActiveStatus)
            _restart.assert_called_once_with("postgresql")
            _reinitialize_postgresql.assert_not_called()

        # Test when the unit is a replica and it's not streaming from primary.
        _restart.reset_mock()
        _is_primary.return_value = False
        _is_standby_leader.return_value = False
        _member_streaming.return_value = False
        for values in itertools.product(
            [None, RetryError(last_attempt=1)], [True, False], [True, False]
        ):
            # Skip the condition that lead to handling other process failure.
            if not values[1] and values[2]:
                continue

            _reinitialize_postgresql.reset_mock()
            _reinitialize_postgresql.side_effect = values[0]
            _member_started.side_effect = [values[1], True]
            _is_database_running.return_value = values[2]
            harness.charm.unit.status = ActiveStatus()
            result = harness.charm._handle_processes_failures()
            assert result == (values[0] is None)
            assert isinstance(harness.charm.unit.status, MaintenanceStatus)
            _restart.assert_not_called()
            _reinitialize_postgresql.assert_called_once()


def test_push_ca_file_into_workload(harness):
    with (
        patch("charm.PostgresqlOperatorCharm.update_config") as _update_config,
    ):
        harness.set_can_connect(POSTGRESQL_CONTAINER, True)
        harness.handle_exec(POSTGRESQL_CONTAINER, [], result=0)

        harness.charm.set_secret("unit", "ca-app", "test-ca")
        harness.charm.push_ca_file_into_workload("ca-app")
        _update_config.assert_called_once()

        container = harness.model.unit.get_container(POSTGRESQL_CONTAINER)
        ca_exists = container.exists(f"{harness.charm._certs_path}/ca-app.crt")
        assert ca_exists is True


def test_clean_ca_file_from_workload(harness):
    with (
        patch("charm.PostgresqlOperatorCharm.update_config") as _update_config,
    ):
        harness.set_can_connect(POSTGRESQL_CONTAINER, True)
        harness.handle_exec(POSTGRESQL_CONTAINER, [], result=0)

        harness.charm.set_secret("unit", "ca-app", "test-ca")
        harness.charm.push_ca_file_into_workload("ca-app")
        _update_config.reset_mock()

        harness.charm.clean_ca_file_from_workload("ca-app")
        _update_config.assert_called_once()

        container = harness.model.unit.get_container(POSTGRESQL_CONTAINER)
        ca_exists = container.exists(f"{harness.charm._certs_path}/ca-app.crt")
        assert ca_exists is False


def test_update_config(harness):
    with (
        patch("ops.model.Container.get_plan") as _get_plan,
        patch(
            "charm.PostgresqlOperatorCharm._handle_postgresql_restart_need"
        ) as _handle_postgresql_restart_need,
        patch("charm.Patroni.bulk_update_parameters_controller_by_patroni"),
        patch("charm.Patroni.member_started", new_callable=PropertyMock) as _member_started,
        patch(
            "charm.PostgresqlOperatorCharm._is_workload_running", new_callable=PropertyMock
        ) as _is_workload_running,
        patch("charm.Patroni.render_patroni_yml_file") as _render_patroni_yml_file,
        patch("charm.PostgreSQLUpgrade") as _upgrade,
        patch(
            "charm.PostgresqlOperatorCharm.is_tls_enabled", new_callable=PropertyMock
        ) as _is_tls_enabled,
        patch.object(PostgresqlOperatorCharm, "postgresql", Mock()) as postgresql_mock,
    ):
        rel_id = harness.model.get_relation(PEER).id
        # Mock some properties.
        harness.set_can_connect(POSTGRESQL_CONTAINER, True)
        harness.add_relation("upgrade", harness.charm.app.name)
        postgresql_mock.is_tls_enabled = PropertyMock(side_effect=[False, False, False, False])
        _is_workload_running.side_effect = [True, True, False, True]
        _member_started.side_effect = [True, True, False]
        postgresql_mock.build_postgresql_parameters.return_value = {"test": "test"}

        # Test without TLS files available.
        with harness.hooks_disabled():
            harness.update_relation_data(rel_id, harness.charm.unit.name, {"tls": ""})
        _is_tls_enabled.return_value = False
        harness.charm.update_config()
        _render_patroni_yml_file.assert_called_once_with(
            connectivity=True,
            is_creating_backup=False,
            enable_tls=False,
            is_no_sync_member=False,
            backup_id=None,
            stanza=None,
            restore_stanza=None,
            restore_timeline=None,
            pitr_target=None,
            restore_to_latest=False,
            parameters={"test": "test"},
        )
        _handle_postgresql_restart_need.assert_called_once()
        assert "tls" not in harness.get_relation_data(rel_id, harness.charm.unit.name)

        # Test with TLS files available.
        _handle_postgresql_restart_need.reset_mock()
        harness.update_relation_data(
            rel_id, harness.charm.unit.name, {"tls": ""}
        )  # Mock some data in the relation to test that it change.
        _is_tls_enabled.return_value = True
        _render_patroni_yml_file.reset_mock()
        harness.charm.update_config()
        _render_patroni_yml_file.assert_called_once_with(
            connectivity=True,
            is_creating_backup=False,
            enable_tls=True,
            is_no_sync_member=False,
            backup_id=None,
            stanza=None,
            restore_stanza=None,
            restore_timeline=None,
            pitr_target=None,
            restore_to_latest=False,
            parameters={"test": "test"},
        )
        _handle_postgresql_restart_need.assert_called_once()
        assert "tls" not in harness.get_relation_data(
            rel_id, harness.charm.unit.name
        )  # The "tls" flag is set in handle_postgresql_restart_need.

        # Test with workload not running yet.
        harness.update_relation_data(
            rel_id, harness.charm.unit.name, {"tls": ""}
        )  # Mock some data in the relation to test that it change.
        _handle_postgresql_restart_need.reset_mock()
        harness.charm.update_config()
        _handle_postgresql_restart_need.assert_not_called()
        assert harness.get_relation_data(rel_id, harness.charm.unit.name)["tls"] == "enabled"

        # Test with member not started yet.
        harness.update_relation_data(
            rel_id, harness.charm.unit.name, {"tls": ""}
        )  # Mock some data in the relation to test that it doesn't change.
        _is_tls_enabled.return_value = False
        harness.charm.update_config()
        _handle_postgresql_restart_need.assert_not_called()
        assert "tls" not in harness.get_relation_data(rel_id, harness.charm.unit.name)


def test_handle_postgresql_restart_need(harness):
    with (
        patch.object(PostgresqlOperatorCharm, "postgresql", Mock()) as postgresql_mock,
        patch("charms.rolling_ops.v0.rollingops.RollingOpsManager._on_acquire_lock") as _restart,
        patch("charm.PostgresqlOperatorCharm._generate_metrics_jobs") as _generate_metrics_jobs,
        patch("charm.wait_fixed", return_value=wait_fixed(0)),
        patch("charm.Patroni.reload_patroni_configuration") as _reload_patroni_configuration,
        patch(
            "charm.PostgresqlOperatorCharm.is_tls_enabled", new_callable=PropertyMock
        ) as _is_tls_enabled,
    ):
        rel_id = harness.model.get_relation(PEER).id
        for values in itertools.product([True, False], [True, False], [True, False]):
            _reload_patroni_configuration.reset_mock()
            _generate_metrics_jobs.reset_mock()
            _restart.reset_mock()
            with harness.hooks_disabled():
                harness.update_relation_data(rel_id, harness.charm.unit.name, {"tls": ""})

            _is_tls_enabled.return_value = values[0]
            postgresql_mock.is_tls_enabled = PropertyMock(return_value=values[1])
            postgresql_mock.is_restart_pending = PropertyMock(return_value=values[2])

            harness.charm._handle_postgresql_restart_need()
            _reload_patroni_configuration.assert_called_once()
            if values[0]:
                assert "tls" in harness.get_relation_data(rel_id, harness.charm.unit)
            else:
                assert "tls" not in harness.get_relation_data(rel_id, harness.charm.unit)
            if (values[0] != values[1]) or values[2]:
                _generate_metrics_jobs.assert_called_once_with(values[0])
                _restart.assert_called_once()
            else:
                _generate_metrics_jobs.assert_not_called()
                _restart.assert_not_called()


def test_set_active_status(harness):
    with (
        patch("charm.Patroni.member_started", new_callable=PropertyMock) as _member_started,
        patch("charm.Patroni.get_running_cluster_members", return_value=["test"]),
        patch(
            "charm.PostgresqlOperatorCharm.is_standby_leader", new_callable=PropertyMock
        ) as _is_standby_leader,
        patch("charm.Patroni.get_primary") as _get_primary,
    ):
        for values in itertools.product(
            [
                RetryError(last_attempt=1),
                RequestsConnectionError,
                harness.charm.unit.name,
                f"{harness.charm.app.name}/2",
            ],
            [
                RetryError(last_attempt=1),
                RequestsConnectionError,
                True,
                False,
            ],
            [True, False],
        ):
            harness.charm.unit.status = MaintenanceStatus("fake status")
            _member_started.return_value = values[2]
            if isinstance(values[0], str):
                _get_primary.side_effect = None
                _get_primary.return_value = values[0]
                if values[0] != harness.charm.unit.name and not isinstance(values[1], bool):
                    _is_standby_leader.side_effect = values[1]
                    _is_standby_leader.return_value = None
                    harness.charm._set_active_status()
                    assert isinstance(harness.charm.unit.status, MaintenanceStatus)
                else:
                    _is_standby_leader.side_effect = None
                    _is_standby_leader.return_value = (
                        values[0] != harness.charm.unit.name and values[1]
                    )
                    harness.charm._set_active_status()
                    assert isinstance(
                        harness.charm.unit.status,
                        ActiveStatus
                        if values[0] == harness.charm.unit.name or values[1] or values[2]
                        else MaintenanceStatus,
                    )
                    tc.assertEqual(
                        harness.charm.unit.status.message,
                        "Primary"
                        if values[0] == harness.charm.unit.name
                        else ("Standby" if values[1] else ("" if values[2] else "fake status")),
                    )
            else:
                _get_primary.side_effect = values[0]
                _get_primary.return_value = None
                harness.charm._set_active_status()
                assert isinstance(harness.charm.unit.status, MaintenanceStatus)


def test_create_pgdata(harness):
    container = MagicMock()
    container.exists.return_value = False
    harness.charm._create_pgdata(container)
    container.make_dir.assert_called_once_with(
        "/var/lib/postgresql/data/pgdata", permissions=488, user="postgres", group="postgres"
    )
    container.exec.assert_called_once_with([
        "chown",
        "postgres:postgres",
        "/var/lib/postgresql/data",
    ])

    container.make_dir.reset_mock()
    container.exec.reset_mock()
    container.exists.return_value = True
    harness.charm._create_pgdata(container)
    container.make_dir.assert_not_called()
    container.exec.assert_called_once_with([
        "chown",
        "postgres:postgres",
        "/var/lib/postgresql/data",
    ])


def test_get_plugins(harness):
    with patch("charm.PostgresqlOperatorCharm._on_config_changed"):
        # Test when the charm has no plugins enabled.
        assert harness.charm.get_plugins() == ["pgaudit"]

        # Test when the charm has some plugins enabled.
        harness.update_config({
            "plugin_audit_enable": True,
            "plugin_citext_enable": True,
            "plugin_spi_enable": True,
        })
        assert harness.charm.get_plugins() == [
            "pgaudit",
            "citext",
            "refint",
            "autoinc",
            "insert_username",
            "moddatetime",
        ]

        # Test when the charm has the pgAudit plugin disabled.
        harness.update_config({"plugin_audit_enable": False})
        assert harness.charm.get_plugins() == [
            "citext",
            "refint",
            "autoinc",
            "insert_username",
            "moddatetime",
        ]


def test_on_promote_to_primary(harness):
    with (
        patch("charm.PostgreSQLAsyncReplication.promote_to_primary") as _promote_to_primary,
        patch("charm.Patroni.switchover") as _switchover,
    ):
        event = Mock()
        event.params = {"scope": "cluster"}

        # Cluster
        harness.charm._on_promote_to_primary(event)
        _promote_to_primary.assert_called_once_with(event)

        # Unit, no force, regular promotion
        event.params = {"scope": "unit"}

        harness.charm._on_promote_to_primary(event)

        _switchover.assert_called_once_with("postgresql-k8s/0", wait=False)

        # Unit, no force, switchover failed
        event.params = {"scope": "unit"}
        _switchover.side_effect = SwitchoverFailedError

        harness.charm._on_promote_to_primary(event)

        event.fail.assert_called_once_with(
            "Switchover failed or timed out, check the logs for details"
        )
        event.fail.reset_mock()

        # Unit, no force, not sync
        event.params = {"scope": "unit"}
        _switchover.side_effect = SwitchoverNotSyncError

        harness.charm._on_promote_to_primary(event)

        event.fail.assert_called_once_with("Unit is not sync standby")<|MERGE_RESOLUTION|>--- conflicted
+++ resolved
@@ -49,15 +49,9 @@
     harness.add_relation("restart", harness.charm.app.name)
     yield harness
     harness.cleanup()
-<<<<<<< HEAD
 
 
 def test_set_ports():
-=======
-
-
-def test_set_ports(only_with_juju_secrets):
->>>>>>> e70779be
     with (
         patch("charm.JujuVersion") as _juju_version,
         patch("charm.PostgresqlOperatorCharm.unit") as _unit,
