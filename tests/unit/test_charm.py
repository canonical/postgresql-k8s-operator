# Copyright 2021 Canonical Ltd.
# See LICENSE file for licensing details.

import unittest
from unittest.mock import MagicMock, Mock, PropertyMock, patch

from charms.postgresql_k8s.v0.postgresql import PostgreSQLUpdateUserPasswordError
from lightkube import codecs
from lightkube.core.exceptions import ApiError
from lightkube.resources.core_v1 import Pod
from ops.model import ActiveStatus, BlockedStatus, WaitingStatus
from ops.testing import Harness
from tenacity import RetryError

from charm import PostgresqlOperatorCharm
from constants import PEER
from tests.helpers import patch_network_get


class _FakeResponse:
    """Used to fake an httpx response during testing only."""

    def json(self):
        return {
            "apiVersion": 1,
            "code": "400",
            "message": "broken",
            "reason": "",
        }


class _FakeApiError(ApiError):
    """Used to simulate an ApiError during testing."""

    def __init__(self):
        super().__init__(response=_FakeResponse())


class TestCharm(unittest.TestCase):
    @patch_network_get(private_address="1.1.1.1")
    def setUp(self):
        self._peer_relation = PEER
        self._postgresql_container = "postgresql"
        self._postgresql_service = "postgresql"

        self.harness = Harness(PostgresqlOperatorCharm)
        self.addCleanup(self.harness.cleanup)
        self.harness.begin()
        self.charm = self.harness.charm
        self._context = {
            "namespace": self.harness.model.name,
            "app_name": self.harness.model.app.name,
        }

        self.rel_id = self.harness.add_relation(self._peer_relation, self.charm.app.name)

    @patch_network_get(private_address="1.1.1.1")
    @patch("charm.Patroni.render_postgresql_conf_file")
    def test_on_install(
        self,
        _render_postgresql_conf_file,
    ):
        self.charm.on.install.emit()
        _render_postgresql_conf_file.assert_called_once()

    @patch("charm.Patroni.reload_patroni_configuration")
    @patch("charm.Patroni.render_postgresql_conf_file")
    @patch("charm.PostgresqlOperatorCharm._patch_pod_labels")
    @patch("charm.PostgresqlOperatorCharm._create_resources")
    def test_on_leader_elected(self, _, __, _render_postgresql_conf_file, ___):
        # Assert that there is no password in the peer relation.
        self.assertIsNone(self.charm._peers.data[self.charm.app].get("postgres-password", None))
        self.assertIsNone(self.charm._peers.data[self.charm.app].get("replication-password", None))

        # Check that a new password was generated on leader election.
        self.harness.set_leader()
        superuser_password = self.charm._peers.data[self.charm.app].get("operator-password", None)
        self.assertIsNotNone(superuser_password)

        replication_password = self.charm._peers.data[self.charm.app].get(
            "replication-password", None
        )
        self.assertIsNotNone(replication_password)
        _render_postgresql_conf_file.assert_called_once()

        # Trigger a new leader election and check that the password is still the same.
        self.harness.set_leader(False)
        self.harness.set_leader()
        self.assertEqual(
            self.charm._peers.data[self.charm.app].get("operator-password", None),
            superuser_password,
        )
        self.assertEqual(
            self.charm._peers.data[self.charm.app].get("replication-password", None),
            replication_password,
        )

    @patch("charm.Patroni.primary_endpoint_ready", new_callable=PropertyMock)
    @patch("charm.Patroni.reload_patroni_configuration")
    @patch("charm.Patroni.render_postgresql_conf_file")
    @patch_network_get(private_address="1.1.1.1")
    @patch("charm.Patroni.member_started")
    @patch("charm.PostgresqlOperatorCharm.push_tls_files_to_workload")
    @patch("charm.PostgresqlOperatorCharm._patch_pod_labels")
    @patch("charm.PostgresqlOperatorCharm._on_leader_elected")
    def test_on_postgresql_pebble_ready(
        self,
        _,
        __,
        _push_tls_files_to_workload,
        _member_started,
        ___,
        ____,
        _primary_endpoint_ready,
    ):
        # Mock the primary endpoint ready property values.
        _primary_endpoint_ready.side_effect = [False, True]

        # Check that the initial plan is empty.
        plan = self.harness.get_container_pebble_plan(self._postgresql_container)
        self.assertEqual(plan.to_dict(), {})

        # Get the current and the expected layer from the pebble plan and the _postgresql_layer
        # method, respectively.
        # TODO: test also replicas (DPE-398).
        self.harness.set_leader()

        # Check for a Waiting status when the primary k8s endpoint is not ready yet.
        self.harness.container_pebble_ready(self._postgresql_container)
        self.assertTrue(isinstance(self.harness.model.unit.status, WaitingStatus))

        # Check for the Active status.
        _push_tls_files_to_workload.reset_mock()
        self.harness.container_pebble_ready(self._postgresql_container)
        plan = self.harness.get_container_pebble_plan(self._postgresql_container)
        expected = self.charm._postgresql_layer().to_dict()
        expected.pop("summary", "")
        expected.pop("description", "")
        expected.pop("checks", "")
        # Check the plan is as expected.
        self.assertEqual(plan.to_dict(), expected)
        self.assertEqual(self.harness.model.unit.status, ActiveStatus())
        container = self.harness.model.unit.get_container(self._postgresql_container)
        self.assertEqual(container.get_service(self._postgresql_service).is_running(), True)
        _push_tls_files_to_workload.assert_called_once()

    def test_on_get_password(self):
        # Create a mock event and set passwords in peer relation data.
        mock_event = MagicMock(params={})
        self.harness.update_relation_data(
            self.rel_id,
            self.charm.app.name,
            {
                "operator-password": "test-password",
                "replication-password": "replication-test-password",
            },
        )

        # Test providing an invalid username.
        mock_event.params["username"] = "user"
        self.charm._on_get_password(mock_event)
        mock_event.fail.assert_called_once()
        mock_event.set_results.assert_not_called()

        # Test without providing the username option.
        mock_event.reset_mock()
        del mock_event.params["username"]
        self.charm._on_get_password(mock_event)
        mock_event.set_results.assert_called_once_with({"operator-password": "test-password"})

        # Also test providing the username option.
        mock_event.reset_mock()
        mock_event.params["username"] = "replication"
        self.charm._on_get_password(mock_event)
        mock_event.set_results.assert_called_once_with(
            {"replication-password": "replication-test-password"}
        )

    @patch("charm.Patroni.reload_patroni_configuration")
    @patch("charm.PostgresqlOperatorCharm.update_config")
    @patch("charm.PostgresqlOperatorCharm.set_secret")
    @patch("charm.PostgresqlOperatorCharm.postgresql")
    @patch("charm.Patroni.are_all_members_ready")
    @patch("charm.PostgresqlOperatorCharm._on_leader_elected")
    def test_on_set_password(
        self,
        _,
        _are_all_members_ready,
        _postgresql,
        _set_secret,
        _update_config,
        _reload_patroni_configuration,
    ):
        # Create a mock event.
        mock_event = MagicMock(params={})

        # Set some values for the other mocks.
        _are_all_members_ready.side_effect = [False, True, True, True, True]
        _postgresql.update_user_password = PropertyMock(
            side_effect=[PostgreSQLUpdateUserPasswordError, None, None, None]
        )

        # Test trying to set a password through a non leader unit.
        self.charm._on_set_password(mock_event)
        mock_event.fail.assert_called_once()
        _set_secret.assert_not_called()

        # Test providing an invalid username.
        self.harness.set_leader()
        mock_event.reset_mock()
        mock_event.params["username"] = "user"
        self.charm._on_set_password(mock_event)
        mock_event.fail.assert_called_once()
        _set_secret.assert_not_called()

        # Test without providing the username option but without all cluster members ready.
        mock_event.reset_mock()
        del mock_event.params["username"]
        self.charm._on_set_password(mock_event)
        mock_event.fail.assert_called_once()
        _set_secret.assert_not_called()

        # Test for an error updating when updating the user password in the database.
        mock_event.reset_mock()
        self.charm._on_set_password(mock_event)
        mock_event.fail.assert_called_once()
        _set_secret.assert_not_called()

        # Test without providing the username option.
        self.charm._on_set_password(mock_event)
        self.assertEqual(_set_secret.call_args_list[0][0][1], "operator-password")

        # Also test providing the username option.
        _set_secret.reset_mock()
        mock_event.params["username"] = "replication"
        self.charm._on_set_password(mock_event)
        self.assertEqual(_set_secret.call_args_list[0][0][1], "replication-password")

        # And test providing both the username and password options.
        _set_secret.reset_mock()
        mock_event.params["password"] = "replication-test-password"
        self.charm._on_set_password(mock_event)
        _set_secret.assert_called_once_with(
            "app", "replication-password", "replication-test-password"
        )

    @patch_network_get(private_address="1.1.1.1")
    @patch("charm.Patroni.get_primary")
    def test_on_get_primary(self, _get_primary):
        mock_event = Mock()
        _get_primary.return_value = "postgresql-k8s-1"
        self.charm._on_get_primary(mock_event)
        _get_primary.assert_called_once()
        mock_event.set_results.assert_called_once_with({"primary": "postgresql-k8s-1"})

    @patch_network_get(private_address="1.1.1.1")
    @patch("charm.Patroni.get_primary")
    def test_fail_to_get_primary(self, _get_primary):
        mock_event = Mock()
        _get_primary.side_effect = [RetryError("fake error")]
        self.charm._on_get_primary(mock_event)
        _get_primary.assert_called_once()
        mock_event.set_results.assert_not_called()

    @patch_network_get(private_address="1.1.1.1")
    @patch("charm.Patroni.get_primary")
    @patch("ops.model.Container.pebble")
    def test_on_update_status(
        self,
        _pebble,
        _get_primary,
    ):
        # Mock the access to the list of Pebble services.
        _pebble.get_services.side_effect = [
            [],
            ["service data"],
            ["service data"],
        ]

        # Test before the PostgreSQL service is available.
        self.charm.on.update_status.emit()
        _get_primary.assert_not_called()

        _get_primary.side_effect = [
            "postgresql-k8s/1",
            self.charm.unit.name,
        ]

        # Check primary message not being set (current unit is not the primary).
        self.charm.on.update_status.emit()
        _get_primary.assert_called_once()
        self.assertNotEqual(
            self.harness.model.unit.status,
            ActiveStatus("Primary"),
        )

        # Test again and check primary message being set (current unit is the primary).
        self.charm.on.update_status.emit()
        self.assertEqual(
            self.harness.model.unit.status,
            ActiveStatus("Primary"),
        )

    @patch_network_get(private_address="1.1.1.1")
    @patch("ops.testing._TestingPebbleClient.get_changes", return_value=[])
    @patch("charm.Patroni.get_primary")
<<<<<<< HEAD
    def test_on_update_status_with_error_on_get_primary(self, _get_primary, _):
=======
    @patch("ops.model.Container.pebble")
    def test_on_update_status_with_error_on_get_primary(self, _pebble, _get_primary):
        # Mock the access to the list of Pebble services.
        _pebble.get_services.return_value = ["service data"]

>>>>>>> ca77d255
        _get_primary.side_effect = [RetryError("fake error")]

        with self.assertLogs("charm", "ERROR") as logs:
            self.charm.on.update_status.emit()
            self.assertIn(
                "ERROR:charm:failed to get primary with error RetryError[fake error]", logs.output
            )

    @patch("charm.PostgresqlOperatorCharm._patch_pod_labels", side_effect=[_FakeApiError, None])
    @patch(
        "charm.PostgresqlOperatorCharm._create_resources", side_effect=[_FakeApiError, None, None]
    )
    def test_on_upgrade_charm(self, _create_resources, _patch_pod_labels):
        # Test with a problem happening when trying to create the k8s resources.
        self.charm.unit.status = ActiveStatus()
        self.charm.on.upgrade_charm.emit()
        _create_resources.assert_called_once()
        _patch_pod_labels.assert_not_called()
        self.assertTrue(isinstance(self.charm.unit.status, BlockedStatus))

        # Test a successful k8s resources creation, but unsuccessful pod patch operation.
        _create_resources.reset_mock()
        self.charm.unit.status = ActiveStatus()
        self.charm.on.upgrade_charm.emit()
        _create_resources.assert_called_once()
        _patch_pod_labels.assert_called_once()
        self.assertTrue(isinstance(self.charm.unit.status, BlockedStatus))

        # Test a successful k8s resources creation and the operation to patch the pod.
        _create_resources.reset_mock()
        _patch_pod_labels.reset_mock()
        self.charm.unit.status = ActiveStatus()
        self.charm.on.upgrade_charm.emit()
        _create_resources.assert_called_once()
        _patch_pod_labels.assert_called_once()
        self.assertFalse(isinstance(self.charm.unit.status, BlockedStatus))

    @patch("charm.Client")
    def test_create_resources(self, _client):
        self.charm._create_resources()
        with open("src/resources.yaml") as f:
            for obj in codecs.load_all_yaml(f, context=self._context):
                _client.return_value.create.assert_any_call(obj)

    @patch("charm.Client")
    def test_patch_pod_labels(self, _client):
        member = self.charm._unit.replace("/", "-")

        self.charm._patch_pod_labels(member)
        expected_patch = {
            "metadata": {
                "labels": {"application": "patroni", "cluster-name": f"patroni-{self.charm._name}"}
            }
        }
        _client.return_value.patch.assert_called_once_with(
            Pod,
            name=member,
            namespace=self.charm._namespace,
            obj=expected_patch,
        )

    @patch("charm.Patroni.reload_patroni_configuration")
    @patch("charm.Patroni.render_postgresql_conf_file")
    @patch("charm.PostgresqlOperatorCharm._patch_pod_labels")
    @patch("charm.PostgresqlOperatorCharm._create_resources")
    def test_postgresql_layer(self, _, __, ___, ____):
        # Test with the already generated password.
        self.harness.set_leader()
        plan = self.charm._postgresql_layer().to_dict()
        expected = {
            "summary": "postgresql + patroni layer",
            "description": "pebble config layer for postgresql + patroni",
            "services": {
                self._postgresql_service: {
                    "override": "replace",
                    "summary": "entrypoint of the postgresql + patroni image",
                    "command": "/usr/bin/python3 /usr/local/bin/patroni /var/lib/postgresql/data/patroni.yml",
                    "startup": "enabled",
                    "user": "postgres",
                    "group": "postgres",
                    "environment": {
                        "PATRONI_KUBERNETES_LABELS": f"{{application: patroni, cluster-name: patroni-{self.charm._name}}}",
                        "PATRONI_KUBERNETES_NAMESPACE": self.charm._namespace,
                        "PATRONI_KUBERNETES_USE_ENDPOINTS": "true",
                        "PATRONI_NAME": "postgresql-k8s-0",
                        "PATRONI_SCOPE": f"patroni-{self.charm._name}",
                        "PATRONI_REPLICATION_USERNAME": "replication",
                        "PATRONI_SUPERUSER_USERNAME": "operator",
                    },
                    "on-check-failure": {"patroni": "restart"},
                }
            },
            "checks": {
                "patroni": {
                    "override": "replace",
                    "http": {
                        "url": "http://postgresql-k8s-0.postgresql-k8s-endpoints:8008",
                    },
                }
            },
        }
        self.assertDictEqual(plan, expected)

    @patch("charm.Patroni.reload_patroni_configuration")
    @patch("charm.Patroni.render_postgresql_conf_file")
    @patch("charm.PostgresqlOperatorCharm._create_resources")
    def test_get_secret(self, _, __, ___):
        self.harness.set_leader()

        # Test application scope.
        assert self.charm.get_secret("app", "password") is None
        self.harness.update_relation_data(
            self.rel_id, self.charm.app.name, {"password": "test-password"}
        )
        assert self.charm.get_secret("app", "password") == "test-password"

        # Test unit scope.
        assert self.charm.get_secret("unit", "password") is None
        self.harness.update_relation_data(
            self.rel_id, self.charm.unit.name, {"password": "test-password"}
        )
        assert self.charm.get_secret("unit", "password") == "test-password"

    @patch("charm.Patroni.reload_patroni_configuration")
    @patch("charm.Patroni.render_postgresql_conf_file")
    @patch("charm.PostgresqlOperatorCharm._create_resources")
    def test_set_secret(self, _, __, ___):
        self.harness.set_leader()

        # Test application scope.
        assert "password" not in self.harness.get_relation_data(self.rel_id, self.charm.app.name)
        self.charm.set_secret("app", "password", "test-password")
        assert (
            self.harness.get_relation_data(self.rel_id, self.charm.app.name)["password"]
            == "test-password"
        )

        # Test unit scope.
        assert "password" not in self.harness.get_relation_data(self.rel_id, self.charm.unit.name)
        self.charm.set_secret("unit", "password", "test-password")
        assert (
            self.harness.get_relation_data(self.rel_id, self.charm.unit.name)["password"]
            == "test-password"
        )<|MERGE_RESOLUTION|>--- conflicted
+++ resolved
@@ -304,15 +304,11 @@
     @patch_network_get(private_address="1.1.1.1")
     @patch("ops.testing._TestingPebbleClient.get_changes", return_value=[])
     @patch("charm.Patroni.get_primary")
-<<<<<<< HEAD
-    def test_on_update_status_with_error_on_get_primary(self, _get_primary, _):
-=======
     @patch("ops.model.Container.pebble")
     def test_on_update_status_with_error_on_get_primary(self, _pebble, _get_primary):
         # Mock the access to the list of Pebble services.
         _pebble.get_services.return_value = ["service data"]
 
->>>>>>> ca77d255
         _get_primary.side_effect = [RetryError("fake error")]
 
         with self.assertLogs("charm", "ERROR") as logs:
