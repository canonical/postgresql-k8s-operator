# Copyright 2021 Canonical Ltd.
# See LICENSE file for licensing details.
import itertools
import json
<<<<<<< HEAD
import unittest
=======
import logging
>>>>>>> 8acbc9db
from datetime import datetime
from unittest import TestCase
from unittest.mock import MagicMock, Mock, PropertyMock, patch

import pytest
from charms.postgresql_k8s.v0.postgresql import PostgreSQLUpdateUserPasswordError
from lightkube.resources.core_v1 import Endpoints, Pod, Service
from ops.model import (
    ActiveStatus,
    BlockedStatus,
    MaintenanceStatus,
    RelationDataTypeError,
    WaitingStatus,
)
from ops.pebble import Change, ChangeError, ChangeID, ServiceStatus
from ops.testing import Harness
from requests import ConnectionError
from tenacity import RetryError, wait_fixed

from charm import PostgresqlOperatorCharm
from constants import PEER, SECRET_INTERNAL_LABEL
from tests.helpers import patch_network_get
from tests.unit.helpers import _FakeApiError

POSTGRESQL_CONTAINER = "postgresql"
POSTGRESQL_SERVICE = "postgresql"
METRICS_SERVICE = "metrics_server"
PGBACKREST_SERVER_SERVICE = "pgbackrest server"

# used for assert functions
tc = TestCase()


@pytest.fixture(autouse=True)
def harness():
    with patch("charm.KubernetesServicePatch", lambda x, y: None):
        harness = Harness(PostgresqlOperatorCharm)
        harness.handle_exec("postgresql", ["locale", "-a"], result="C")

        harness.add_relation(PEER, "postgresql-k8s")
        harness.begin()
        yield harness
        harness.cleanup()


def test_on_leader_elected(harness):
    with (
        patch("charm.PostgresqlOperatorCharm._add_members"),
        patch("charm.Client") as _client,
        patch("charm.new_password", return_value="sekr1t"),
        patch("charm.PostgresqlOperatorCharm.get_secret", return_value=None) as _get_secret,
        patch("charm.PostgresqlOperatorCharm.set_secret") as _set_secret,
        patch("charm.Patroni.reload_patroni_configuration"),
        patch("charm.PostgresqlOperatorCharm._patch_pod_labels"),
        patch("charm.PostgresqlOperatorCharm._create_services"),
    ):
        rel_id = harness.model.get_relation(PEER).id
        # Check that a new password was generated on leader election and nothing is done
        # because the "leader" key is present in the endpoint annotations due to a scale
        # down to zero units.
        with harness.hooks_disabled():
            harness.update_relation_data(
                rel_id, harness.charm.app.name, {"cluster_initialised": "True"}
            )
        _client.return_value.get.return_value = MagicMock(
            metadata=MagicMock(annotations=["leader"])
        )
        _client.return_value.list.side_effect = [
            [MagicMock(metadata=MagicMock(name="fakeName1", namespace="fakeNamespace"))],
            [MagicMock(metadata=MagicMock(name="fakeName2", namespace="fakeNamespace"))],
        ]
        harness.set_leader()
        assert _set_secret.call_count == 4
        _set_secret.assert_any_call("app", "operator-password", "sekr1t")
        _set_secret.assert_any_call("app", "replication-password", "sekr1t")
        _set_secret.assert_any_call("app", "rewind-password", "sekr1t")
        _set_secret.assert_any_call("app", "monitoring-password", "sekr1t")
        _client.return_value.get.assert_called_once_with(
            Endpoints, name=f"patroni-{harness.charm.app.name}", namespace=harness.charm.model.name
        )
        _client.return_value.patch.assert_not_called()
        tc.assertIn("cluster_initialised", harness.get_relation_data(rel_id, harness.charm.app))

        # Trigger a new leader election and check that the password is still the same, and that the charm
        # fixes the missing "leader" key in the endpoint annotations.
        _client.reset_mock()
        _client.return_value.get.return_value = MagicMock(metadata=MagicMock(annotations=[]))
        _set_secret.reset_mock()
        _get_secret.return_value = "test"
        harness.set_leader(False)
        harness.set_leader()
        assert _set_secret.call_count == 0
        _client.return_value.get.assert_called_once_with(
            Endpoints, name=f"patroni-{harness.charm.app.name}", namespace=harness.charm.model.name
        )
        _client.return_value.patch.assert_called_once_with(
            Endpoints,
            name=f"patroni-{harness.charm.app.name}",
            namespace=harness.charm.model.name,
            obj={"metadata": {"annotations": {"leader": "postgresql-k8s-0"}}},
        )
        tc.assertNotIn("cluster_initialised", harness.get_relation_data(rel_id, harness.charm.app))

        # Test a failure in fixing the "leader" key in the endpoint annotations.
        _client.return_value.patch.side_effect = _FakeApiError
        with tc.assertRaises(_FakeApiError):
            harness.set_leader(False)
            harness.set_leader()

        # Test no failure if the resource doesn't exist.
        _client.return_value.patch.side_effect = _FakeApiError(404)
        harness.set_leader(False)
        harness.set_leader()


@patch_network_get(private_address="1.1.1.1")
def test_on_postgresql_pebble_ready(harness):
    with (
        patch("charm.PostgresqlOperatorCharm._set_active_status") as _set_active_status,
        patch(
            "charm.Patroni.rock_postgresql_version", new_callable=PropertyMock
        ) as _rock_postgresql_version,
        patch(
            "charm.Patroni.primary_endpoint_ready", new_callable=PropertyMock
        ) as _primary_endpoint_ready,
        patch("charm.PostgresqlOperatorCharm.update_config"),
        patch("charm.PostgresqlOperatorCharm.postgresql") as _postgresql,
        patch(
            "charm.PostgresqlOperatorCharm._create_services",
            side_effect=[None, _FakeApiError, None],
        ) as _create_services,
        patch("charm.Patroni.member_started") as _member_started,
        patch(
            "charm.PostgresqlOperatorCharm.push_tls_files_to_workload"
        ) as _push_tls_files_to_workload,
        patch("charm.PostgresqlOperatorCharm._patch_pod_labels"),
        patch("charm.PostgresqlOperatorCharm._on_leader_elected"),
        patch("charm.PostgresqlOperatorCharm._create_pgdata") as _create_pgdata,
    ):
        _rock_postgresql_version.return_value = "14.7"

        # Mock the primary endpoint ready property values.
        _primary_endpoint_ready.side_effect = [False, True]

        # Check that the initial plan is empty.
        harness.set_can_connect(POSTGRESQL_CONTAINER, True)
        plan = harness.get_container_pebble_plan(POSTGRESQL_CONTAINER)
        tc.assertEqual(plan.to_dict(), {})

        # Get the current and the expected layer from the pebble plan and the _postgresql_layer
        # method, respectively.
        # TODO: test also replicas (DPE-398).
        harness.set_leader()

        # Check for a Waiting status when the primary k8s endpoint is not ready yet.
        harness.container_pebble_ready(POSTGRESQL_CONTAINER)
        _create_pgdata.assert_called_once()
        tc.assertTrue(isinstance(harness.model.unit.status, WaitingStatus))
        _set_active_status.assert_not_called()

        # Check for a Blocked status when a failure happens .
        harness.container_pebble_ready(POSTGRESQL_CONTAINER)
        tc.assertTrue(isinstance(harness.model.unit.status, BlockedStatus))
        _set_active_status.assert_not_called()

        # Check for the Active status.
        _push_tls_files_to_workload.reset_mock()
        harness.container_pebble_ready(POSTGRESQL_CONTAINER)
        plan = harness.get_container_pebble_plan(POSTGRESQL_CONTAINER)
        expected = harness.charm._postgresql_layer().to_dict()
        expected.pop("summary", "")
        expected.pop("description", "")
        # Check the plan is as expected.
        tc.assertEqual(plan.to_dict(), expected)
        _set_active_status.assert_called_once()
        container = harness.model.unit.get_container(POSTGRESQL_CONTAINER)
        tc.assertEqual(container.get_service("postgresql").is_running(), True)
        _push_tls_files_to_workload.assert_called_once()


def test_on_postgresql_pebble_ready_no_connection(harness):
    with (
        patch(
            "charm.Patroni.rock_postgresql_version", new_callable=PropertyMock
        ) as _rock_postgresql_version,
        patch("charm.PostgresqlOperatorCharm._create_pgdata"),
    ):
        mock_event = MagicMock()
        mock_event.workload = harness.model.unit.get_container(POSTGRESQL_CONTAINER)
        _rock_postgresql_version.return_value = "14.7"

        harness.charm._on_postgresql_pebble_ready(mock_event)

        # Event was deferred and status is still maintenance
        mock_event.defer.assert_called_once()
        mock_event.set_results.assert_not_called()
        tc.assertIsInstance(harness.model.unit.status, MaintenanceStatus)


def test_on_get_password(harness):
    # Create a mock event and set passwords in peer relation data.
    mock_event = MagicMock(params={})
    rel_id = harness.model.get_relation(PEER).id
    harness.update_relation_data(
        rel_id,
        harness.charm.app.name,
        {
            "operator-password": "test-password",
            "replication-password": "replication-test-password",
        },
    )

    # Test providing an invalid username.
    mock_event.params["username"] = "user"
    harness.charm._on_get_password(mock_event)
    mock_event.fail.assert_called_once()
    mock_event.set_results.assert_not_called()

    # Test without providing the username option.
    mock_event.reset_mock()
    del mock_event.params["username"]
    harness.charm._on_get_password(mock_event)
    mock_event.set_results.assert_called_once_with({"password": "test-password"})

    # Also test providing the username option.
    mock_event.reset_mock()
    mock_event.params["username"] = "replication"
    harness.charm._on_get_password(mock_event)
    mock_event.set_results.assert_called_once_with({"password": "replication-test-password"})


def test_on_set_password(harness):
    with (
        patch("charm.Patroni.reload_patroni_configuration") as _reload_patroni_configuration,
        patch("charm.PostgresqlOperatorCharm.update_config") as _update_config,
        patch("charm.PostgresqlOperatorCharm.set_secret") as _set_secret,
        patch("charm.PostgresqlOperatorCharm.postgresql") as _postgresql,
        patch("charm.Patroni.are_all_members_ready") as _are_all_members_ready,
        patch("charm.PostgresqlOperatorCharm._on_leader_elected"),
    ):
        # Create a mock event.
        mock_event = MagicMock(params={})

        # Set some values for the other mocks.
        _are_all_members_ready.side_effect = [False, True, True, True, True]
        _postgresql.update_user_password = PropertyMock(
            side_effect=[PostgreSQLUpdateUserPasswordError, None, None, None]
        )

        # Test trying to set a password through a non leader unit.
        harness.charm._on_set_password(mock_event)
        mock_event.fail.assert_called_once()
        _set_secret.assert_not_called()

        # Test providing an invalid username.
        harness.set_leader()
        mock_event.reset_mock()
        mock_event.params["username"] = "user"
        harness.charm._on_set_password(mock_event)
        mock_event.fail.assert_called_once()
        _set_secret.assert_not_called()

        # Test without providing the username option but without all cluster members ready.
        mock_event.reset_mock()
        del mock_event.params["username"]
        harness.charm._on_set_password(mock_event)
        mock_event.fail.assert_called_once()
        _set_secret.assert_not_called()

        # Test for an error updating when updating the user password in the database.
        mock_event.reset_mock()
        harness.charm._on_set_password(mock_event)
        mock_event.fail.assert_called_once()
        _set_secret.assert_not_called()

        # Test without providing the username option.
        harness.charm._on_set_password(mock_event)
        tc.assertEqual(_set_secret.call_args_list[0][0][1], "operator-password")

        # Also test providing the username option.
        _set_secret.reset_mock()
        mock_event.params["username"] = "replication"
        harness.charm._on_set_password(mock_event)
        tc.assertEqual(_set_secret.call_args_list[0][0][1], "replication-password")

        # And test providing both the username and password options.
        _set_secret.reset_mock()
        mock_event.params["password"] = "replication-test-password"
        harness.charm._on_set_password(mock_event)
        _set_secret.assert_called_once_with(
            "app", "replication-password", "replication-test-password"
        )


@patch_network_get(private_address="1.1.1.1")
def test_on_get_primary(harness):
    with patch("charm.Patroni.get_primary") as _get_primary:
        mock_event = Mock()
        _get_primary.return_value = "postgresql-k8s-1"
        harness.charm._on_get_primary(mock_event)
        _get_primary.assert_called_once()
        mock_event.set_results.assert_called_once_with({"primary": "postgresql-k8s-1"})


@patch_network_get(private_address="1.1.1.1")
def test_fail_to_get_primary(harness):
    with patch("charm.Patroni.get_primary") as _get_primary:
        mock_event = Mock()
        _get_primary.side_effect = [RetryError("fake error")]
        harness.charm._on_get_primary(mock_event)
        _get_primary.assert_called_once()
        mock_event.set_results.assert_not_called()


@patch_network_get(private_address="1.1.1.1")
def test_on_update_status(harness):
    with (
        patch(
            "charm.PostgresqlOperatorCharm._handle_processes_failures"
        ) as _handle_processes_failures,
        patch("charm.Patroni.member_started") as _member_started,
        patch("charm.Patroni.get_primary") as _get_primary,
        patch("ops.model.Container.pebble") as _pebble,
        patch("upgrade.PostgreSQLUpgrade.idle", return_value="idle"),
    ):
        # Test before the PostgreSQL service is available.
        _pebble.get_services.return_value = []
        harness.set_can_connect(POSTGRESQL_CONTAINER, True)
        harness.charm.on.update_status.emit()
        _get_primary.assert_not_called()

        # Test when a failure need to be handled.
        _pebble.get_services.return_value = ["service data"]
        _handle_processes_failures.return_value = True
        harness.charm.on.update_status.emit()
        _get_primary.assert_not_called()

        # Check primary message not being set (current unit is not the primary).
        _handle_processes_failures.return_value = False
        _get_primary.side_effect = [
            "postgresql-k8s/1",
            harness.charm.unit.name,
        ]
        harness.charm.on.update_status.emit()
        _get_primary.assert_called_once()
        tc.assertNotEqual(
            harness.model.unit.status,
            ActiveStatus("Primary"),
        )

        # Test again and check primary message being set (current unit is the primary).
        harness.charm.on.update_status.emit()
        tc.assertEqual(
            harness.model.unit.status,
            ActiveStatus("Primary"),
        )


def test_on_update_status_no_connection(harness):
    with (
        patch("charm.Patroni.get_primary") as _get_primary,
        patch("ops.model.Container.pebble") as _pebble,
    ):
        harness.charm.on.update_status.emit()

        # Exits before calling anything.
        _pebble.get_services.assert_not_called()
        _get_primary.assert_not_called()


@patch_network_get(private_address="1.1.1.1")
def test_on_update_status_with_error_on_get_primary(harness):
    with (
        patch(
            "charm.PostgresqlOperatorCharm._handle_processes_failures", return_value=False
        ) as _handle_processes_failures,
        patch("charm.Patroni.member_started") as _member_started,
        patch("charm.Patroni.get_primary") as _get_primary,
        patch("ops.model.Container.pebble") as _pebble,
        patch("upgrade.PostgreSQLUpgrade.idle", return_value=True),
    ):
        # Mock the access to the list of Pebble services.
        _pebble.get_services.return_value = ["service data"]

        _get_primary.side_effect = [RetryError("fake error")]

        harness.set_can_connect(POSTGRESQL_CONTAINER, True)

        with tc.assertLogs("charm", "ERROR") as logs:
            harness.charm.on.update_status.emit()
            tc.assertIn(
                "ERROR:charm:failed to get primary with error RetryError[fake error]", logs.output
            )


def test_on_update_status_after_restore_operation(harness):
    with (
        patch("charm.PostgresqlOperatorCharm._set_active_status") as _set_active_status,
        patch(
            "charm.PostgresqlOperatorCharm._handle_processes_failures"
        ) as _handle_processes_failures,
        patch("charm.PostgreSQLBackups.can_use_s3_repository") as _can_use_s3_repository,
        patch("charm.PostgresqlOperatorCharm.update_config") as _update_config,
        patch("charm.Patroni.member_started", new_callable=PropertyMock) as _member_started,
        patch("ops.model.Container.pebble") as _pebble,
        patch("upgrade.PostgreSQLUpgrade.idle", return_value=True),
    ):
        rel_id = harness.model.get_relation(PEER).id
        # Mock the access to the list of Pebble services to test a failed restore.
        _pebble.get_services.return_value = [MagicMock(current=ServiceStatus.INACTIVE)]

        # Test when the restore operation fails.
        with harness.hooks_disabled():
            harness.set_leader()
            harness.update_relation_data(
                rel_id,
                harness.charm.app.name,
                {"restoring-backup": "2023-01-01T09:00:00Z"},
            )
        harness.set_can_connect(POSTGRESQL_CONTAINER, True)
        harness.charm.on.update_status.emit()
        _update_config.assert_not_called()
        _handle_processes_failures.assert_not_called()
        _set_active_status.assert_not_called()
        tc.assertIsInstance(harness.charm.unit.status, BlockedStatus)

        # Test when the restore operation hasn't finished yet.
        harness.charm.unit.status = ActiveStatus()
        _pebble.get_services.return_value = [MagicMock(current=ServiceStatus.ACTIVE)]
        _member_started.return_value = False
        harness.charm.on.update_status.emit()
        _update_config.assert_not_called()
        _handle_processes_failures.assert_not_called()
        _set_active_status.assert_not_called()
        tc.assertIsInstance(harness.charm.unit.status, ActiveStatus)

        # Assert that the backup id is still in the application relation databag.
        tc.assertEqual(
            harness.get_relation_data(rel_id, harness.charm.app),
            {"restoring-backup": "2023-01-01T09:00:00Z"},
        )

        # Test when the restore operation finished successfully.
        _member_started.return_value = True
        _can_use_s3_repository.return_value = (True, None)
        _handle_processes_failures.return_value = False
        harness.charm.on.update_status.emit()
        _update_config.assert_called_once()
        _handle_processes_failures.assert_called_once()
        _set_active_status.assert_called_once()
        tc.assertIsInstance(harness.charm.unit.status, ActiveStatus)

        # Assert that the backup id is not in the application relation databag anymore.
        tc.assertEqual(harness.get_relation_data(rel_id, harness.charm.app), {})

        # Test when it's not possible to use the configured S3 repository.
        _update_config.reset_mock()
        _handle_processes_failures.reset_mock()
        _set_active_status.reset_mock()
        with harness.hooks_disabled():
            harness.update_relation_data(
                rel_id,
                harness.charm.app.name,
                {"restoring-backup": "2023-01-01T09:00:00Z"},
            )
        _can_use_s3_repository.return_value = (False, "fake validation message")
        harness.charm.on.update_status.emit()
        _update_config.assert_called_once()
        _handle_processes_failures.assert_not_called()
        _set_active_status.assert_not_called()
        tc.assertIsInstance(harness.charm.unit.status, BlockedStatus)
        tc.assertEqual(harness.charm.unit.status.message, "fake validation message")

        # Assert that the backup id is not in the application relation databag anymore.
        tc.assertEqual(harness.get_relation_data(rel_id, harness.charm.app), {})


def test_on_upgrade_charm(harness):
    with (
        patch(
            "charms.data_platform_libs.v0.upgrade.DataUpgrade._upgrade_supported_check"
        ) as _upgrade_supported_check,
        patch(
            "charm.PostgresqlOperatorCharm._patch_pod_labels", side_effect=[_FakeApiError, None]
        ) as _patch_pod_labels,
        patch(
            "charm.PostgresqlOperatorCharm._create_services",
            side_effect=[_FakeApiError, None, None],
        ) as _create_services,
    ):
        # Test with a problem happening when trying to create the k8s resources.
        harness.charm.unit.status = ActiveStatus()
        harness.charm.on.upgrade_charm.emit()
        _create_services.assert_called_once()
        _patch_pod_labels.assert_not_called()
        tc.assertTrue(isinstance(harness.charm.unit.status, BlockedStatus))

        # Test a successful k8s resources creation, but unsuccessful pod patch operation.
        _create_services.reset_mock()
        harness.charm.unit.status = ActiveStatus()
        harness.charm.on.upgrade_charm.emit()
        _create_services.assert_called_once()
        _patch_pod_labels.assert_called_once()
        tc.assertTrue(isinstance(harness.charm.unit.status, BlockedStatus))

        # Test a successful k8s resources creation and the operation to patch the pod.
        _create_services.reset_mock()
        _patch_pod_labels.reset_mock()
        harness.charm.unit.status = ActiveStatus()
        harness.charm.on.upgrade_charm.emit()
        _create_services.assert_called_once()
        _patch_pod_labels.assert_called_once()
        tc.assertFalse(isinstance(harness.charm.unit.status, BlockedStatus))


def test_create_services(harness):
    with patch("charm.Client") as _client:
        # Test the successful creation of the resources.
        _client.return_value.get.return_value = MagicMock(
            metadata=MagicMock(ownerReferences="fakeOwnerReferences")
        )
        harness.charm._create_services()
        _client.return_value.get.assert_called_once_with(
            res=Pod, name="postgresql-k8s-0", namespace=harness.charm.model.name
        )
        tc.assertEqual(_client.return_value.apply.call_count, 2)

        # Test when the charm fails to get first pod info.
        _client.reset_mock()
        _client.return_value.get.side_effect = _FakeApiError
        with tc.assertRaises(_FakeApiError):
            harness.charm._create_services()
            _client.return_value.get.assert_called_once_with(
                res=Pod, name="postgresql-k8s-0", namespace=harness.charm.model.name
            )
            _client.return_value.apply.assert_not_called()

        # Test when the charm fails to create a k8s service.
        _client.return_value.get.return_value = MagicMock(
            metadata=MagicMock(ownerReferences="fakeOwnerReferences")
        )
        _client.return_value.apply.side_effect = [None, _FakeApiError]
        with tc.assertRaises(_FakeApiError):
            harness.charm._create_services()
            _client.return_value.get.assert_called_once_with(
                res=Pod, name="postgresql-k8s-0", namespace=harness.charm.model.name
            )
            tc.assertEqual(_client.return_value.apply.call_count, 2)


def test_patch_pod_labels(harness):
    with patch("charm.Client") as _client:
        member = harness.charm._unit.replace("/", "-")

        harness.charm._patch_pod_labels(member)
        expected_patch = {
            "metadata": {
                "labels": {
                    "application": "patroni",
                    "cluster-name": f"patroni-{harness.charm._name}",
                }
            }
        }
        _client.return_value.patch.assert_called_once_with(
            Pod,
            name=member,
            namespace=harness.charm._namespace,
            obj=expected_patch,
        )


def test_postgresql_layer(harness):
    with (
        patch("charm.Patroni.reload_patroni_configuration"),
        patch("charm.PostgresqlOperatorCharm._patch_pod_labels"),
        patch("charm.PostgresqlOperatorCharm._create_services"),
    ):
        # Test with the already generated password.
        harness.set_leader()
        plan = harness.charm._postgresql_layer().to_dict()
        expected = {
            "summary": "postgresql + patroni layer",
            "description": "pebble config layer for postgresql + patroni",
            "services": {
                POSTGRESQL_SERVICE: {
                    "override": "replace",
                    "summary": "entrypoint of the postgresql + patroni image",
                    "command": "patroni /var/lib/postgresql/data/patroni.yml",
                    "startup": "enabled",
                    "user": "postgres",
                    "group": "postgres",
                    "environment": {
                        "PATRONI_KUBERNETES_LABELS": f"{{application: patroni, cluster-name: patroni-{harness.charm._name}}}",
                        "PATRONI_KUBERNETES_NAMESPACE": harness.charm._namespace,
                        "PATRONI_KUBERNETES_USE_ENDPOINTS": "true",
                        "PATRONI_NAME": "postgresql-k8s-0",
                        "PATRONI_SCOPE": f"patroni-{harness.charm._name}",
                        "PATRONI_REPLICATION_USERNAME": "replication",
                        "PATRONI_SUPERUSER_USERNAME": "operator",
                    },
                },
                METRICS_SERVICE: {
                    "override": "replace",
                    "summary": "postgresql metrics exporter",
                    "command": "/start-exporter.sh",
                    "startup": "enabled",
                    "after": [POSTGRESQL_SERVICE],
                    "user": "postgres",
                    "group": "postgres",
                    "environment": {
                        "DATA_SOURCE_NAME": (
                            f"user=monitoring "
                            f"password={harness.charm.get_secret('app', 'monitoring-password')} "
                            "host=/var/run/postgresql port=5432 database=postgres"
                        ),
                    },
                },
                PGBACKREST_SERVER_SERVICE: {
                    "override": "replace",
                    "summary": "pgBackRest server",
                    "command": PGBACKREST_SERVER_SERVICE,
                    "startup": "disabled",
                    "user": "postgres",
                    "group": "postgres",
                },
            },
            "checks": {
                POSTGRESQL_SERVICE: {
                    "override": "replace",
                    "level": "ready",
                    "http": {
                        "url": "http://postgresql-k8s-0.postgresql-k8s-endpoints:8008/health",
                    },
                }
            },
        }
        tc.assertDictEqual(plan, expected)


def test_on_stop(harness):
    with patch("charm.Client") as _client:
        rel_id = harness.model.get_relation(PEER).id
        # Test a successful run of the hook.
        for planned_units, relation_data in {
            0: {},
            1: {"some-relation-data": "some-value"},
        }.items():
            harness.set_planned_units(planned_units)
            with harness.hooks_disabled():
                harness.update_relation_data(
                    rel_id,
                    harness.charm.unit.name,
                    {"some-relation-data": "some-value"},
                )
            with tc.assertNoLogs("charm", "ERROR"):
                _client.return_value.get.return_value = MagicMock(
                    metadata=MagicMock(ownerReferences="fakeOwnerReferences")
                )
                _client.return_value.list.side_effect = [
                    [MagicMock(metadata=MagicMock(name="fakeName1", namespace="fakeNamespace"))],
                    [MagicMock(metadata=MagicMock(name="fakeName2", namespace="fakeNamespace"))],
                ]
                harness.charm.on.stop.emit()
                _client.return_value.get.assert_called_once_with(
                    res=Pod, name="postgresql-k8s-0", namespace=harness.charm.model.name
                )
                for kind in [Endpoints, Service]:
                    _client.return_value.list.assert_any_call(
                        kind,
                        namespace=harness.charm.model.name,
                        labels={"app.juju.is/created-by": harness.charm.app.name},
                    )
                tc.assertEqual(_client.return_value.apply.call_count, 2)
                tc.assertEqual(
                    harness.get_relation_data(rel_id, harness.charm.unit), relation_data
                )
                _client.reset_mock()

        # Test when the charm fails to get first pod info.
        _client.return_value.get.side_effect = _FakeApiError
        with tc.assertLogs("charm", "ERROR") as logs:
            harness.charm.on.stop.emit()
            _client.return_value.get.assert_called_once_with(
                res=Pod, name="postgresql-k8s-0", namespace=harness.charm.model.name
            )
            _client.return_value.list.assert_not_called()
            _client.return_value.apply.assert_not_called()
            tc.assertIn("failed to get first pod info", "".join(logs.output))

        # Test when the charm fails to get the k8s resources created by the charm and Patroni.
        _client.return_value.get.side_effect = None
        _client.return_value.list.side_effect = [[], _FakeApiError]
        with tc.assertLogs("charm", "ERROR") as logs:
            harness.charm.on.stop.emit()
            for kind in [Endpoints, Service]:
                _client.return_value.list.assert_any_call(
                    kind,
                    namespace=harness.charm.model.name,
                    labels={"app.juju.is/created-by": harness.charm.app.name},
                )
            _client.return_value.apply.assert_not_called()
            tc.assertIn(
                "failed to get the k8s resources created by the charm and Patroni",
                "".join(logs.output),
            )

        # Test when the charm fails to patch a k8s resource.
        _client.return_value.get.return_value = MagicMock(
            metadata=MagicMock(ownerReferences="fakeOwnerReferences")
        )
        _client.return_value.list.side_effect = [
            [MagicMock(metadata=MagicMock(name="fakeName1", namespace="fakeNamespace"))],
            [MagicMock(metadata=MagicMock(name="fakeName2", namespace="fakeNamespace"))],
        ]
        _client.return_value.apply.side_effect = [None, _FakeApiError]
        with tc.assertLogs("charm", "ERROR") as logs:
            harness.charm.on.stop.emit()
            tc.assertEqual(_client.return_value.apply.call_count, 2)
            tc.assertIn("failed to patch k8s MagicMock", "".join(logs.output))


def test_client_relations(harness):
    # Test when the charm has no relations.
    tc.assertEqual(harness.charm.client_relations, [])

    # Test when the charm has some relations.
    harness.add_relation("database", "application")
    harness.add_relation("db", "legacy-application")
    harness.add_relation("db-admin", "legacy-admin-application")
    database_relation = harness.model.get_relation("database")
    db_relation = harness.model.get_relation("db")
    db_admin_relation = harness.model.get_relation("db-admin")
    tc.assertEqual(
        harness.charm.client_relations, [database_relation, db_relation, db_admin_relation]
    )


def test_validate_config_options(harness):
    with patch(
        "charm.PostgresqlOperatorCharm.postgresql", new_callable=PropertyMock
    ) as _charm_lib:
        harness.set_can_connect(POSTGRESQL_CONTAINER, True)
        _charm_lib.return_value.get_postgresql_text_search_configs.return_value = []
        _charm_lib.return_value.validate_date_style.return_value = []
        _charm_lib.return_value.get_postgresql_timezones.return_value = []

        # Test instance_default_text_search_config exception
        with harness.hooks_disabled():
            harness.update_config({"instance_default_text_search_config": "pg_catalog.test"})

        with tc.assertRaises(ValueError) as e:
            harness.charm._validate_config_options()
            assert (
                e.msg == "instance_default_text_search_config config option has an invalid value"
            )

        _charm_lib.return_value.get_postgresql_text_search_configs.assert_called_once_with()
        _charm_lib.return_value.get_postgresql_text_search_configs.return_value = [
            "pg_catalog.test"
        ]

        # Test request_date_style exception
        with harness.hooks_disabled():
            harness.update_config({"request_date_style": "ISO, TEST"})

        with tc.assertRaises(ValueError) as e:
            harness.charm._validate_config_options()
            assert e.msg == "request_date_style config option has an invalid value"

        _charm_lib.return_value.validate_date_style.assert_called_once_with("ISO, TEST")
        _charm_lib.return_value.validate_date_style.return_value = ["ISO, TEST"]

        # Test request_time_zone exception
        with harness.hooks_disabled():
            harness.update_config({"request_time_zone": "TEST_ZONE"})

        with tc.assertRaises(ValueError) as e:
            harness.charm._validate_config_options()
            assert e.msg == "request_time_zone config option has an invalid value"

        _charm_lib.return_value.get_postgresql_timezones.assert_called_once_with()
        _charm_lib.return_value.get_postgresql_timezones.return_value = ["TEST_ZONE"]

    #
    # Secrets
    #


def test_scope_obj(harness):
    assert harness.charm._scope_obj("app") == harness.charm.framework.model.app
    assert harness.charm._scope_obj("unit") == harness.charm.framework.model.unit
    assert harness.charm._scope_obj("test") is None


@patch_network_get(private_address="1.1.1.1")
def test_get_secret(harness):
    with patch("charm.PostgresqlOperatorCharm._on_leader_elected"):
        rel_id = harness.model.get_relation(PEER).id
        # App level changes require leader privileges
        harness.set_leader()
        # Test application scope.
        assert harness.charm.get_secret("app", "password") is None
        harness.update_relation_data(rel_id, harness.charm.app.name, {"password": "test-password"})
        assert harness.charm.get_secret("app", "password") == "test-password"

        # Unit level changes don't require leader privileges
        harness.set_leader(False)
        # Test unit scope.
        assert harness.charm.get_secret("unit", "password") is None
        harness.update_relation_data(
            rel_id, harness.charm.unit.name, {"password": "test-password"}
        )
        assert harness.charm.get_secret("unit", "password") == "test-password"


@patch_network_get(private_address="1.1.1.1")
def test_on_get_password_secrets(harness):
    with (
        patch("charm.PostgresqlOperatorCharm._on_leader_elected"),
    ):
        # Create a mock event and set passwords in peer relation data.
        harness.set_leader()
        mock_event = MagicMock(params={})
        harness.charm.set_secret("app", "operator-password", "test-password")
        harness.charm.set_secret("app", "replication-password", "replication-test-password")

        # Test providing an invalid username.
        mock_event.params["username"] = "user"
        harness.charm._on_get_password(mock_event)
        mock_event.fail.assert_called_once()
        mock_event.set_results.assert_not_called()

        # Test without providing the username option.
        mock_event.reset_mock()
        del mock_event.params["username"]
        harness.charm._on_get_password(mock_event)
        mock_event.set_results.assert_called_once_with({"password": "test-password"})

        # Also test providing the username option.
        mock_event.reset_mock()
        mock_event.params["username"] = "replication"
        harness.charm._on_get_password(mock_event)
        mock_event.set_results.assert_called_once_with({"password": "replication-test-password"})


@pytest.mark.parametrize("scope", [("app"), ("unit")])
@patch_network_get(private_address="1.1.1.1")
def test_get_secret_secrets(harness, scope):
    with (
        patch("charm.PostgresqlOperatorCharm._on_leader_elected"),
    ):
        harness.set_leader()

        assert harness.charm.get_secret(scope, "operator-password") is None
        harness.charm.set_secret(scope, "operator-password", "test-password")
        assert harness.charm.get_secret(scope, "operator-password") == "test-password"


@patch_network_get(private_address="1.1.1.1")
def test_set_secret(harness):
    with patch("charm.PostgresqlOperatorCharm._on_leader_elected"):
        rel_id = harness.model.get_relation(PEER).id
        harness.set_leader()

        # Test application scope.
        assert "password" not in harness.get_relation_data(rel_id, harness.charm.app.name)
        harness.charm.set_secret("app", "password", "test-password")
        assert (
            harness.get_relation_data(rel_id, harness.charm.app.name)["password"]
            == "test-password"
        )
        harness.charm.set_secret("app", "password", None)
        assert "password" not in harness.get_relation_data(rel_id, harness.charm.app.name)

        # Test unit scope.
        assert "password" not in harness.get_relation_data(rel_id, harness.charm.unit.name)
        harness.charm.set_secret("unit", "password", "test-password")
        assert (
            harness.get_relation_data(rel_id, harness.charm.unit.name)["password"]
            == "test-password"
        )
        harness.charm.set_secret("unit", "password", None)
        assert "password" not in harness.get_relation_data(rel_id, harness.charm.unit.name)

        with tc.assertRaises(RuntimeError):
            harness.charm.set_secret("test", "password", "test")


@pytest.mark.parametrize("scope,is_leader", [("app", True), ("unit", True), ("unit", False)])
@patch_network_get(private_address="1.1.1.1")
def test_set_reset_new_secret(harness, scope, is_leader):
    """NOTE: currently ops.testing seems to allow for non-leader to set secrets too!"""
    with (
        patch("charm.PostgresqlOperatorCharm._on_leader_elected"),
    ):
        # App has to be leader, unit can be either
        harness.set_leader(is_leader)
        # Getting current password
        harness.charm.set_secret(scope, "new-secret", "bla")
        assert harness.charm.get_secret(scope, "new-secret") == "bla"

        # Reset new secret
        harness.charm.set_secret(scope, "new-secret", "blablabla")
        assert harness.charm.get_secret(scope, "new-secret") == "blablabla"

        # Set another new secret
<<<<<<< HEAD
        self.harness.charm.set_secret(scope, "new-secret2", "blablabla")
        assert self.harness.charm.get_secret(scope, "new-secret2") == "blablabla"

    @parameterized.expand([("app", True), ("unit", True), ("unit", False)])
    @patch_network_get(private_address="1.1.1.1")
    @patch("charm.PostgresqlOperatorCharm._on_leader_elected")
    @patch("charm.JujuVersion.has_secrets", new_callable=PropertyMock, return_value=True)
    def test_invalid_secret(self, scope, is_leader, _, __):
        # App has to be leader, unit can be either
        self.harness.set_leader(is_leader)

        with self.assertRaises(RelationDataTypeError):
            self.harness.charm.set_secret(scope, "somekey", 1)

        self.harness.charm.set_secret(scope, "somekey", "")
        assert self.harness.charm.get_secret(scope, "somekey") is None

    @patch_network_get(private_address="1.1.1.1")
    @patch("charm.PostgresqlOperatorCharm._on_leader_elected")
    def test_delete_password(self, _):
        """NOTE: currently ops.testing seems to allow for non-leader to remove secrets too!"""
        self.harness.set_leader(True)
        self.harness.update_relation_data(
            self.rel_id, self.charm.app.name, {"replication": "somepw"}
        )
        self.harness.charm.remove_secret("app", "replication")
        assert self.harness.charm.get_secret("app", "replication") is None
=======
        harness.charm.set_secret(scope, "new-secret2", "blablabla")
        assert harness.charm.get_secret(scope, "new-secret2") == "blablabla"
>>>>>>> 8acbc9db


<<<<<<< HEAD
        self.harness.set_leader(True)
        # assures that removal of non-existing secrets does not raise errors
        self.harness.charm.remove_secret("app", "replication")
        self.harness.charm.remove_secret("unit", "somekey")
        self.harness.charm.remove_secret("app", "non-existing-secret")
        self.harness.charm.remove_secret("unit", "non-existing-secret")

    @patch("charm.JujuVersion.has_secrets", new_callable=PropertyMock, return_value=True)
    @patch_network_get(private_address="1.1.1.1")
    @patch("charm.PostgresqlOperatorCharm._on_leader_elected")
    def test_delete_existing_password_secrets(self, _, __):
        """NOTE: currently ops.testing seems to allow for non-leader to remove secrets too!"""
        self.harness.set_leader(True)
        self.harness.charm.set_secret("app", "operator-password", "somepw")
        self.harness.charm.remove_secret("app", "operator-password")
        assert self.harness.charm.get_secret("app", "operator-password") is None

        self.harness.set_leader(False)
        self.harness.charm.set_secret("unit", "operator-password", "somesecret")
        self.harness.charm.remove_secret("unit", "operator-password")
        assert self.harness.charm.get_secret("unit", "operator-password") is None

        self.harness.set_leader(True)
        # assures that removal of non-existing secrets does not raise errors
        self.harness.charm.remove_secret("app", "operator-password")
        self.harness.charm.remove_secret("unit", "operator-password")
        self.harness.charm.remove_secret("app", "non-existing-secret")
        self.harness.charm.remove_secret("unit", "non-existing-secret")

    @parameterized.expand([
        ("app", True, "operator-password"),
        ("unit", True, "key"),
        ("unit", False, "key"),
    ])
    @patch_network_get(private_address="1.1.1.1")
    @patch("charm.PostgresqlOperatorCharm._on_leader_elected")
    @patch("charm.JujuVersion.has_secrets", new_callable=PropertyMock, return_value=True)
    def test_migration_from_databag(self, scope, is_leader, password_key, _, __):
        """Check if we're moving on to use secrets when live upgrade from databag to Secrets usage."""
=======
@pytest.mark.parametrize("scope,is_leader", [("app", True), ("unit", True), ("unit", False)])
@patch_network_get(private_address="1.1.1.1")
def test_invalid_secret(harness, scope, is_leader):
    with (
        patch("charm.PostgresqlOperatorCharm._on_leader_elected"),
    ):
        # App has to be leader, unit can be either
        harness.set_leader(is_leader)

        with tc.assertRaises(RelationDataTypeError):
            harness.charm.set_secret(scope, "somekey", 1)

        harness.charm.set_secret(scope, "somekey", "")
        assert harness.charm.get_secret(scope, "somekey") is None


@patch_network_get(private_address="1.1.1.1")
def test_delete_password(harness, juju_has_secrets, caplog):
    """NOTE: currently ops.testing seems to allow for non-leader to remove secrets too!"""
    with (
        patch("charm.PostgresqlOperatorCharm._on_leader_elected"),
    ):
        harness.set_leader(True)
        harness.charm.set_secret("app", "operator-password", "somepw")
        harness.charm.remove_secret("app", "operator-password")
        assert harness.charm.get_secret("app", "operator-password") is None

        harness.set_leader(False)
        harness.charm.set_secret("unit", "operator-password", "somesecret")
        harness.charm.remove_secret("unit", "operator-password")
        assert harness.charm.get_secret("unit", "operator-password") is None

        harness.set_leader(True)
        with caplog.at_level(logging.ERROR):
            if juju_has_secrets:
                error_message = (
                    "Non-existing secret operator-password was attempted to be removed."
                )
            else:
                error_message = (
                    "Non-existing field 'operator-password' was attempted to be removed"
                )

            harness.charm.remove_secret("app", "operator-password")
            assert error_message in caplog.text

            harness.charm.remove_secret("unit", "operator-password")
            assert error_message in caplog.text

            harness.charm.remove_secret("app", "non-existing-secret")
            assert (
                "Non-existing field 'non-existing-secret' was attempted to be removed"
                in caplog.text
            )

            harness.charm.remove_secret("unit", "non-existing-secret")
            assert (
                "Non-existing field 'non-existing-secret' was attempted to be removed"
                in caplog.text
            )


@pytest.mark.parametrize("scope,is_leader", [("app", True), ("unit", True), ("unit", False)])
@patch_network_get(private_address="1.1.1.1")
def test_migration_from_databag(harness, juju_has_secrets, scope, is_leader):
    """Check if we're moving on to use secrets when live upgrade from databag to Secrets usage."""
    with (
        patch("charm.PostgresqlOperatorCharm._on_leader_elected"),
    ):
        # as this test checks for a migration from databag to secrets,
        # there's no need for this test when secrets are not enabled.
        if not juju_has_secrets:
            return

        rel_id = harness.model.get_relation(PEER).id
>>>>>>> 8acbc9db
        # App has to be leader, unit can be either
        harness.set_leader(is_leader)

        # Getting current password
<<<<<<< HEAD
        entity = getattr(self.charm, scope)
        self.harness.update_relation_data(self.rel_id, entity.name, {password_key: "bla"})
        assert self.harness.charm.get_secret(scope, password_key) == "bla"

        # Reset new secret
        self.harness.charm.set_secret(scope, password_key, "blablabla")
        assert self.harness.charm.model.get_secret(label=f"database-peers.postgresql-k8s.{scope}")
        assert self.harness.charm.get_secret(scope, password_key) == "blablabla"
        assert password_key not in self.harness.get_relation_data(
            self.rel_id, getattr(self.charm, scope).name
        )

    @parameterized.expand([
        ("app", True, "operator-password"),
        ("unit", True, "key"),
        ("unit", False, "key"),
    ])
    @patch_network_get(private_address="1.1.1.1")
    @patch("charm.PostgresqlOperatorCharm._on_leader_elected")
    @patch("charm.JujuVersion.has_secrets", new_callable=PropertyMock, return_value=True)
    def test_migration_from_single_secret(self, scope, is_leader, password_key, _, __):
        """Check if we're moving on to use secrets when live upgrade from databag to Secrets usage."""
=======
        entity = getattr(harness.charm, scope)
        harness.update_relation_data(rel_id, entity.name, {"operator-password": "bla"})
        assert harness.charm.get_secret(scope, "operator-password") == "bla"

        # Reset new secret
        harness.charm.set_secret(scope, "operator-password", "blablabla")
        assert harness.charm.model.get_secret(label=f"postgresql-k8s.{scope}")
        assert harness.charm.get_secret(scope, "operator-password") == "blablabla"
        assert "operator-password" not in harness.get_relation_data(
            rel_id, getattr(harness.charm, scope).name
        )


@pytest.mark.parametrize("scope,is_leader", [("app", True), ("unit", True), ("unit", False)])
@patch_network_get(private_address="1.1.1.1")
def test_migration_from_single_secret(harness, juju_has_secrets, scope, is_leader):
    """Check if we're moving on to use secrets when live upgrade from databag to Secrets usage."""
    with (
        patch("charm.PostgresqlOperatorCharm._on_leader_elected"),
    ):
        # as this test checks for a migration from databag to secrets,
        # there's no need for this test when secrets are not enabled.
        if not juju_has_secrets:
            return

        rel_id = harness.model.get_relation(PEER).id

>>>>>>> 8acbc9db
        # App has to be leader, unit can be either
        harness.set_leader(is_leader)

<<<<<<< HEAD
        secret = self.harness.charm.app.add_secret({password_key: "bla"})

        # Getting current password
        entity = getattr(self.charm, scope)
        self.harness.update_relation_data(
            self.rel_id, entity.name, {SECRET_INTERNAL_LABEL: secret.id}
        )
        assert self.harness.charm.get_secret(scope, password_key) == "bla"

        # Reset new secret
        # Only the leader can set app secret content.
        with self.harness.hooks_disabled():
            self.harness.set_leader(True)
        self.harness.charm.set_secret(scope, password_key, "blablabla")
        with self.harness.hooks_disabled():
            self.harness.set_leader(is_leader)
        assert self.harness.charm.model.get_secret(label=f"database-peers.postgresql-k8s.{scope}")
        assert self.harness.charm.get_secret(scope, password_key) == "blablabla"
        assert SECRET_INTERNAL_LABEL not in self.harness.get_relation_data(
            self.rel_id, getattr(self.charm, scope).name
=======
        secret = harness.charm.app.add_secret({"operator-password": "bla"})

        # Getting current password
        entity = getattr(harness.charm, scope)
        harness.update_relation_data(rel_id, entity.name, {SECRET_INTERNAL_LABEL: secret.id})
        assert harness.charm.get_secret(scope, "operator-password") == "bla"

        # Reset new secret
        # Only the leader can set app secret content.
        with harness.hooks_disabled():
            harness.set_leader(True)
        harness.charm.set_secret(scope, "operator-password", "blablabla")
        with harness.hooks_disabled():
            harness.set_leader(is_leader)
        assert harness.charm.model.get_secret(label=f"postgresql-k8s.{scope}")
        assert harness.charm.get_secret(scope, "operator-password") == "blablabla"
        assert SECRET_INTERNAL_LABEL not in harness.get_relation_data(
            rel_id, getattr(harness.charm, scope).name
>>>>>>> 8acbc9db
        )


def test_on_peer_relation_changed(harness):
    with (
        patch("charm.PostgresqlOperatorCharm._set_active_status") as _set_active_status,
        patch(
            "backups.PostgreSQLBackups.start_stop_pgbackrest_service"
        ) as _start_stop_pgbackrest_service,
        patch("backups.PostgreSQLBackups.check_stanza") as _check_stanza,
        patch("backups.PostgreSQLBackups.coordinate_stanza_fields") as _coordinate_stanza_fields,
        patch("charm.Patroni.reinitialize_postgresql") as _reinitialize_postgresql,
        patch(
            "charm.Patroni.member_replication_lag", new_callable=PropertyMock
        ) as _member_replication_lag,
        patch("charm.PostgresqlOperatorCharm.is_primary") as _is_primary,
        patch("charm.Patroni.member_started", new_callable=PropertyMock) as _member_started,
        patch("charm.PostgresqlOperatorCharm.update_config") as _update_config,
        patch("charm.PostgresqlOperatorCharm._add_members") as _add_members,
        patch("ops.framework.EventBase.defer") as _defer,
    ):
        rel_id = harness.model.get_relation(PEER).id
        # Test when the cluster was not initialised yet.
        harness.set_can_connect(POSTGRESQL_CONTAINER, True)
        relation = harness.model.get_relation(PEER, rel_id)
        harness.charm.on.database_peers_relation_changed.emit(relation)
        _defer.assert_called_once()
        _add_members.assert_not_called()
        _update_config.assert_not_called()
        _coordinate_stanza_fields.assert_not_called()
        _check_stanza.assert_not_called()
        _start_stop_pgbackrest_service.assert_not_called()

        # Test when the cluster has already initialised, but the unit is not the leader and is not
        # part of the cluster yet.
        _defer.reset_mock()
        with harness.hooks_disabled():
            harness.update_relation_data(
                rel_id,
                harness.charm.app.name,
                {"cluster_initialised": "True"},
            )
        harness.charm.on.database_peers_relation_changed.emit(relation)
        _defer.assert_not_called()
        _add_members.assert_not_called()
        _update_config.assert_not_called()
        _coordinate_stanza_fields.assert_not_called()
        _check_stanza.assert_not_called()
        _start_stop_pgbackrest_service.assert_not_called()

        # Test when the unit is the leader.
        with harness.hooks_disabled():
            harness.set_leader()
        harness.charm.on.database_peers_relation_changed.emit(relation)
        _defer.assert_not_called()
        _add_members.assert_called_once()
        _update_config.assert_not_called()
        _coordinate_stanza_fields.assert_not_called()
        _check_stanza.assert_not_called()
        _start_stop_pgbackrest_service.assert_not_called()

        # Test when the unit is part of the cluster but the container
        # is not ready yet.
        harness.set_can_connect(POSTGRESQL_CONTAINER, False)
        with harness.hooks_disabled():
            unit_id = harness.charm.unit.name.split("/")[1]
            harness.update_relation_data(
                rel_id,
                harness.charm.app.name,
                {
                    "endpoints": json.dumps([
                        f"{harness.charm.app.name}-{unit_id}.{harness.charm.app.name}-endpoints"
                    ])
                },
            )
        harness.charm.on.database_peers_relation_changed.emit(relation)
        _defer.assert_not_called()
        _update_config.assert_not_called()
        _coordinate_stanza_fields.assert_not_called()
        _check_stanza.assert_not_called()
        _start_stop_pgbackrest_service.assert_not_called()

        # Test when the container is ready but Patroni hasn't started yet.
        harness.set_can_connect(POSTGRESQL_CONTAINER, True)
        _member_started.return_value = False
        harness.charm.on.database_peers_relation_changed.emit(relation)
        _defer.assert_called_once()
        _update_config.assert_called_once()
        _coordinate_stanza_fields.assert_not_called()
        _check_stanza.assert_not_called()
        _start_stop_pgbackrest_service.assert_not_called()

        # Test when Patroni has already started but this is a replica with a
        # huge or unknown lag.
        _member_started.return_value = True
        for values in itertools.product([True, False], ["0", "1000", "1001", "unknown"]):
            _set_active_status.reset_mock()
            _defer.reset_mock()
            _coordinate_stanza_fields.reset_mock()
            _check_stanza.reset_mock()
            _start_stop_pgbackrest_service.reset_mock()
            _is_primary.return_value = values[0]
            _member_replication_lag.return_value = values[1]
            harness.charm.unit.status = ActiveStatus()
            harness.charm.on.database_peers_relation_changed.emit(relation)
            if _is_primary.return_value == values[0] or int(values[1]) <= 1000:
                _defer.assert_not_called()
                _coordinate_stanza_fields.assert_called_once()
                _check_stanza.assert_called_once()
                _start_stop_pgbackrest_service.assert_called_once()
                _set_active_status.assert_called_once()
            else:
                _defer.assert_called_once()
                _coordinate_stanza_fields.assert_not_called()
                _check_stanza.assert_not_called()
                _start_stop_pgbackrest_service.assert_not_called()
                _set_active_status.assert_not_called()

        # Test the status not being changed when it was not possible to start
        # the pgBackRest service yet.
        _defer.reset_mock()
        _set_active_status.reset_mock()
        _is_primary.return_value = True
        _member_replication_lag.return_value = "0"
        _start_stop_pgbackrest_service.return_value = False
        harness.charm.unit.status = MaintenanceStatus()
        with harness.hooks_disabled():
            harness.update_relation_data(rel_id, harness.charm.unit.name, {"start-tls-server": ""})
        harness.charm.on.database_peers_relation_changed.emit(relation)
        tc.assertEqual(
            harness.get_relation_data(rel_id, harness.charm.unit),
            {"start-tls-server": "True"},
        )
        _defer.assert_called_once()
        tc.assertIsInstance(harness.charm.unit.status, MaintenanceStatus)
        _set_active_status.assert_not_called()

        # Test the status being changed when it was possible to start the
        # pgBackRest service.
        _defer.reset_mock()
        _start_stop_pgbackrest_service.return_value = True
        harness.charm.on.database_peers_relation_changed.emit(relation)
        tc.assertEqual(
            harness.get_relation_data(rel_id, harness.charm.unit),
            {},
        )
        _defer.assert_not_called()
        _set_active_status.assert_called_once()

        # Test that a blocked status is not overridden.
        _set_active_status.reset_mock()
        harness.charm.unit.status = BlockedStatus()
        harness.charm.on.database_peers_relation_changed.emit(relation)
        tc.assertIsInstance(harness.charm.unit.status, BlockedStatus)
        _set_active_status.assert_not_called()


def test_handle_processes_failures(harness):
    with (
        patch("charm.Patroni.reinitialize_postgresql") as _reinitialize_postgresql,
        patch("charm.Patroni.member_streaming", new_callable=PropertyMock) as _member_streaming,
        patch(
            "charm.PostgresqlOperatorCharm.is_primary", new_callable=PropertyMock
        ) as _is_primary,
        patch(
            "charm.Patroni.is_database_running", new_callable=PropertyMock
        ) as _is_database_running,
        patch("charm.Patroni.member_started", new_callable=PropertyMock) as _member_started,
        patch("ops.model.Container.restart") as _restart,
    ):
        # Test when there are no processes failures to handle.
        harness.set_can_connect(POSTGRESQL_CONTAINER, True)
        for values in itertools.product(
            [True, False], [True, False], [True, False], [True, False], [True, False]
        ):
            # Skip conditions that lead to handling a process failure.
            if (not values[0] and values[2]) or (not values[3] and values[1] and not values[4]):
                continue

            _member_started.side_effect = [values[0], values[1]]
            _is_database_running.return_value = values[2]
            _is_primary.return_value = values[3]
            _member_streaming.return_value = values[4]
            tc.assertFalse(harness.charm._handle_processes_failures())
            _restart.assert_not_called()
            _reinitialize_postgresql.assert_not_called()

        # Test when the Patroni process is not running.
        _is_database_running.return_value = True
        for values in itertools.product(
            [
                None,
                ChangeError(
                    err="fake error",
                    change=Change(
                        ChangeID("1"),
                        "fake kind",
                        "fake summary",
                        "fake status",
                        [],
                        True,
                        "fake error",
                        datetime.now(),
                        datetime.now(),
                    ),
                ),
            ],
            [True, False],
            [True, False],
            [True, False],
        ):
            _restart.reset_mock()
            _restart.side_effect = values[0]
            _is_primary.return_value = values[1]
            _member_started.side_effect = [False, values[2]]
            _member_streaming.return_value = values[3]
            harness.charm.unit.status = ActiveStatus()
            result = harness.charm._handle_processes_failures()
            tc.assertTrue(result) if values[0] is None else tc.assertFalse(result)
            tc.assertIsInstance(harness.charm.unit.status, ActiveStatus)
            _restart.assert_called_once_with("postgresql")
            _reinitialize_postgresql.assert_not_called()

        # Test when the unit is a replica and it's not streaming from primary.
        _restart.reset_mock()
        _is_primary.return_value = False
        _member_streaming.return_value = False
        for values in itertools.product(
            [None, RetryError(last_attempt=1)], [True, False], [True, False]
        ):
            # Skip the condition that lead to handling other process failure.
            if not values[1] and values[2]:
                continue

            _reinitialize_postgresql.reset_mock()
            _reinitialize_postgresql.side_effect = values[0]
            _member_started.side_effect = [values[1], True]
            _is_database_running.return_value = values[2]
            harness.charm.unit.status = ActiveStatus()
            result = harness.charm._handle_processes_failures()
            tc.assertTrue(result) if values[0] is None else tc.assertFalse(result)
            tc.assertIsInstance(
                harness.charm.unit.status, MaintenanceStatus if values[0] is None else ActiveStatus
            )
            _restart.assert_not_called()
            _reinitialize_postgresql.assert_called_once()


def test_update_config(harness):
    with (
        patch("ops.model.Container.get_plan") as _get_plan,
        patch(
            "charm.PostgresqlOperatorCharm._handle_postgresql_restart_need"
        ) as _handle_postgresql_restart_need,
        patch("charm.Patroni.bulk_update_parameters_controller_by_patroni"),
        patch("charm.Patroni.member_started", new_callable=PropertyMock) as _member_started,
        patch(
            "charm.PostgresqlOperatorCharm._is_workload_running", new_callable=PropertyMock
        ) as _is_workload_running,
        patch("charm.Patroni.render_patroni_yml_file") as _render_patroni_yml_file,
        patch("charm.PostgreSQLUpgrade") as _upgrade,
        patch(
            "charm.PostgresqlOperatorCharm.is_tls_enabled", new_callable=PropertyMock
        ) as _is_tls_enabled,
        patch.object(PostgresqlOperatorCharm, "postgresql", Mock()) as postgresql_mock,
    ):
        rel_id = harness.model.get_relation(PEER).id
        # Mock some properties.
        harness.set_can_connect(POSTGRESQL_CONTAINER, True)
        harness.add_relation("upgrade", harness.charm.app.name)
        postgresql_mock.is_tls_enabled = PropertyMock(side_effect=[False, False, False, False])
        _is_workload_running.side_effect = [False, False, True, True, False, True]
        _member_started.side_effect = [True, True, False]
        postgresql_mock.build_postgresql_parameters.return_value = {"test": "test"}

        # Test when only one of the two config options for profile limit memory is set.
        harness.update_config({"profile-limit-memory": 1000})
        harness.charm.update_config()

        # Test when only one of the two config options for profile limit memory is set.
        harness.update_config({"profile_limit_memory": 1000}, unset={"profile-limit-memory"})
        harness.charm.update_config()

        # Test when the two config options for profile limit memory are set at the same time.
        _render_patroni_yml_file.reset_mock()
        harness.update_config({"profile-limit-memory": 1000})
        with tc.assertRaises(ValueError):
            harness.charm.update_config()

        # Test without TLS files available.
        harness.update_config(unset={"profile-limit-memory", "profile_limit_memory"})
        with harness.hooks_disabled():
            harness.update_relation_data(rel_id, harness.charm.unit.name, {"tls": ""})
        _is_tls_enabled.return_value = False
        harness.charm.update_config()
        _render_patroni_yml_file.assert_called_once_with(
            connectivity=True,
            is_creating_backup=False,
            enable_tls=False,
            is_no_sync_member=False,
            backup_id=None,
            stanza=None,
            restore_stanza=None,
            parameters={"test": "test"},
        )
        _handle_postgresql_restart_need.assert_called_once()
        tc.assertNotIn("tls", harness.get_relation_data(rel_id, harness.charm.unit.name))

        # Test with TLS files available.
        _handle_postgresql_restart_need.reset_mock()
        harness.update_relation_data(
            rel_id, harness.charm.unit.name, {"tls": ""}
        )  # Mock some data in the relation to test that it change.
        _is_tls_enabled.return_value = True
        _render_patroni_yml_file.reset_mock()
        harness.charm.update_config()
        _render_patroni_yml_file.assert_called_once_with(
            connectivity=True,
            is_creating_backup=False,
            enable_tls=True,
            is_no_sync_member=False,
            backup_id=None,
            stanza=None,
            restore_stanza=None,
            parameters={"test": "test"},
        )
        _handle_postgresql_restart_need.assert_called_once()
        tc.assertNotIn(
            "tls",
            harness.get_relation_data(
                rel_id, harness.charm.unit.name
            ),  # The "tls" flag is set in handle_postgresql_restart_need.
        )

        # Test with workload not running yet.
        harness.update_relation_data(
            rel_id, harness.charm.unit.name, {"tls": ""}
        )  # Mock some data in the relation to test that it change.
        _handle_postgresql_restart_need.reset_mock()
        harness.charm.update_config()
        _handle_postgresql_restart_need.assert_not_called()
        tc.assertEqual(
            harness.get_relation_data(rel_id, harness.charm.unit.name)["tls"], "enabled"
        )

        # Test with member not started yet.
        harness.update_relation_data(
            rel_id, harness.charm.unit.name, {"tls": ""}
        )  # Mock some data in the relation to test that it doesn't change.
        harness.charm.update_config()
        _handle_postgresql_restart_need.assert_not_called()
        tc.assertNotIn("tls", harness.get_relation_data(rel_id, harness.charm.unit.name))


def test_handle_postgresql_restart_need(harness):
    with (
        patch.object(PostgresqlOperatorCharm, "postgresql", Mock()) as postgresql_mock,
        patch("charms.rolling_ops.v0.rollingops.RollingOpsManager._on_acquire_lock") as _restart,
        patch("charm.PostgresqlOperatorCharm._generate_metrics_jobs") as _generate_metrics_jobs,
        patch("charm.wait_fixed", return_value=wait_fixed(0)),
        patch("charm.Patroni.reload_patroni_configuration") as _reload_patroni_configuration,
        patch(
            "charm.PostgresqlOperatorCharm.is_tls_enabled", new_callable=PropertyMock
        ) as _is_tls_enabled,
    ):
        rel_id = harness.model.get_relation(PEER).id
        for values in itertools.product([True, False], [True, False], [True, False]):
            _reload_patroni_configuration.reset_mock()
            _generate_metrics_jobs.reset_mock()
            _restart.reset_mock()
            with harness.hooks_disabled():
                harness.update_relation_data(rel_id, harness.charm.unit.name, {"tls": ""})

            _is_tls_enabled.return_value = values[0]
            postgresql_mock.is_tls_enabled = PropertyMock(return_value=values[1])
            postgresql_mock.is_restart_pending = PropertyMock(return_value=values[2])

            harness.charm._handle_postgresql_restart_need()
            _reload_patroni_configuration.assert_called_once()
            (
                tc.assertIn("tls", harness.get_relation_data(rel_id, harness.charm.unit))
                if values[0]
                else tc.assertNotIn("tls", harness.get_relation_data(rel_id, harness.charm.unit))
            )
            if (values[0] != values[1]) or values[2]:
                _generate_metrics_jobs.assert_called_once_with(values[0])
                _restart.assert_called_once()
            else:
                _generate_metrics_jobs.assert_not_called()
                _restart.assert_not_called()


def test_set_active_status(harness):
    with (
        patch("charm.Patroni.member_started", new_callable=PropertyMock) as _member_started,
        patch("charm.Patroni.get_primary") as _get_primary,
    ):
        for values in itertools.product(
            [
                RetryError(last_attempt=1),
                ConnectionError,
                harness.charm.unit.name,
                f"{harness.charm.app.name}/2",
            ],
            [True, False],
        ):
            harness.charm.unit.status = MaintenanceStatus("fake status")
            _member_started.return_value = values[1]
            if isinstance(values[0], str):
                _get_primary.side_effect = None
                _get_primary.return_value = values[0]
                harness.charm._set_active_status()
                tc.assertIsInstance(
                    harness.charm.unit.status,
                    ActiveStatus
                    if values[0] == harness.charm.unit.name or values[1]
                    else MaintenanceStatus,
                )
                tc.assertEqual(
                    harness.charm.unit.status.message,
                    "Primary"
                    if values[0] == harness.charm.unit.name
                    else ("" if values[1] else "fake status"),
                )
            else:
                _get_primary.side_effect = values[0]
                _get_primary.return_value = None
                harness.charm._set_active_status()
                tc.assertIsInstance(harness.charm.unit.status, MaintenanceStatus)<|MERGE_RESOLUTION|>--- conflicted
+++ resolved
@@ -2,11 +2,7 @@
 # See LICENSE file for licensing details.
 import itertools
 import json
-<<<<<<< HEAD
-import unittest
-=======
 import logging
->>>>>>> 8acbc9db
 from datetime import datetime
 from unittest import TestCase
 from unittest.mock import MagicMock, Mock, PropertyMock, patch
@@ -913,81 +909,10 @@
         assert harness.charm.get_secret(scope, "new-secret") == "blablabla"
 
         # Set another new secret
-<<<<<<< HEAD
-        self.harness.charm.set_secret(scope, "new-secret2", "blablabla")
-        assert self.harness.charm.get_secret(scope, "new-secret2") == "blablabla"
-
-    @parameterized.expand([("app", True), ("unit", True), ("unit", False)])
-    @patch_network_get(private_address="1.1.1.1")
-    @patch("charm.PostgresqlOperatorCharm._on_leader_elected")
-    @patch("charm.JujuVersion.has_secrets", new_callable=PropertyMock, return_value=True)
-    def test_invalid_secret(self, scope, is_leader, _, __):
-        # App has to be leader, unit can be either
-        self.harness.set_leader(is_leader)
-
-        with self.assertRaises(RelationDataTypeError):
-            self.harness.charm.set_secret(scope, "somekey", 1)
-
-        self.harness.charm.set_secret(scope, "somekey", "")
-        assert self.harness.charm.get_secret(scope, "somekey") is None
-
-    @patch_network_get(private_address="1.1.1.1")
-    @patch("charm.PostgresqlOperatorCharm._on_leader_elected")
-    def test_delete_password(self, _):
-        """NOTE: currently ops.testing seems to allow for non-leader to remove secrets too!"""
-        self.harness.set_leader(True)
-        self.harness.update_relation_data(
-            self.rel_id, self.charm.app.name, {"replication": "somepw"}
-        )
-        self.harness.charm.remove_secret("app", "replication")
-        assert self.harness.charm.get_secret("app", "replication") is None
-=======
         harness.charm.set_secret(scope, "new-secret2", "blablabla")
         assert harness.charm.get_secret(scope, "new-secret2") == "blablabla"
->>>>>>> 8acbc9db
-
-
-<<<<<<< HEAD
-        self.harness.set_leader(True)
-        # assures that removal of non-existing secrets does not raise errors
-        self.harness.charm.remove_secret("app", "replication")
-        self.harness.charm.remove_secret("unit", "somekey")
-        self.harness.charm.remove_secret("app", "non-existing-secret")
-        self.harness.charm.remove_secret("unit", "non-existing-secret")
-
-    @patch("charm.JujuVersion.has_secrets", new_callable=PropertyMock, return_value=True)
-    @patch_network_get(private_address="1.1.1.1")
-    @patch("charm.PostgresqlOperatorCharm._on_leader_elected")
-    def test_delete_existing_password_secrets(self, _, __):
-        """NOTE: currently ops.testing seems to allow for non-leader to remove secrets too!"""
-        self.harness.set_leader(True)
-        self.harness.charm.set_secret("app", "operator-password", "somepw")
-        self.harness.charm.remove_secret("app", "operator-password")
-        assert self.harness.charm.get_secret("app", "operator-password") is None
-
-        self.harness.set_leader(False)
-        self.harness.charm.set_secret("unit", "operator-password", "somesecret")
-        self.harness.charm.remove_secret("unit", "operator-password")
-        assert self.harness.charm.get_secret("unit", "operator-password") is None
-
-        self.harness.set_leader(True)
-        # assures that removal of non-existing secrets does not raise errors
-        self.harness.charm.remove_secret("app", "operator-password")
-        self.harness.charm.remove_secret("unit", "operator-password")
-        self.harness.charm.remove_secret("app", "non-existing-secret")
-        self.harness.charm.remove_secret("unit", "non-existing-secret")
-
-    @parameterized.expand([
-        ("app", True, "operator-password"),
-        ("unit", True, "key"),
-        ("unit", False, "key"),
-    ])
-    @patch_network_get(private_address="1.1.1.1")
-    @patch("charm.PostgresqlOperatorCharm._on_leader_elected")
-    @patch("charm.JujuVersion.has_secrets", new_callable=PropertyMock, return_value=True)
-    def test_migration_from_databag(self, scope, is_leader, password_key, _, __):
-        """Check if we're moving on to use secrets when live upgrade from databag to Secrets usage."""
-=======
+
+
 @pytest.mark.parametrize("scope,is_leader", [("app", True), ("unit", True), ("unit", False)])
 @patch_network_get(private_address="1.1.1.1")
 def test_invalid_secret(harness, scope, is_leader):
@@ -1063,35 +988,10 @@
             return
 
         rel_id = harness.model.get_relation(PEER).id
->>>>>>> 8acbc9db
         # App has to be leader, unit can be either
         harness.set_leader(is_leader)
 
         # Getting current password
-<<<<<<< HEAD
-        entity = getattr(self.charm, scope)
-        self.harness.update_relation_data(self.rel_id, entity.name, {password_key: "bla"})
-        assert self.harness.charm.get_secret(scope, password_key) == "bla"
-
-        # Reset new secret
-        self.harness.charm.set_secret(scope, password_key, "blablabla")
-        assert self.harness.charm.model.get_secret(label=f"database-peers.postgresql-k8s.{scope}")
-        assert self.harness.charm.get_secret(scope, password_key) == "blablabla"
-        assert password_key not in self.harness.get_relation_data(
-            self.rel_id, getattr(self.charm, scope).name
-        )
-
-    @parameterized.expand([
-        ("app", True, "operator-password"),
-        ("unit", True, "key"),
-        ("unit", False, "key"),
-    ])
-    @patch_network_get(private_address="1.1.1.1")
-    @patch("charm.PostgresqlOperatorCharm._on_leader_elected")
-    @patch("charm.JujuVersion.has_secrets", new_callable=PropertyMock, return_value=True)
-    def test_migration_from_single_secret(self, scope, is_leader, password_key, _, __):
-        """Check if we're moving on to use secrets when live upgrade from databag to Secrets usage."""
-=======
         entity = getattr(harness.charm, scope)
         harness.update_relation_data(rel_id, entity.name, {"operator-password": "bla"})
         assert harness.charm.get_secret(scope, "operator-password") == "bla"
@@ -1119,32 +1019,9 @@
 
         rel_id = harness.model.get_relation(PEER).id
 
->>>>>>> 8acbc9db
         # App has to be leader, unit can be either
         harness.set_leader(is_leader)
 
-<<<<<<< HEAD
-        secret = self.harness.charm.app.add_secret({password_key: "bla"})
-
-        # Getting current password
-        entity = getattr(self.charm, scope)
-        self.harness.update_relation_data(
-            self.rel_id, entity.name, {SECRET_INTERNAL_LABEL: secret.id}
-        )
-        assert self.harness.charm.get_secret(scope, password_key) == "bla"
-
-        # Reset new secret
-        # Only the leader can set app secret content.
-        with self.harness.hooks_disabled():
-            self.harness.set_leader(True)
-        self.harness.charm.set_secret(scope, password_key, "blablabla")
-        with self.harness.hooks_disabled():
-            self.harness.set_leader(is_leader)
-        assert self.harness.charm.model.get_secret(label=f"database-peers.postgresql-k8s.{scope}")
-        assert self.harness.charm.get_secret(scope, password_key) == "blablabla"
-        assert SECRET_INTERNAL_LABEL not in self.harness.get_relation_data(
-            self.rel_id, getattr(self.charm, scope).name
-=======
         secret = harness.charm.app.add_secret({"operator-password": "bla"})
 
         # Getting current password
@@ -1163,7 +1040,6 @@
         assert harness.charm.get_secret(scope, "operator-password") == "blablabla"
         assert SECRET_INTERNAL_LABEL not in harness.get_relation_data(
             rel_id, getattr(harness.charm, scope).name
->>>>>>> 8acbc9db
         )
 
 
