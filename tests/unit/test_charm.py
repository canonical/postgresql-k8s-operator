# Copyright 2021 Canonical Ltd.
# See LICENSE file for licensing details.

import unittest
from unittest.mock import Mock, call, patch

from lightkube import codecs
from lightkube.resources.core_v1 import Pod
from ops.model import ActiveStatus, BlockedStatus
from ops.testing import Harness
from tenacity import RetryError

from charm import PostgresqlOperatorCharm
from tests.helpers import patch_network_get


class TestCharm(unittest.TestCase):
    @patch_network_get(private_address="1.1.1.1")
    def setUp(self):
        self._peer_relation = "postgresql-replicas"
        self._postgresql_container = "postgresql"
        self._postgresql_service = "postgresql"

        self.harness = Harness(PostgresqlOperatorCharm)
        self.addCleanup(self.harness.cleanup)
        self.harness.begin()
        self.charm = self.harness.charm
        self._context = {
            "namespace": self.harness.model.name,
            "app_name": self.harness.model.app.name,
        }

    @patch_network_get(private_address="1.1.1.1")
    @patch("charm.Patroni.render_postgresql_conf_file")
    def test_on_install(
        self,
        _render_postgresql_conf_file,
    ):
        self.charm.on.install.emit()
        _render_postgresql_conf_file.assert_called_once()

    @patch("charm.Patroni.reload_patroni_configuration")
    @patch("charm.Patroni.render_postgresql_conf_file")
    @patch("charm.PostgresqlOperatorCharm._patch_pod_labels")
    @patch("charm.PostgresqlOperatorCharm._create_resources")
    def test_on_leader_elected(self, _, __, _render_postgresql_conf_file, ___):
        # Assert that there is no password in the peer relation.
        self.harness.add_relation(self._peer_relation, self.charm.app.name)
        self.assertIsNone(self.charm._peers.data[self.charm.app].get("postgres-password", None))
        self.assertIsNone(self.charm._peers.data[self.charm.app].get("replication-password", None))

        # Check that a new password was generated on leader election.
        self.harness.set_leader()
        superuser_password = self.charm._peers.data[self.charm.app].get("postgres-password", None)
        self.assertIsNotNone(superuser_password)

        replication_password = self.charm._peers.data[self.charm.app].get(
            "replication-password", None
        )
        self.assertIsNotNone(replication_password)
        _render_postgresql_conf_file.assert_called_once()

        # Trigger a new leader election and check that the password is still the same.
        self.harness.set_leader(False)
        self.harness.set_leader()
        self.assertEqual(
            self.charm._peers.data[self.charm.app].get("postgres-password", None),
            superuser_password,
        )
        self.assertEqual(
            self.charm._peers.data[self.charm.app].get("replication-password", None),
            replication_password,
        )

    @patch("charm.Patroni.reload_patroni_configuration")
    @patch("charm.Patroni.render_postgresql_conf_file")
    @patch_network_get(private_address="1.1.1.1")
    @patch("charm.Patroni.member_started")
    @patch("charm.Patroni.render_patroni_yml_file")
    @patch("charm.PostgresqlOperatorCharm._patch_pod_labels")
    @patch("charm.PostgresqlOperatorCharm._create_resources")
    def test_on_postgresql_pebble_ready(
        self, _, __, _render_patroni_yml_file, _member_started, ___, ____
    ):
        # Check that the initial plan is empty.
        plan = self.harness.get_container_pebble_plan(self._postgresql_container)
        self.assertEqual(plan.to_dict(), {})
        self.harness.add_relation(self._peer_relation, self.charm.app.name)

        # Get the current and the expected layer from the pebble plan and the _postgresql_layer
        # method, respectively.
        # TODO: test also replicas (DPE-398).
        self.harness.set_leader()
        self.harness.container_pebble_ready(self._postgresql_container)
        plan = self.harness.get_container_pebble_plan(self._postgresql_container)
        expected = self.charm._postgresql_layer().to_dict()
        expected.pop("summary", "")
        expected.pop("description", "")
        # Check the plan is as expected.
        self.assertEqual(plan.to_dict(), expected)
        self.assertEqual(self.harness.model.unit.status, ActiveStatus())
        container = self.harness.model.unit.get_container(self._postgresql_container)
        self.assertEqual(container.get_service(self._postgresql_service).is_running(), True)
        _render_patroni_yml_file.assert_called_once()

    @patch("charm.PostgresqlOperatorCharm._get_postgres_password")
    def test_on_get_postgres_password(self, _get_postgres_password):
        mock_event = Mock()
        _get_postgres_password.return_value = "test-password"
        self.charm._on_get_postgres_password(mock_event)
        _get_postgres_password.assert_called_once()
        mock_event.set_results.assert_called_once_with({"postgres-password": "test-password"})

    @patch_network_get(private_address="1.1.1.1")
    @patch("charm.Patroni.get_primary")
    def test_on_get_primary(self, _get_primary):
        mock_event = Mock()
        _get_primary.return_value = "postgresql-k8s-1"
        self.charm._on_get_primary(mock_event)
        _get_primary.assert_called_once()
        mock_event.set_results.assert_called_once_with({"primary": "postgresql-k8s-1"})

    @patch_network_get(private_address="1.1.1.1")
    @patch("charm.Patroni.get_primary")
    def test_fail_to_get_primary(self, _get_primary):
        mock_event = Mock()
        _get_primary.side_effect = [RetryError("fake error")]
        self.charm._on_get_primary(mock_event)
        _get_primary.assert_called_once()
        mock_event.set_results.assert_not_called()

    @patch("ops.model.Container.restart")
    def test_restart_postgresql_service(self, _restart):
        self.charm._restart_postgresql_service()
        _restart.assert_called_once_with(self._postgresql_service)
        self.assertEqual(
            self.harness.model.unit.status,
            ActiveStatus(),
        )

    @patch_network_get(private_address="1.1.1.1")
    @patch("charm.Patroni.get_primary")
    @patch("charm.PostgresqlOperatorCharm._restart_postgresql_service")
    @patch("charm.Patroni.change_master_start_timeout")
    @patch("charm.Patroni.get_postgresql_state")
    def test_on_update_status(
        self,
        _get_postgresql_state,
        _change_master_start_timeout,
        _restart_postgresql_service,
        _get_primary,
    ):
        _get_postgresql_state.side_effect = ["running", "running", "restarting", "stopping"]
        _get_primary.side_effect = [
            "postgresql-k8s/1",
            self.charm.unit.name,
            self.charm.unit.name,
            self.charm.unit.name,
        ]

        # Test running status.
        self.charm.on.update_status.emit()
        _change_master_start_timeout.assert_not_called()
        _restart_postgresql_service.assert_not_called()

        # Check primary message not being set (current unit is not the primary).
        _get_primary.assert_called_once()
        self.assertNotEqual(
            self.harness.model.unit.status,
            ActiveStatus("Primary"),
        )

        # Test again and check primary message being set (current unit is the primary).
        self.charm.on.update_status.emit()
        self.assertEqual(
            self.harness.model.unit.status,
            ActiveStatus("Primary"),
        )

        # Test restarting status.
        self.charm.on.update_status.emit()
        _change_master_start_timeout.assert_not_called()
        _restart_postgresql_service.assert_called_once()

        # Create a manager mock to check the correct order of the calls.
        manager = Mock()
        manager.attach_mock(_change_master_start_timeout, "c")
        manager.attach_mock(_restart_postgresql_service, "r")

        # Test stopping status.
        _restart_postgresql_service.reset_mock()
        self.charm.on.update_status.emit()
        expected_calls = [call.c(0), call.r(), call.c(None)]
        self.assertEqual(manager.mock_calls, expected_calls)

    @patch_network_get(private_address="1.1.1.1")
    @patch("charm.Patroni.get_primary")
    @patch("charm.PostgresqlOperatorCharm._restart_postgresql_service")
    @patch("charm.Patroni.get_postgresql_state")
    def test_on_update_status_with_error_on_postgresql_status_check(
        self, _get_postgresql_state, _restart_postgresql_service, _
    ):
        _get_postgresql_state.side_effect = [RetryError("fake error")]
        self.charm.on.update_status.emit()
        _restart_postgresql_service.assert_not_called()
        self.assertEqual(
            self.harness.model.unit.status,
            BlockedStatus("failed to check PostgreSQL state with error RetryError[fake error]"),
        )

    @patch_network_get(private_address="1.1.1.1")
    @patch("charm.Patroni.get_primary")
    @patch("charm.Patroni.get_postgresql_state")
    def test_on_update_status_with_error_on_get_primary(self, _, _get_primary):
        _get_primary.side_effect = [RetryError("fake error")]

        with self.assertLogs("charm", "ERROR") as logs:
            self.charm.on.update_status.emit()
            self.assertIn(
                "ERROR:charm:failed to get primary with error RetryError[fake error]", logs.output
            )

    @patch("charm.PostgresqlOperatorCharm._patch_pod_labels")
    def test_on_upgrade_charm(self, _patch_pod_labels):
        self.charm.on.upgrade_charm.emit()
        _patch_pod_labels.assert_called_once()

    @patch("charm.Client")
    def test_create_resources(self, _client):
        self.charm._create_resources()
        with open("src/resources.yaml") as f:
            for obj in codecs.load_all_yaml(f, context=self._context):
                _client.return_value.create.assert_any_call(obj)

    @patch("charm.Client")
    def test_patch_pod_labels(self, _client):
        member = self.charm._unit.replace("/", "-")

        self.charm._patch_pod_labels(member)
        expected_patch = {
            "metadata": {
                "labels": {"application": "patroni", "cluster-name": f"patroni-{self.charm._name}"}
            }
        }
        _client.return_value.patch.assert_called_once_with(
            Pod,
            name=member,
            namespace=self.charm._namespace,
            obj=expected_patch,
        )

    @patch("charm.Patroni.reload_patroni_configuration")
    @patch("charm.Patroni.render_postgresql_conf_file")
    @patch("charm.PostgresqlOperatorCharm._patch_pod_labels")
    @patch("charm.PostgresqlOperatorCharm._create_resources")
    def test_postgresql_layer(self, _, __, ___, ____):
        # Test with the already generated password.
        self.harness.add_relation(self._peer_relation, self.charm.app.name)
        self.harness.set_leader()
        plan = self.charm._postgresql_layer().to_dict()
        expected = {
            "summary": "postgresql + patroni layer",
            "description": "pebble config layer for postgresql + patroni",
            "services": {
                self._postgresql_service: {
                    "override": "replace",
                    "summary": "entrypoint of the postgresql + patroni image",
                    "command": "/usr/bin/python3 /usr/local/bin/patroni /var/lib/postgresql/data/patroni.yml",
                    "startup": "enabled",
                    "user": "postgres",
                    "group": "postgres",
                    "environment": {
                        "PATRONI_KUBERNETES_LABELS": f"{{application: patroni, cluster-name: patroni-{self.charm._name}}}",
                        "PATRONI_KUBERNETES_NAMESPACE": self.charm._namespace,
                        "PATRONI_KUBERNETES_USE_ENDPOINTS": "true",
                        "PATRONI_NAME": "postgresql-k8s-0",
<<<<<<< HEAD
                        "PATRONI_SCOPE": self.charm._namespace,
                        "PATRONI_KUBERNETES_USE_ENDPOINTS": "true",
=======
                        "PATRONI_SCOPE": f"patroni-{self.charm._name}",
>>>>>>> d8a138b9
                        "PATRONI_REPLICATION_USERNAME": "replication",
                        "PATRONI_REPLICATION_PASSWORD": self.charm._replication_password,
                        "PATRONI_SUPERUSER_USERNAME": "postgres",
                        "PATRONI_SUPERUSER_PASSWORD": self.charm._get_postgres_password(),
                    },
                }
            },
        }
        self.assertDictEqual(plan, expected)

    @patch("charm.Patroni.reload_patroni_configuration")
    @patch("charm.Patroni.render_postgresql_conf_file")
    @patch("charm.PostgresqlOperatorCharm._patch_pod_labels")
    @patch("charm.PostgresqlOperatorCharm._create_resources")
    def test_get_postgres_password(self, _, __, ___, ____):
        # Test for a None password.
        self.harness.add_relation(self._peer_relation, self.charm.app.name)
        self.assertIsNone(self.charm._get_postgres_password())

        # Then test for a non empty password after leader election and peer data set.
        self.harness.set_leader()
        password = self.charm._get_postgres_password()
        self.assertIsNotNone(password)
        self.assertNotEqual(password, "")<|MERGE_RESOLUTION|>--- conflicted
+++ resolved
@@ -274,12 +274,7 @@
                         "PATRONI_KUBERNETES_NAMESPACE": self.charm._namespace,
                         "PATRONI_KUBERNETES_USE_ENDPOINTS": "true",
                         "PATRONI_NAME": "postgresql-k8s-0",
-<<<<<<< HEAD
-                        "PATRONI_SCOPE": self.charm._namespace,
-                        "PATRONI_KUBERNETES_USE_ENDPOINTS": "true",
-=======
                         "PATRONI_SCOPE": f"patroni-{self.charm._name}",
->>>>>>> d8a138b9
                         "PATRONI_REPLICATION_USERNAME": "replication",
                         "PATRONI_REPLICATION_PASSWORD": self.charm._replication_password,
                         "PATRONI_SUPERUSER_USERNAME": "postgres",
