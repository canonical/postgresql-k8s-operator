--- conflicted
+++ resolved
@@ -1612,24 +1612,6 @@
         _member_started.side_effect = [True, True, False]
         postgresql_mock.build_postgresql_parameters.return_value = {"test": "test"}
 
-<<<<<<< HEAD
-=======
-        # Test when only one of the two config options for profile limit memory is set.
-        harness.update_config({"profile-limit-memory": 1000})
-        harness.charm.update_config()
-
-        # Test when only one of the two config options for profile limit memory is set.
-        harness.update_config({"profile_limit_memory": 1000}, unset={"profile-limit-memory"})
-        harness.charm.update_config()
-
-        # Test when the two config options for profile limit memory are set at the same time.
-        _render_patroni_yml_file.reset_mock()
-        harness.update_config({"profile-limit-memory": 1000})
-        with pytest.raises(ValueError):
-            harness.charm.update_config()
-            assert False
-
->>>>>>> 0dae99b0
         # Test without TLS files available.
         with harness.hooks_disabled():
             harness.update_relation_data(rel_id, harness.charm.unit.name, {"tls": ""})
