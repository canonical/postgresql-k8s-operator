--- conflicted
+++ resolved
@@ -716,7 +716,6 @@
             self.assertEqual(_client.return_value.apply.call_count, 2)
             self.assertIn("failed to patch k8s MagicMock", "".join(logs.output))
 
-<<<<<<< HEAD
     def test_client_relations(self):
         # Test when the charm has no relations.
         self.assertEqual(self.charm.client_relations, [])
@@ -731,7 +730,7 @@
         self.assertEqual(
             self.charm.client_relations, [database_relation, db_relation, db_admin_relation]
         )
-=======
+
     @parameterized.expand([("app"), ("unit")])
     @pytest.mark.usefixtures("only_with_juju_secrets")
     def test_set_secret_returning_secret_label(self, scope):
@@ -853,5 +852,4 @@
         # Reset new secret
         secret_label = self.harness.charm.set_secret(scope, "my-secret", "blablabla")
         assert self.harness.charm.model.get_secret(label=secret_label)
-        assert self.harness.charm.get_secret(scope, "my-secret") == "blablabla"
->>>>>>> 3135f74b
+        assert self.harness.charm.get_secret(scope, "my-secret") == "blablabla"