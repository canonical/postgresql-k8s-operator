# Copyright 2023 Canonical Ltd.
# See LICENSE file for licensing details.

import unittest
from unittest.mock import Mock, PropertyMock, patch

from charms.postgresql_k8s.v0.postgresql import (
    PostgreSQLCreateDatabaseError,
    PostgreSQLCreateUserError,
    PostgreSQLGetPostgreSQLVersionError,
)
from ops.framework import EventBase
from ops.model import ActiveStatus, BlockedStatus
from ops.testing import Harness

from charm import PostgresqlOperatorCharm
from constants import DATABASE_PORT, PEER

DATABASE = "test_database"
RELATION_NAME = "db"
POSTGRESQL_VERSION = "14"


class TestDbProvides(unittest.TestCase):
    @patch("charm.KubernetesServicePatch", lambda x, y: None)
    def setUp(self):
        self.harness = Harness(PostgresqlOperatorCharm)
        self.addCleanup(self.harness.cleanup)

        # Set up the initial relation and hooks.
        self.harness.set_leader(True)
        self.harness.begin()
        self.app = self.harness.charm.app.name
        self.unit = self.harness.charm.unit.name

        # Define some relations.
        self.rel_id = self.harness.add_relation(RELATION_NAME, "application")
        self.harness.add_relation_unit(self.rel_id, "application/0")
        self.peer_rel_id = self.harness.add_relation(PEER, self.app)
        self.harness.add_relation_unit(self.peer_rel_id, f"{self.app}/1")
        self.harness.add_relation_unit(self.peer_rel_id, self.unit)
        self.harness.update_relation_data(
            self.peer_rel_id,
            self.app,
            {"cluster_initialised": "True"},
        )
        self.legacy_db_relation = self.harness.charm.legacy_db_relation

    def clear_relation_data(self):
        data = {
            "allowed-subnets": "",
            "allowed-units": "",
            "host": "",
            "port": "",
            "master": "",
            "standbys": "",
            "version": "",
            "user": "",
            "password": "",
            "database": "",
            "extensions": "",
        }
        self.harness.update_relation_data(self.rel_id, self.app, data)
        self.harness.update_relation_data(self.rel_id, self.unit, data)

    def request_database(self):
        # Reset the charm status.
        self.harness.model.unit.status = ActiveStatus()

        with self.harness.hooks_disabled():
            # Reset the application databag.
            self.harness.update_relation_data(
                self.rel_id,
                "application/0",
                {"database": ""},
            )

            # Reset the database databag.
            self.clear_relation_data()

        # Simulate the request of a new database.
        self.harness.update_relation_data(
            self.rel_id,
            "application/0",
            {"database": DATABASE},
        )

    @patch("charm.DbProvides.set_up_relation")
    @patch.object(EventBase, "defer")
    @patch("charm.Patroni.member_started", new_callable=PropertyMock)
    def test_on_relation_changed(
        self,
        _member_started,
        _defer,
        _set_up_relation,
    ):
        # Set some side effects to test multiple situations.
        _member_started.side_effect = [False, False, True, True]

        # Request a database before the cluster is initialised.
        self.request_database()
        _defer.assert_called_once()
        _set_up_relation.assert_not_called()

        # Request a database before the database is ready.
        with self.harness.hooks_disabled():
            self.harness.update_relation_data(
                self.peer_rel_id,
                self.harness.charm.app.name,
                {"cluster_initialised": "True"},
            )
        self.request_database()
        self.assertEqual(_defer.call_count, 2)
        _set_up_relation.assert_not_called()

        # Request a database to a non leader unit.
        _defer.reset_mock()
        with self.harness.hooks_disabled():
            self.harness.set_leader(False)
        self.request_database()
        _defer.assert_not_called()
        _set_up_relation.assert_not_called()

        # Request it again in a leader unit.
        with self.harness.hooks_disabled():
            self.harness.set_leader()
        self.request_database()
        _defer.assert_not_called()
        _set_up_relation.assert_called_once()

    @patch("charm.KubernetesServicePatch", lambda x, y: None)
    def test_get_extensions(self):
        # Test when there are no extensions in the relation databags.
        relation = self.harness.model.get_relation(RELATION_NAME, self.rel_id)
        self.assertEqual(
            self.harness.charm.legacy_db_relation._get_extensions(relation), ([], set())
        )

        # Test when there are extensions in the application relation databag.
        extensions = ["", "citext:public", "debversion"]
        with self.harness.hooks_disabled():
            self.harness.update_relation_data(
                self.rel_id,
                "application",
                {"extensions": ",".join(extensions)},
            )
        self.assertEqual(
            self.harness.charm.legacy_db_relation._get_extensions(relation),
            ([extensions[1], extensions[2]], {extensions[1].split(":")[0], extensions[2]}),
        )

        # Test when there are extensions in the unit relation databag.
        with self.harness.hooks_disabled():
            self.harness.update_relation_data(
                self.rel_id,
                "application",
                {"extensions": ""},
            )
            self.harness.update_relation_data(
                self.rel_id,
                "application/0",
                {"extensions": ",".join(extensions)},
            )
        self.assertEqual(
            self.harness.charm.legacy_db_relation._get_extensions(relation),
            ([extensions[1], extensions[2]], {extensions[1].split(":")[0], extensions[2]}),
        )

        # Test when one of the plugins/extensions is enabled.
        config = """options:
          plugin_citext_enable:
            default: true
            type: boolean
          plugin_debversion_enable:
            default: false
            type: boolean"""
        harness = Harness(PostgresqlOperatorCharm, config=config)
        self.addCleanup(harness.cleanup)
        harness.begin()
        self.assertEqual(
            harness.charm.legacy_db_relation._get_extensions(relation),
            ([extensions[1], extensions[2]], {extensions[2]}),
        )

    @patch("relations.db.DbProvides._update_unit_status")
    @patch("relations.db.new_password", return_value="test-password")
    @patch("relations.db.DbProvides._get_extensions")
    def test_set_up_relation(
        self,
        _get_extensions,
        _new_password,
        _update_unit_status,
    ):
        with patch.object(PostgresqlOperatorCharm, "postgresql", Mock()) as postgresql_mock:
            # Define some mocks' side effects.
            extensions = ["citext:public", "debversion"]
            _get_extensions.side_effect = [
                (extensions, {"debversion"}),
                (extensions, set()),
                (extensions, set()),
                (extensions, set()),
                (extensions, set()),
                (extensions, set()),
                (extensions, set()),
            ]
            postgresql_mock.create_user = PropertyMock(
                side_effect=[None, None, PostgreSQLCreateUserError, None, None]
            )
            postgresql_mock.create_database = PropertyMock(
                side_effect=[None, None, PostgreSQLCreateDatabaseError, None]
            )
            postgresql_mock.get_postgresql_version = PropertyMock(
                side_effect=[
                    POSTGRESQL_VERSION,
                    POSTGRESQL_VERSION,
                    POSTGRESQL_VERSION,
                    POSTGRESQL_VERSION,
                    POSTGRESQL_VERSION,
                    PostgreSQLGetPostgreSQLVersionError,
                ]
            )

            # Assert no operation is done when at least one of the requested extensions
            # is disabled.
            relation = self.harness.model.get_relation(RELATION_NAME, self.rel_id)
            self.assertFalse(self.harness.charm.legacy_db_relation.set_up_relation(relation))
            postgresql_mock.create_user.assert_not_called()
            postgresql_mock.create_database.assert_not_called()
            postgresql_mock.get_postgresql_version.assert_not_called()
            _update_unit_status.assert_not_called()

            # Assert that the correct calls were made in a successful setup.
            self.harness.charm.unit.status = ActiveStatus()
            with self.harness.hooks_disabled():
                self.harness.update_relation_data(
                    self.rel_id,
                    "application",
                    {"database": DATABASE},
                )
            self.assertTrue(self.harness.charm.legacy_db_relation.set_up_relation(relation))
            user = f"relation_id_{self.rel_id}"
            postgresql_mock.create_user.assert_called_once_with(user, "test-password", False)
<<<<<<< HEAD
            postgresql_mock.create_database.assert_called_once_with(
                DATABASE, user, plugins=[], client_relations=[relation]
            )
            _enable_disable_extensions.assert_called_once()
=======
            postgresql_mock.create_database.assert_called_once_with(DATABASE, user, plugins=[])
>>>>>>> d854da8a
            self.assertEqual(postgresql_mock.get_postgresql_version.call_count, 2)
            _update_unit_status.assert_called_once()
            expected_data = {
                "allowed-units": "application/0",
                "database": DATABASE,
                "extensions": ",".join(extensions),
                "host": f"postgresql-k8s-0.postgresql-k8s-endpoints.{self.harness.model.name}.svc.cluster.local",
                "master": f"dbname={DATABASE} fallback_application_name=application "
                f"host=postgresql-k8s-primary.{self.harness.model.name}.svc.cluster.local "
                f"password=test-password port=5432 user=relation_id_{self.rel_id}",
                "password": "test-password",
                "port": DATABASE_PORT,
                "standbys": f"dbname={DATABASE} fallback_application_name=application "
                f"host=postgresql-k8s-replicas.{self.harness.model.name}.svc.cluster.local "
                f"password=test-password port=5432 user=relation_id_{self.rel_id}",
                "user": f"relation_id_{self.rel_id}",
                "version": POSTGRESQL_VERSION,
            }
            self.assertEqual(self.harness.get_relation_data(self.rel_id, self.app), expected_data)
            self.assertEqual(self.harness.get_relation_data(self.rel_id, self.unit), expected_data)
            self.assertNotIsInstance(self.harness.model.unit.status, BlockedStatus)

            # Assert that the correct calls were made when the database name is
            # provided only in the unit databag.
            postgresql_mock.create_user.reset_mock()
            postgresql_mock.create_database.reset_mock()
            postgresql_mock.get_postgresql_version.reset_mock()
            _update_unit_status.reset_mock()
            with self.harness.hooks_disabled():
                self.harness.update_relation_data(
                    self.rel_id,
                    "application",
                    {"database": ""},
                )
                self.harness.update_relation_data(
                    self.rel_id,
                    "application/0",
                    {"database": DATABASE},
                )
                self.clear_relation_data()
            self.assertTrue(self.harness.charm.legacy_db_relation.set_up_relation(relation))
            postgresql_mock.create_user.assert_called_once_with(user, "test-password", False)
<<<<<<< HEAD
            postgresql_mock.create_database.assert_called_once_with(
                DATABASE, user, plugins=[], client_relations=[relation]
            )
            _enable_disable_extensions.assert_called_once()
=======
            postgresql_mock.create_database.assert_called_once_with(DATABASE, user, plugins=[])
>>>>>>> d854da8a
            self.assertEqual(postgresql_mock.get_postgresql_version.call_count, 2)
            _update_unit_status.assert_called_once()
            self.assertEqual(self.harness.get_relation_data(self.rel_id, self.app), expected_data)
            self.assertEqual(self.harness.get_relation_data(self.rel_id, self.unit), expected_data)
            self.assertNotIsInstance(self.harness.model.unit.status, BlockedStatus)

            # Assert that the correct calls were made when the database name is not provided.
            postgresql_mock.create_user.reset_mock()
            postgresql_mock.create_database.reset_mock()
            postgresql_mock.get_postgresql_version.reset_mock()
            _update_unit_status.reset_mock()
            with self.harness.hooks_disabled():
                self.harness.update_relation_data(
                    self.rel_id,
                    "application/0",
                    {"database": ""},
                )
                self.clear_relation_data()
            self.assertFalse(self.harness.charm.legacy_db_relation.set_up_relation(relation))
            postgresql_mock.create_user.assert_not_called()
            postgresql_mock.create_database.assert_not_called()
            postgresql_mock.get_postgresql_version.assert_not_called()
            _update_unit_status.assert_not_called()
            # No data is set in the databags by the database.
            self.assertEqual(self.harness.get_relation_data(self.rel_id, self.app), {})
            self.assertEqual(self.harness.get_relation_data(self.rel_id, self.unit), {})
            self.assertNotIsInstance(self.harness.model.unit.status, BlockedStatus)

            # BlockedStatus due to a PostgreSQLCreateUserError.
            with self.harness.hooks_disabled():
                self.harness.update_relation_data(
                    self.rel_id,
                    "application",
                    {"database": DATABASE},
                )
            self.assertFalse(self.harness.charm.legacy_db_relation.set_up_relation(relation))
            postgresql_mock.create_database.assert_not_called()
            postgresql_mock.get_postgresql_version.assert_not_called()
            _update_unit_status.assert_not_called()
            self.assertIsInstance(self.harness.model.unit.status, BlockedStatus)
            # No data is set in the databags by the database.
            self.assertEqual(self.harness.get_relation_data(self.rel_id, self.app), {})
            self.assertEqual(self.harness.get_relation_data(self.rel_id, self.unit), {})

            # BlockedStatus due to a PostgreSQLCreateDatabaseError.
            self.harness.charm.unit.status = ActiveStatus()
            self.assertFalse(self.harness.charm.legacy_db_relation.set_up_relation(relation))
            postgresql_mock.get_postgresql_version.assert_not_called()
            _update_unit_status.assert_not_called()
            self.assertIsInstance(self.harness.model.unit.status, BlockedStatus)
            # No data is set in the databags by the database.
            self.assertEqual(self.harness.get_relation_data(self.rel_id, self.app), {})
            self.assertEqual(self.harness.get_relation_data(self.rel_id, self.unit), {})

            # BlockedStatus due to a PostgreSQLGetPostgreSQLVersionError.
            self.harness.charm.unit.status = ActiveStatus()
            self.assertFalse(self.harness.charm.legacy_db_relation.set_up_relation(relation))
            _update_unit_status.assert_not_called()
            self.assertIsInstance(self.harness.model.unit.status, BlockedStatus)

    @patch("relations.db.DbProvides._check_for_blocking_relations")
    @patch("charm.PostgresqlOperatorCharm._has_blocked_status", new_callable=PropertyMock)
    def test_update_unit_status(self, _has_blocked_status, _check_for_blocking_relations):
        # Test when the charm is not blocked.
        relation = self.harness.model.get_relation(RELATION_NAME, self.rel_id)
        _has_blocked_status.return_value = False
        self.harness.charm.legacy_db_relation._update_unit_status(relation)
        _check_for_blocking_relations.assert_not_called()
        self.assertNotIsInstance(self.harness.charm.unit.status, ActiveStatus)

        # Test when the charm is blocked but not due to extensions request.
        _has_blocked_status.return_value = True
        self.harness.charm.unit.status = BlockedStatus("fake message")
        self.harness.charm.legacy_db_relation._update_unit_status(relation)
        _check_for_blocking_relations.assert_not_called()
        self.assertNotIsInstance(self.harness.charm.unit.status, ActiveStatus)

        # Test when there are relations causing the blocked status.
        self.harness.charm.unit.status = BlockedStatus("extensions requested through relation")
        _check_for_blocking_relations.return_value = True
        self.harness.charm.legacy_db_relation._update_unit_status(relation)
        _check_for_blocking_relations.assert_called_once_with(relation.id)
        self.assertNotIsInstance(self.harness.charm.unit.status, ActiveStatus)

        # Test when there are no relations causing the blocked status anymore.
        _check_for_blocking_relations.reset_mock()
        _check_for_blocking_relations.return_value = False
        self.harness.charm.legacy_db_relation._update_unit_status(relation)
        _check_for_blocking_relations.assert_called_once_with(relation.id)
        self.assertIsInstance(self.harness.charm.unit.status, ActiveStatus)

    @patch(
        "charm.PostgresqlOperatorCharm.primary_endpoint",
        new_callable=PropertyMock,
    )
    @patch("charm.PostgresqlOperatorCharm._has_blocked_status", new_callable=PropertyMock)
    @patch("charm.Patroni.member_started", new_callable=PropertyMock)
    @patch("charm.DbProvides._on_relation_departed")
    def test_on_relation_broken_extensions_unblock(
        self, _on_relation_departed, _member_started, _primary_endpoint, _has_blocked_status
    ):
        with patch.object(PostgresqlOperatorCharm, "postgresql", Mock()) as postgresql_mock:
            # Set some side effects to test multiple situations.
            _has_blocked_status.return_value = True
            _member_started.return_value = True
            _primary_endpoint.return_value = {"1.1.1.1"}
            postgresql_mock.delete_user = PropertyMock(return_value=None)
            self.harness.model.unit.status = BlockedStatus("extensions requested through relation")
            with self.harness.hooks_disabled():
                self.harness.update_relation_data(
                    self.rel_id,
                    "application",
                    {"database": DATABASE, "extensions": "test"},
                )

            # Break the relation that blocked the charm.
            self.harness.remove_relation(self.rel_id)
            self.assertTrue(isinstance(self.harness.model.unit.status, ActiveStatus))

    @patch(
        "charm.PostgresqlOperatorCharm.primary_endpoint",
        new_callable=PropertyMock,
    )
    @patch("charm.PostgresqlOperatorCharm.is_blocked", new_callable=PropertyMock)
    @patch("charm.Patroni.member_started", new_callable=PropertyMock)
    @patch("charm.DbProvides._on_relation_departed")
    def test_on_relation_broken_extensions_keep_block(
        self, _on_relation_departed, _member_started, _primary_endpoint, is_blocked
    ):
        with patch.object(PostgresqlOperatorCharm, "postgresql", Mock()) as postgresql_mock:
            # Set some side effects to test multiple situations.
            is_blocked.return_value = True
            _member_started.return_value = True
            _primary_endpoint.return_value = {"1.1.1.1"}
            postgresql_mock.delete_user = PropertyMock(return_value=None)
            self.harness.model.unit.status = BlockedStatus(
                "extensions requested through relation, enable them through config options"
            )
            with self.harness.hooks_disabled():
                first_rel_id = self.harness.add_relation(RELATION_NAME, "application1")
                self.harness.update_relation_data(
                    first_rel_id,
                    "application1",
                    {"database": DATABASE, "extensions": "test"},
                )
                second_rel_id = self.harness.add_relation(RELATION_NAME, "application2")
                self.harness.update_relation_data(
                    second_rel_id,
                    "application2",
                    {"database": DATABASE, "extensions": "test"},
                )

            event = Mock()
            event.relation.id = first_rel_id
            # Break one of the relations that block the charm.
            self.harness.charm.legacy_db_relation._on_relation_broken(event)
            self.assertTrue(isinstance(self.harness.model.unit.status, BlockedStatus))<|MERGE_RESOLUTION|>--- conflicted
+++ resolved
@@ -240,14 +240,9 @@
             self.assertTrue(self.harness.charm.legacy_db_relation.set_up_relation(relation))
             user = f"relation_id_{self.rel_id}"
             postgresql_mock.create_user.assert_called_once_with(user, "test-password", False)
-<<<<<<< HEAD
             postgresql_mock.create_database.assert_called_once_with(
                 DATABASE, user, plugins=[], client_relations=[relation]
             )
-            _enable_disable_extensions.assert_called_once()
-=======
-            postgresql_mock.create_database.assert_called_once_with(DATABASE, user, plugins=[])
->>>>>>> d854da8a
             self.assertEqual(postgresql_mock.get_postgresql_version.call_count, 2)
             _update_unit_status.assert_called_once()
             expected_data = {
@@ -290,14 +285,9 @@
                 self.clear_relation_data()
             self.assertTrue(self.harness.charm.legacy_db_relation.set_up_relation(relation))
             postgresql_mock.create_user.assert_called_once_with(user, "test-password", False)
-<<<<<<< HEAD
             postgresql_mock.create_database.assert_called_once_with(
                 DATABASE, user, plugins=[], client_relations=[relation]
             )
-            _enable_disable_extensions.assert_called_once()
-=======
-            postgresql_mock.create_database.assert_called_once_with(DATABASE, user, plugins=[])
->>>>>>> d854da8a
             self.assertEqual(postgresql_mock.get_postgresql_version.call_count, 2)
             _update_unit_status.assert_called_once()
             self.assertEqual(self.harness.get_relation_data(self.rel_id, self.app), expected_data)
