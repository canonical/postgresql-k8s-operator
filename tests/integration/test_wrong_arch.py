--- conflicted
+++ resolved
@@ -22,13 +22,7 @@
 ) -> pathlib.Path:
     """Fetches packed charm from CI runner without checking for architecture."""
     charm_path = pathlib.Path(charm_path)
-<<<<<<< HEAD
-    charmcraft_yaml = yaml.safe_load((charm_path / "charmcraft.yaml").read_text())
-    assert charmcraft_yaml["type"] == "charm"
-    packed_charms = list(charm_path.glob(f"*{architecture}.charm"))
-=======
     packed_charms = list(charm_path.glob(f"*-{architecture}.charm"))
->>>>>>> ab80bae0
     return packed_charms[0].resolve(strict=True)
 
 
