#!/usr/bin/env python3
# Copyright 2024 Canonical Ltd.
# See LICENSE file for licensing details.

import logging

import pytest
from pytest_operator.plugin import OpsTest

from .helpers import (
<<<<<<< HEAD
    KUBECTL,
=======
    CHARM_BASE,
>>>>>>> 4842019f
    METADATA,
    get_leader_unit,
)

logger = logging.getLogger(__name__)

APP_NAME = "untrusted-postgresql-k8s"
UNTRUST_ERROR_MESSAGE = f"Insufficient permissions, try: `juju trust {APP_NAME} --scope=cluster`"


@pytest.mark.abort_on_fail
async def test_deploy_without_trust(ops_test: OpsTest, charm):
    """Build and deploy the charm with trust set to false.

    Assert on the unit status being blocked due to lack of trust.
    """
    await ops_test.model.deploy(
        charm,
        resources={
            "postgresql-image": METADATA["resources"]["postgresql-image"]["upstream-source"]
        },
        application_name=APP_NAME,
        num_units=3,
        trust=False,
    )

    await ops_test.model.block_until(
        lambda: any(
            unit.workload_status == "blocked"
            for unit in ops_test.model.applications[APP_NAME].units
        ),
        timeout=1000,
    )

    leader_unit = await get_leader_unit(ops_test, APP_NAME)
    assert leader_unit.workload_status == "blocked"
    assert leader_unit.workload_status_message == UNTRUST_ERROR_MESSAGE


async def test_trust_blocked_deployment(ops_test: OpsTest):
    """Trust existing blocked deployment.

    Assert on the application status recovering to active.
    """
    await ops_test.juju("trust", APP_NAME, "--scope=cluster")

    await ops_test.model.wait_for_idle(apps=[APP_NAME], status="active", timeout=1000)<|MERGE_RESOLUTION|>--- conflicted
+++ resolved
@@ -8,11 +8,7 @@
 from pytest_operator.plugin import OpsTest
 
 from .helpers import (
-<<<<<<< HEAD
-    KUBECTL,
-=======
     CHARM_BASE,
->>>>>>> 4842019f
     METADATA,
     get_leader_unit,
 )
@@ -37,6 +33,7 @@
         application_name=APP_NAME,
         num_units=3,
         trust=False,
+        base=CHARM_BASE,
     )
 
     await ops_test.model.block_until(
