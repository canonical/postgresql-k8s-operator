<<<<<<< HEAD
ops==2.4.1 ; python_full_version >= "3.10.6" and python_full_version < "4.0.0"
=======
ops==2.5.0 ; python_full_version >= "3.10.6" and python_full_version < "4.0.0"
>>>>>>> 343a2365
pyyaml==6.0.1 ; python_full_version >= "3.10.6" and python_full_version < "4.0.0"
websocket-client==1.6.1 ; python_full_version >= "3.10.6" and python_full_version < "4.0.0"<|MERGE_RESOLUTION|>--- conflicted
+++ resolved
@@ -1,7 +1,3 @@
-<<<<<<< HEAD
-ops==2.4.1 ; python_full_version >= "3.10.6" and python_full_version < "4.0.0"
-=======
 ops==2.5.0 ; python_full_version >= "3.10.6" and python_full_version < "4.0.0"
->>>>>>> 343a2365
 pyyaml==6.0.1 ; python_full_version >= "3.10.6" and python_full_version < "4.0.0"
 websocket-client==1.6.1 ; python_full_version >= "3.10.6" and python_full_version < "4.0.0"