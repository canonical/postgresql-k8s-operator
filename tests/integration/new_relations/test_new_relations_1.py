# Copyright 2022 Canonical Ltd.
# See LICENSE file for licensing details.
import asyncio
import logging
import secrets
import string
from pathlib import Path

import psycopg2
import pytest
import yaml
from pytest_operator.plugin import OpsTest
from tenacity import Retrying, stop_after_attempt, wait_fixed

from constants import DATABASE_DEFAULT_NAME

from ..helpers import CHARM_BASE, check_database_users_existence, scale_application
from .helpers import (
    build_connection_string,
    get_application_relation_data,
)

logger = logging.getLogger(__name__)

APPLICATION_APP_NAME = "postgresql-test-app"
DATABASE_APP_NAME = "database"
ANOTHER_DATABASE_APP_NAME = "another-database"
DATA_INTEGRATOR_APP_NAME = "data-integrator"
DISCOURSE_APP_NAME = "discourse-k8s"
REDIS_APP_NAME = "redis-k8s"
APP_NAMES = [APPLICATION_APP_NAME, DATABASE_APP_NAME, ANOTHER_DATABASE_APP_NAME]
DATABASE_APP_METADATA = yaml.safe_load(Path("./metadata.yaml").read_text())
FIRST_DATABASE_RELATION_NAME = "database"
SECOND_DATABASE_RELATION_NAME = "second-database"
MULTIPLE_DATABASE_CLUSTERS_RELATION_NAME = "multiple-database-clusters"
ALIASED_MULTIPLE_DATABASE_CLUSTERS_RELATION_NAME = "aliased-multiple-database-clusters"
NO_DATABASE_RELATION_NAME = "no-database"
INVALID_EXTRA_USER_ROLE_BLOCKING_MESSAGE = "invalid role(s) for extra user roles"


@pytest.mark.abort_on_fail
async def test_database_relation_with_charm_libraries(ops_test: OpsTest, charm):
    """Test basic functionality of database relation interface."""
    # Deploy both charms (multiple units for each application to test that later they correctly
    # set data in the relation application databag using only the leader unit).
    async with ops_test.fast_forward():
        await asyncio.gather(
            ops_test.model.deploy(
                APPLICATION_APP_NAME,
                application_name=APPLICATION_APP_NAME,
                num_units=2,
                base=CHARM_BASE,
                channel="latest/edge",
<<<<<<< HEAD
                # TODO remove when setting predefined roles
=======
>>>>>>> e8aa568c
                config={"extra_user_roles": "CREATEDB,CREATEROLE"},
            ),
            ops_test.model.deploy(
                charm,
                resources={
                    "postgresql-image": DATABASE_APP_METADATA["resources"]["postgresql-image"][
                        "upstream-source"
                    ]
                },
                application_name=DATABASE_APP_NAME,
                num_units=3,
                base=CHARM_BASE,
                trust=True,
                config={"profile": "testing"},
            ),
            ops_test.model.deploy(
                charm,
                resources={
                    "postgresql-image": DATABASE_APP_METADATA["resources"]["postgresql-image"][
                        "upstream-source"
                    ]
                },
                application_name=ANOTHER_DATABASE_APP_NAME,
                num_units=3,
                base=CHARM_BASE,
                trust=True,
                config={"profile": "testing"},
            ),
        )
        # Relate the charms and wait for them exchanging some connection data.
        await ops_test.model.add_relation(
            f"{APPLICATION_APP_NAME}:{FIRST_DATABASE_RELATION_NAME}", DATABASE_APP_NAME
        )
        await ops_test.model.wait_for_idle(
            apps=[DATABASE_APP_NAME],
            status="active",
            raise_on_blocked=True,
            raise_on_error=False,
            timeout=1000,
        )

        # Check that on juju 3 we have secrets and no username and password in the rel databag
        if hasattr(ops_test.model, "list_secrets"):
            logger.info("checking for secrets")
            secret_uri, password = await asyncio.gather(
                get_application_relation_data(
                    ops_test,
                    APPLICATION_APP_NAME,
                    FIRST_DATABASE_RELATION_NAME,
                    "secret-user",
                ),
                get_application_relation_data(
                    ops_test,
                    APPLICATION_APP_NAME,
                    FIRST_DATABASE_RELATION_NAME,
                    "password",
                ),
            )
            assert secret_uri is not None
            assert password is None

    # Get the connection string to connect to the database using the read/write endpoint.
    connection_string = await build_connection_string(
        ops_test, APPLICATION_APP_NAME, FIRST_DATABASE_RELATION_NAME
    )

    # Connect to the database using the read/write endpoint.
    with psycopg2.connect(connection_string) as connection, connection.cursor() as cursor:
        # Check that it's possible to write and read data from the database that
        # was created for the application.
        connection.autocommit = True
        cursor.execute("DROP TABLE IF EXISTS test;")
        cursor.execute("CREATE TABLE test(data TEXT);")
        cursor.execute("INSERT INTO test(data) VALUES('some data');")
        cursor.execute("SELECT data FROM test;")
        data = cursor.fetchone()
        assert data[0] == "some data"

        # Check the version that the application received is the same on the database server.
        cursor.execute("SELECT version();")
        data = cursor.fetchone()[0].split(" ")[1]

        # Get the version of the database and compare with the information that
        # was retrieved directly from the database.
        version = await get_application_relation_data(
            ops_test, APPLICATION_APP_NAME, FIRST_DATABASE_RELATION_NAME, "version"
        )
        assert version == data

    # Get the connection string to connect to the database using the read-only endpoint.
    connection_string = await build_connection_string(
        ops_test, APPLICATION_APP_NAME, FIRST_DATABASE_RELATION_NAME, read_only_endpoint=True
    )

    # Connect to the database using the read-only endpoint.
    with psycopg2.connect(connection_string) as connection, connection.cursor() as cursor:
        # Read some data.
        cursor.execute("SELECT data FROM test;")
        data = cursor.fetchone()
        assert data[0] == "some data"

        # Try to alter some data in a read-only transaction.
        with pytest.raises(psycopg2.errors.ReadOnlySqlTransaction):
            cursor.execute("DROP TABLE test;")


async def test_user_with_extra_roles(ops_test: OpsTest):
    """Test superuser actions and the request for more permissions."""
    # Get the connection string to connect to the database.
    connection_string = await build_connection_string(
        ops_test, APPLICATION_APP_NAME, FIRST_DATABASE_RELATION_NAME
    )

    # Connect to the database.
    connection = psycopg2.connect(connection_string)
    connection.autocommit = True
    cursor = connection.cursor()

    # Test the user can create a database and another user.
    cursor.execute("CREATE DATABASE another_database;")
    cursor.execute("CREATE USER another_user WITH ENCRYPTED PASSWORD 'test-password';")

    cursor.close()
    connection.close()


async def test_two_applications_doesnt_share_the_same_relation_data(ops_test: OpsTest):
    """Test that two different application connect to the database with different credentials."""
    # Set some variables to use in this test.
    another_application_app_name = "another-application"
    all_app_names = [another_application_app_name]
    all_app_names.extend(APP_NAMES)

    # Deploy another application.
    await ops_test.model.deploy(
        APPLICATION_APP_NAME,
        application_name=another_application_app_name,
        base=CHARM_BASE,
        channel="latest/edge",
    )

    # Relate the new application with the database
    # and wait for them exchanging some connection data.
    await ops_test.model.add_relation(
        f"{another_application_app_name}:{FIRST_DATABASE_RELATION_NAME}", DATABASE_APP_NAME
    )
    await ops_test.model.wait_for_idle(apps=all_app_names, status="active", idle_period=30)

    # Assert the two application have different relation (connection) data.
    application_connection_string = await build_connection_string(
        ops_test, APPLICATION_APP_NAME, FIRST_DATABASE_RELATION_NAME
    )
    another_application_connection_string = await build_connection_string(
        ops_test, another_application_app_name, FIRST_DATABASE_RELATION_NAME
    )

    assert application_connection_string != another_application_connection_string

    # Check that the user cannot access other databases.
    for application, other_application_database in [
        (APPLICATION_APP_NAME, "another_application_database"),
        (another_application_app_name, f"{APPLICATION_APP_NAME.replace('-', '_')}_database"),
    ]:
        connection_string = await build_connection_string(
            ops_test,
            application,
            FIRST_DATABASE_RELATION_NAME,
            database=DATABASE_DEFAULT_NAME,
        )
        with pytest.raises(psycopg2.Error):
            psycopg2.connect(connection_string)
        connection_string = await build_connection_string(
            ops_test,
            application,
            FIRST_DATABASE_RELATION_NAME,
            database=other_application_database,
        )
        with pytest.raises(psycopg2.Error):
            psycopg2.connect(connection_string)


async def test_an_application_can_connect_to_multiple_database_clusters(ops_test: OpsTest, charm):
    """Test that an application can connect to different clusters of the same database."""
    # Relate the application with both database clusters
    # and wait for them exchanging some connection data.
    first_cluster_relation = await ops_test.model.add_relation(
        f"{APPLICATION_APP_NAME}:{MULTIPLE_DATABASE_CLUSTERS_RELATION_NAME}", DATABASE_APP_NAME
    )
    second_cluster_relation = await ops_test.model.add_relation(
        f"{APPLICATION_APP_NAME}:{MULTIPLE_DATABASE_CLUSTERS_RELATION_NAME}",
        ANOTHER_DATABASE_APP_NAME,
    )
    await ops_test.model.wait_for_idle(apps=APP_NAMES, status="active", idle_period=30)

    # Retrieve the connection string to both database clusters using the relation aliases
    # and assert they are different.
    application_connection_string = await build_connection_string(
        ops_test,
        APPLICATION_APP_NAME,
        MULTIPLE_DATABASE_CLUSTERS_RELATION_NAME,
        relation_id=first_cluster_relation.id,
    )
    another_application_connection_string = await build_connection_string(
        ops_test,
        APPLICATION_APP_NAME,
        MULTIPLE_DATABASE_CLUSTERS_RELATION_NAME,
        relation_id=second_cluster_relation.id,
    )
    assert application_connection_string != another_application_connection_string


async def test_an_application_can_connect_to_multiple_aliased_database_clusters(
    ops_test: OpsTest, charm
):
    """Test that an application can connect to different clusters of the same database."""
    # Relate the application with both database clusters
    # and wait for them exchanging some connection data.
    await asyncio.gather(
        ops_test.model.add_relation(
            f"{APPLICATION_APP_NAME}:{ALIASED_MULTIPLE_DATABASE_CLUSTERS_RELATION_NAME}",
            DATABASE_APP_NAME,
        ),
        ops_test.model.add_relation(
            f"{APPLICATION_APP_NAME}:{ALIASED_MULTIPLE_DATABASE_CLUSTERS_RELATION_NAME}",
            ANOTHER_DATABASE_APP_NAME,
        ),
    )
    await ops_test.model.wait_for_idle(apps=APP_NAMES, status="active")

    # Retrieve the connection string to both database clusters using the relation aliases
    # and assert they are different.
    for attempt in Retrying(stop=stop_after_attempt(5), wait=wait_fixed(3), reraise=True):
        with attempt:
            application_connection_string = await build_connection_string(
                ops_test,
                APPLICATION_APP_NAME,
                ALIASED_MULTIPLE_DATABASE_CLUSTERS_RELATION_NAME,
                relation_alias="cluster1",
            )
            another_application_connection_string = await build_connection_string(
                ops_test,
                APPLICATION_APP_NAME,
                ALIASED_MULTIPLE_DATABASE_CLUSTERS_RELATION_NAME,
                relation_alias="cluster2",
            )
    assert application_connection_string != another_application_connection_string


@pytest.mark.abort_on_fail
async def test_an_application_can_request_multiple_databases(ops_test: OpsTest):
    """Test that an application can request additional databases using the same interface."""
    # Relate the charms using another relation and wait for them exchanging some connection data.
    await ops_test.model.add_relation(
        f"{APPLICATION_APP_NAME}:{SECOND_DATABASE_RELATION_NAME}", DATABASE_APP_NAME
    )
    await ops_test.model.wait_for_idle(
        apps=APP_NAMES, status="active", timeout=15 * 60, idle_period=30
    )

    # Get the connection strings to connect to both databases.
    for attempt in Retrying(stop=stop_after_attempt(15), wait=wait_fixed(3), reraise=True):
        with attempt:
            first_database_connection_string = await build_connection_string(
                ops_test, APPLICATION_APP_NAME, FIRST_DATABASE_RELATION_NAME
            )
            second_database_connection_string = await build_connection_string(
                ops_test, APPLICATION_APP_NAME, SECOND_DATABASE_RELATION_NAME
            )

    # Assert the two application have different relation (connection) data.
    assert first_database_connection_string != second_database_connection_string


async def test_primary_read_only_endpoint_in_standalone_cluster(ops_test: OpsTest):
    """Test that there is no read-only endpoint in a standalone cluster."""
    async with ops_test.fast_forward():
        # Scale down the database.
        await scale_application(ops_test, DATABASE_APP_NAME, 1)

        # Try to get the connection string of the database using the read-only endpoint.
        # It should not be available anymore.
        for attempt in Retrying(stop=stop_after_attempt(3), wait=wait_fixed(3), reraise=True):
            with attempt:
                data = await get_application_relation_data(
                    ops_test,
                    APPLICATION_APP_NAME,
                    FIRST_DATABASE_RELATION_NAME,
                    "read-only-endpoints",
                )
                assert (
                    data
                    == f"{DATABASE_APP_NAME}-primary.{ops_test.model.name}.svc.cluster.local:5432"
                )


async def test_read_only_endpoint_in_scaled_up_cluster(ops_test: OpsTest):
    """Test that there is read-only endpoint in a scaled up cluster."""
    async with ops_test.fast_forward():
        # Scale up the database.
        await scale_application(ops_test, DATABASE_APP_NAME, 3)

        # Try to get the connection string of the database using the read-only endpoint.
        # It should be available again.
        for attempt in Retrying(stop=stop_after_attempt(3), wait=wait_fixed(3), reraise=True):
            with attempt:
                data = await get_application_relation_data(
                    ops_test,
                    APPLICATION_APP_NAME,
                    FIRST_DATABASE_RELATION_NAME,
                    "read-only-endpoints",
                )
                assert (
                    data
                    == f"{DATABASE_APP_NAME}-replicas.{ops_test.model.name}.svc.cluster.local:5432"
                )


async def test_relation_broken(ops_test: OpsTest):
    """Test that the user is removed when the relation is broken."""
    async with ops_test.fast_forward():
        # Retrieve the relation user.
        relation_user = await get_application_relation_data(
            ops_test, APPLICATION_APP_NAME, FIRST_DATABASE_RELATION_NAME, "username"
        )

        # Break the relation.
        await ops_test.model.applications[DATABASE_APP_NAME].remove_relation(
            f"{DATABASE_APP_NAME}", f"{APPLICATION_APP_NAME}:{FIRST_DATABASE_RELATION_NAME}"
        )
        await ops_test.model.wait_for_idle(apps=APP_NAMES, status="active", raise_on_blocked=True)

        # Check that the relation user was removed from the database.
        await check_database_users_existence(
            ops_test, [], [relation_user], database_app_name=DATABASE_APP_NAME
        )


async def test_restablish_relation(ops_test: OpsTest):
    """Test that a previously broken relation would be functional if restored."""
    # Relate the charms and wait for them exchanging some connection data.
    async with ops_test.fast_forward():
        await ops_test.model.add_relation(
            f"{APPLICATION_APP_NAME}:{FIRST_DATABASE_RELATION_NAME}", DATABASE_APP_NAME
        )
        await ops_test.model.wait_for_idle(
            apps=APP_NAMES, status="active", idle_period=30, raise_on_blocked=True
        )

    # Get the connection string to connect to the database using the read-only endpoint.
    connection_string = await build_connection_string(
        ops_test, APPLICATION_APP_NAME, FIRST_DATABASE_RELATION_NAME, read_only_endpoint=True
    )

    # Connect to the database using the read-only endpoint.
    with psycopg2.connect(connection_string) as connection, connection.cursor() as cursor:
        # Check that preexisting data is still accessible.
        cursor.execute("SELECT data FROM test;")
        data = cursor.fetchone()
        assert data[0] == "some data"

    # Get the connection string to connect to the database using the read/write endpoint.
    connection_string = await build_connection_string(
        ops_test, APPLICATION_APP_NAME, FIRST_DATABASE_RELATION_NAME
    )

    # Connect to the database using the read/write endpoint.
    with psycopg2.connect(connection_string) as connection, connection.cursor() as cursor:
        # Check that it's possible to write and read data from the database.
        connection.autocommit = True
        cursor.execute("DELETE FROM test;")
        cursor.execute("INSERT INTO test(data) VALUES('other data');")
        cursor.execute("SELECT data FROM test;")
        data = cursor.fetchone()
        assert data[0] == "other data"


@pytest.mark.abort_on_fail
async def test_relation_with_no_database_name(ops_test: OpsTest):
    """Test that a relation with no database name doesn't block the charm."""
    async with ops_test.fast_forward():
        # Relate the charms using a relation that doesn't provide a database name.
        await ops_test.model.add_relation(
            f"{APPLICATION_APP_NAME}:{NO_DATABASE_RELATION_NAME}", DATABASE_APP_NAME
        )
        await ops_test.model.wait_for_idle(apps=APP_NAMES, status="active", raise_on_blocked=True)

        # Break the relation.
        await ops_test.model.applications[DATABASE_APP_NAME].remove_relation(
            f"{DATABASE_APP_NAME}", f"{APPLICATION_APP_NAME}:{NO_DATABASE_RELATION_NAME}"
        )
        await ops_test.model.wait_for_idle(apps=APP_NAMES, status="active", raise_on_blocked=True)


@pytest.mark.abort_on_fail
async def test_admin_role(ops_test: OpsTest):
    """Test that the admin role gives access to all the databases."""
    all_app_names = [DATA_INTEGRATOR_APP_NAME]
    all_app_names.extend(APP_NAMES)
    async with ops_test.fast_forward():
        await ops_test.model.deploy(
<<<<<<< HEAD
            DATA_INTEGRATOR_APP_NAME, channel="latest/edge", series="noble"
=======
            DATA_INTEGRATOR_APP_NAME, channel="latest/edge", series="jammy"
>>>>>>> e8aa568c
        )
        await ops_test.model.wait_for_idle(apps=[DATA_INTEGRATOR_APP_NAME], status="blocked")
        await ops_test.model.applications[DATA_INTEGRATOR_APP_NAME].set_config({
            "database-name": DATA_INTEGRATOR_APP_NAME.replace("-", "_"),
            "extra-user-roles": "admin",
        })
        await ops_test.model.wait_for_idle(apps=[DATA_INTEGRATOR_APP_NAME], status="blocked")
        await ops_test.model.add_relation(DATA_INTEGRATOR_APP_NAME, DATABASE_APP_NAME)
        await ops_test.model.wait_for_idle(apps=all_app_names, status="active")

    # Check that the user can access all the databases.
    for database in [
        DATABASE_DEFAULT_NAME,
        f"{APPLICATION_APP_NAME.replace('-', '_')}_database",
        "another_application_database",
    ]:
        logger.info(f"connecting to the following database: {database}")
        connection_string = await build_connection_string(
            ops_test, DATA_INTEGRATOR_APP_NAME, "postgresql", database=database
        )
        connection = None
        should_fail = False
        try:
            with psycopg2.connect(connection_string) as connection, connection.cursor() as cursor:
                # Check the version that the application received is the same on the
                # database server.
                cursor.execute("SELECT version();")
                data = cursor.fetchone()[0].split(" ")[1]

                # Get the version of the database and compare with the information that
                # was retrieved directly from the database.
                version = await get_application_relation_data(
                    ops_test, DATA_INTEGRATOR_APP_NAME, "postgresql", "version"
                )
                assert version == data

                # Write some data (it should fail in the default database name).
                random_name = (
                    f"test_{''.join(secrets.choice(string.ascii_lowercase) for _ in range(10))}"
                )
                should_fail = database == DATABASE_DEFAULT_NAME
                cursor.execute(f"CREATE SCHEMA test; CREATE TABLE test.{random_name}(data TEXT);")
                if should_fail:
                    assert False, (
                        f"failed to run a statement in the following database: {database}"
                    )
        except psycopg2.errors.InsufficientPrivilege as e:
            if not should_fail:
                logger.exception(e)
                assert False, (
                    f"failed to connect to or run a statement in the following database: {database}"
                )
        finally:
            if connection is not None:
                connection.close()

    # Test the creation and deletion of databases.
    connection_string = await build_connection_string(
        ops_test, DATA_INTEGRATOR_APP_NAME, "postgresql", database=DATABASE_DEFAULT_NAME
    )
    connection = psycopg2.connect(connection_string)
    connection.autocommit = True
    cursor = connection.cursor()
    random_name = f"test_{''.join(secrets.choice(string.ascii_lowercase) for _ in range(10))}"
    cursor.execute(f"CREATE DATABASE {random_name};")
    cursor.execute(f"DROP DATABASE {random_name};")
    try:
        cursor.execute(f"DROP DATABASE {DATABASE_DEFAULT_NAME};")
        assert False, (
            f"the admin extra user role was able to drop the `{DATABASE_DEFAULT_NAME}` system database"
        )
    except psycopg2.errors.InsufficientPrivilege:
        # Ignore the error, as the admin extra user role mustn't be able to drop
        # the "postgres" system database.
        pass
    finally:
        connection.close()


async def test_invalid_extra_user_roles(ops_test: OpsTest):
    async with ops_test.fast_forward():
        # Remove the relation between the database and the first data integrator.
        await ops_test.model.applications[DATABASE_APP_NAME].remove_relation(
            DATABASE_APP_NAME, DATA_INTEGRATOR_APP_NAME
        )
        await ops_test.model.wait_for_idle(apps=APP_NAMES, status="active", raise_on_blocked=True)

        another_data_integrator_app_name = f"another-{DATA_INTEGRATOR_APP_NAME}"
        data_integrator_apps_names = [DATA_INTEGRATOR_APP_NAME, another_data_integrator_app_name]
        await ops_test.model.deploy(
            DATA_INTEGRATOR_APP_NAME,
            application_name=another_data_integrator_app_name,
            channel="latest/edge",
<<<<<<< HEAD
            series="noble",
=======
            series="jammy",
>>>>>>> e8aa568c
        )
        await ops_test.model.wait_for_idle(
            apps=[another_data_integrator_app_name], status="blocked"
        )
        for app in data_integrator_apps_names:
            await ops_test.model.applications[app].set_config({
                "database-name": app.replace("-", "_"),
                "extra-user-roles": "test",
            })
        await ops_test.model.wait_for_idle(apps=data_integrator_apps_names, status="blocked")
        for app in data_integrator_apps_names:
            await ops_test.model.add_relation(f"{app}:postgresql", f"{DATABASE_APP_NAME}:database")
        await ops_test.model.wait_for_idle(apps=[DATABASE_APP_NAME])
        await ops_test.model.block_until(
            lambda: any(
                unit.workload_status_message == INVALID_EXTRA_USER_ROLE_BLOCKING_MESSAGE
                for unit in ops_test.model.applications[DATABASE_APP_NAME].units
            ),
            timeout=1000,
        )

        # Verify that the charm remains blocked if there are still other relations with invalid
        # extra user roles.
        await ops_test.model.applications[DATABASE_APP_NAME].destroy_relation(
            f"{DATABASE_APP_NAME}:database", f"{DATA_INTEGRATOR_APP_NAME}:postgresql"
        )
        await ops_test.model.wait_for_idle(apps=[DATABASE_APP_NAME])
        await ops_test.model.block_until(
            lambda: any(
                unit.workload_status_message == INVALID_EXTRA_USER_ROLE_BLOCKING_MESSAGE
                for unit in ops_test.model.applications[DATABASE_APP_NAME].units
            ),
            timeout=1000,
        )

        # Verify that active status is restored after all relations are removed.
        await ops_test.model.applications[DATABASE_APP_NAME].destroy_relation(
            f"{DATABASE_APP_NAME}:database", f"{another_data_integrator_app_name}:postgresql"
        )
        await ops_test.model.wait_for_idle(
            apps=[DATABASE_APP_NAME],
            status="active",
            raise_on_blocked=False,
            timeout=1000,
        )<|MERGE_RESOLUTION|>--- conflicted
+++ resolved
@@ -51,10 +51,7 @@
                 num_units=2,
                 base=CHARM_BASE,
                 channel="latest/edge",
-<<<<<<< HEAD
                 # TODO remove when setting predefined roles
-=======
->>>>>>> e8aa568c
                 config={"extra_user_roles": "CREATEDB,CREATEROLE"},
             ),
             ops_test.model.deploy(
@@ -455,11 +452,7 @@
     all_app_names.extend(APP_NAMES)
     async with ops_test.fast_forward():
         await ops_test.model.deploy(
-<<<<<<< HEAD
             DATA_INTEGRATOR_APP_NAME, channel="latest/edge", series="noble"
-=======
-            DATA_INTEGRATOR_APP_NAME, channel="latest/edge", series="jammy"
->>>>>>> e8aa568c
         )
         await ops_test.model.wait_for_idle(apps=[DATA_INTEGRATOR_APP_NAME], status="blocked")
         await ops_test.model.applications[DATA_INTEGRATOR_APP_NAME].set_config({
@@ -553,11 +546,7 @@
             DATA_INTEGRATOR_APP_NAME,
             application_name=another_data_integrator_app_name,
             channel="latest/edge",
-<<<<<<< HEAD
             series="noble",
-=======
-            series="jammy",
->>>>>>> e8aa568c
         )
         await ops_test.model.wait_for_idle(
             apps=[another_data_integrator_app_name], status="blocked"
