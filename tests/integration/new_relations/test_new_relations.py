#!/usr/bin/env python3
# Copyright 2022 Canonical Ltd.
# See LICENSE file for licensing details.
import asyncio
import logging
import secrets
import string
from asyncio import gather
from pathlib import Path

import psycopg2
import pytest
import yaml
from pytest_operator.plugin import OpsTest
from tenacity import Retrying, stop_after_attempt, wait_fixed

from ..helpers import (
    CHARM_SERIES,
    check_database_users_existence,
    scale_application,
)
from .helpers import (
    build_connection_string,
    check_relation_data_existence,
    get_application_relation_data,
)

logger = logging.getLogger(__name__)

APPLICATION_APP_NAME = "postgresql-test-app"
DATABASE_APP_NAME = "database"
ANOTHER_DATABASE_APP_NAME = "another-database"
DATA_INTEGRATOR_APP_NAME = "data-integrator"
DISCOURSE_APP_NAME = "discourse-k8s"
REDIS_APP_NAME = "redis-k8s"
APP_NAMES = [APPLICATION_APP_NAME, DATABASE_APP_NAME, ANOTHER_DATABASE_APP_NAME]
DATABASE_APP_METADATA = yaml.safe_load(Path("./metadata.yaml").read_text())
FIRST_DATABASE_RELATION_NAME = "first-database"
SECOND_DATABASE_RELATION_NAME = "second-database"
MULTIPLE_DATABASE_CLUSTERS_RELATION_NAME = "multiple-database-clusters"
ALIASED_MULTIPLE_DATABASE_CLUSTERS_RELATION_NAME = "aliased-multiple-database-clusters"
NO_DATABASE_RELATION_NAME = "no-database"
INVALID_EXTRA_USER_ROLE_BLOCKING_MESSAGE = "invalid role(s) for extra user roles"


@pytest.mark.group(1)
@pytest.mark.abort_on_fail
async def test_database_relation_with_charm_libraries(ops_test: OpsTest, database_charm):
    """Test basic functionality of database relation interface."""
    # Deploy both charms (multiple units for each application to test that later they correctly
    # set data in the relation application databag using only the leader unit).
    async with ops_test.fast_forward():
        await asyncio.gather(
            ops_test.model.deploy(
                APPLICATION_APP_NAME,
                application_name=APPLICATION_APP_NAME,
                num_units=2,
                series=CHARM_SERIES,
                channel="edge",
            ),
            ops_test.model.deploy(
                database_charm,
                resources={
                    "postgresql-image": DATABASE_APP_METADATA["resources"]["postgresql-image"][
                        "upstream-source"
                    ]
                },
                application_name=DATABASE_APP_NAME,
                num_units=3,
                series=CHARM_SERIES,
                trust=True,
                config={"profile": "testing"},
            ),
            ops_test.model.deploy(
                database_charm,
                resources={
                    "postgresql-image": DATABASE_APP_METADATA["resources"]["postgresql-image"][
                        "upstream-source"
                    ]
                },
                application_name=ANOTHER_DATABASE_APP_NAME,
                num_units=3,
                series=CHARM_SERIES,
                trust=True,
                config={"profile": "testing"},
            ),
        )
        # Relate the charms and wait for them exchanging some connection data.
        await ops_test.model.add_relation(
            f"{APPLICATION_APP_NAME}:{FIRST_DATABASE_RELATION_NAME}", DATABASE_APP_NAME
        )
        await ops_test.model.wait_for_idle(
            apps=[DATABASE_APP_NAME], status="active", raise_on_blocked=True
        )

        # Check that on juju 3 we have secrets and no username and password in the rel databag
        if hasattr(ops_test.model, "list_secrets"):
            logger.info("checking for secrets")
            secret_uri, password = await asyncio.gather(
                get_application_relation_data(
                    ops_test,
                    APPLICATION_APP_NAME,
                    FIRST_DATABASE_RELATION_NAME,
                    "secret-user",
                ),
                get_application_relation_data(
                    ops_test,
                    APPLICATION_APP_NAME,
                    FIRST_DATABASE_RELATION_NAME,
                    "password",
                ),
            )
            assert secret_uri is not None
            assert password is None

    # Get the connection string to connect to the database using the read/write endpoint.
    connection_string = await build_connection_string(
        ops_test, APPLICATION_APP_NAME, FIRST_DATABASE_RELATION_NAME
    )

    # Connect to the database using the read/write endpoint.
    with psycopg2.connect(connection_string) as connection, connection.cursor() as cursor:
        # Check that it's possible to write and read data from the database that
        # was created for the application.
        connection.autocommit = True
        cursor.execute("DROP TABLE IF EXISTS test;")
        cursor.execute("CREATE TABLE test(data TEXT);")
        cursor.execute("INSERT INTO test(data) VALUES('some data');")
        cursor.execute("SELECT data FROM test;")
        data = cursor.fetchone()
        assert data[0] == "some data"

        # Check the version that the application received is the same on the database server.
        cursor.execute("SELECT version();")
        data = cursor.fetchone()[0].split(" ")[1]

        # Get the version of the database and compare with the information that
        # was retrieved directly from the database.
        version = await get_application_relation_data(
            ops_test, APPLICATION_APP_NAME, FIRST_DATABASE_RELATION_NAME, "version"
        )
        assert version == data

    # Get the connection string to connect to the database using the read-only endpoint.
    connection_string = await build_connection_string(
        ops_test, APPLICATION_APP_NAME, FIRST_DATABASE_RELATION_NAME, read_only_endpoint=True
    )

    # Connect to the database using the read-only endpoint.
    with psycopg2.connect(connection_string) as connection, connection.cursor() as cursor:
        # Read some data.
        cursor.execute("SELECT data FROM test;")
        data = cursor.fetchone()
        assert data[0] == "some data"

        # Try to alter some data in a read-only transaction.
        with pytest.raises(psycopg2.errors.ReadOnlySqlTransaction):
            cursor.execute("DROP TABLE test;")


@pytest.mark.group(1)
async def test_user_with_extra_roles(ops_test: OpsTest):
    """Test superuser actions and the request for more permissions."""
    # Get the connection string to connect to the database.
    connection_string = await build_connection_string(
        ops_test, APPLICATION_APP_NAME, FIRST_DATABASE_RELATION_NAME
    )

    # Connect to the database.
    connection = psycopg2.connect(connection_string)
    connection.autocommit = True
    cursor = connection.cursor()

    # Test the user can create a database and another user.
    cursor.execute("CREATE DATABASE another_database;")
    cursor.execute("CREATE USER another_user WITH ENCRYPTED PASSWORD 'test-password';")

    cursor.close()
    connection.close()


@pytest.mark.group(1)
async def test_two_applications_doesnt_share_the_same_relation_data(ops_test: OpsTest):
    """Test that two different application connect to the database with different credentials."""
    # Set some variables to use in this test.
    another_application_app_name = "another-application"
    all_app_names = [another_application_app_name]
    all_app_names.extend(APP_NAMES)

    # Deploy another application.
    await ops_test.model.deploy(
        APPLICATION_APP_NAME,
        application_name=another_application_app_name,
        series=CHARM_SERIES,
        channel="edge",
    )
    await ops_test.model.wait_for_idle(apps=all_app_names, status="active")

    # Relate the new application with the database
    # and wait for them exchanging some connection data.
    await ops_test.model.add_relation(
        f"{another_application_app_name}:{FIRST_DATABASE_RELATION_NAME}", DATABASE_APP_NAME
    )
    await ops_test.model.wait_for_idle(apps=all_app_names, status="active")

    # Assert the two application have different relation (connection) data.
    application_connection_string = await build_connection_string(
        ops_test, APPLICATION_APP_NAME, FIRST_DATABASE_RELATION_NAME
    )
    another_application_connection_string = await build_connection_string(
        ops_test, another_application_app_name, FIRST_DATABASE_RELATION_NAME
    )

    assert application_connection_string != another_application_connection_string

    # Check that the user cannot access other databases.
    for application, other_application_database in [
        (APPLICATION_APP_NAME, "another_application_first_database"),
        (another_application_app_name, f"{APPLICATION_APP_NAME.replace('-', '_')}_first_database"),
    ]:
        connection_string = await build_connection_string(
            ops_test, application, FIRST_DATABASE_RELATION_NAME, database="postgres"
        )
        with pytest.raises(psycopg2.Error):
            psycopg2.connect(connection_string)
        connection_string = await build_connection_string(
            ops_test,
            application,
            FIRST_DATABASE_RELATION_NAME,
            database=other_application_database,
        )
        with pytest.raises(psycopg2.Error):
            psycopg2.connect(connection_string)


@pytest.mark.group(1)
async def test_an_application_can_connect_to_multiple_database_clusters(
    ops_test: OpsTest, database_charm
):
    """Test that an application can connect to different clusters of the same database."""
    # Relate the application with both database clusters
    # and wait for them exchanging some connection data.
    first_cluster_relation = await ops_test.model.add_relation(
        f"{APPLICATION_APP_NAME}:{MULTIPLE_DATABASE_CLUSTERS_RELATION_NAME}", DATABASE_APP_NAME
    )
    second_cluster_relation = await ops_test.model.add_relation(
        f"{APPLICATION_APP_NAME}:{MULTIPLE_DATABASE_CLUSTERS_RELATION_NAME}",
        ANOTHER_DATABASE_APP_NAME,
    )
    await ops_test.model.wait_for_idle(apps=APP_NAMES, status="active")

    # Retrieve the connection string to both database clusters using the relation aliases
    # and assert they are different.
    application_connection_string = await build_connection_string(
        ops_test,
        APPLICATION_APP_NAME,
        MULTIPLE_DATABASE_CLUSTERS_RELATION_NAME,
        relation_id=first_cluster_relation.id,
    )
    another_application_connection_string = await build_connection_string(
        ops_test,
        APPLICATION_APP_NAME,
        MULTIPLE_DATABASE_CLUSTERS_RELATION_NAME,
        relation_id=second_cluster_relation.id,
    )
    assert application_connection_string != another_application_connection_string


@pytest.mark.group(1)
async def test_an_application_can_connect_to_multiple_aliased_database_clusters(
    ops_test: OpsTest, database_charm
):
    """Test that an application can connect to different clusters of the same database."""
    # Relate the application with both database clusters
    # and wait for them exchanging some connection data.
    await asyncio.gather(
        ops_test.model.add_relation(
            f"{APPLICATION_APP_NAME}:{ALIASED_MULTIPLE_DATABASE_CLUSTERS_RELATION_NAME}",
            DATABASE_APP_NAME,
        ),
        ops_test.model.add_relation(
            f"{APPLICATION_APP_NAME}:{ALIASED_MULTIPLE_DATABASE_CLUSTERS_RELATION_NAME}",
            ANOTHER_DATABASE_APP_NAME,
        ),
    )
    await ops_test.model.wait_for_idle(apps=APP_NAMES, status="active")

    # Retrieve the connection string to both database clusters using the relation aliases
    # and assert they are different.
    for attempt in Retrying(stop=stop_after_attempt(5), wait=wait_fixed(3), reraise=True):
        with attempt:
            application_connection_string = await build_connection_string(
                ops_test,
                APPLICATION_APP_NAME,
                ALIASED_MULTIPLE_DATABASE_CLUSTERS_RELATION_NAME,
                relation_alias="cluster1",
            )
            another_application_connection_string = await build_connection_string(
                ops_test,
                APPLICATION_APP_NAME,
                ALIASED_MULTIPLE_DATABASE_CLUSTERS_RELATION_NAME,
                relation_alias="cluster2",
            )
    assert application_connection_string != another_application_connection_string


@pytest.mark.group(1)
@pytest.mark.abort_on_fail
async def test_an_application_can_request_multiple_databases(ops_test: OpsTest):
    """Test that an application can request additional databases using the same interface."""
    # Relate the charms using another relation and wait for them exchanging some connection data.
    await ops_test.model.add_relation(
        f"{APPLICATION_APP_NAME}:{SECOND_DATABASE_RELATION_NAME}", DATABASE_APP_NAME
    )
    await ops_test.model.wait_for_idle(apps=APP_NAMES, status="active", timeout=15 * 60)

    # Get the connection strings to connect to both databases.
    for attempt in Retrying(stop=stop_after_attempt(15), wait=wait_fixed(3), reraise=True):
        with attempt:
            first_database_connection_string = await build_connection_string(
                ops_test, APPLICATION_APP_NAME, FIRST_DATABASE_RELATION_NAME
            )
            second_database_connection_string = await build_connection_string(
                ops_test, APPLICATION_APP_NAME, SECOND_DATABASE_RELATION_NAME
            )

    # Assert the two application have different relation (connection) data.
    assert first_database_connection_string != second_database_connection_string


@pytest.mark.group(1)
async def test_no_read_only_endpoint_in_standalone_cluster(ops_test: OpsTest):
    """Test that there is no read-only endpoint in a standalone cluster."""
    async with ops_test.fast_forward():
        # Scale down the database.
        await scale_application(ops_test, DATABASE_APP_NAME, 1)

        # Try to get the connection string of the database using the read-only endpoint.
        # It should not be available anymore.
        assert await check_relation_data_existence(
            ops_test,
            APPLICATION_APP_NAME,
            FIRST_DATABASE_RELATION_NAME,
            "read-only-endpoints",
            exists=False,
        )


@pytest.mark.group(1)
async def test_read_only_endpoint_in_scaled_up_cluster(ops_test: OpsTest):
    """Test that there is read-only endpoint in a scaled up cluster."""
    async with ops_test.fast_forward():
        # Scale up the database.
        await scale_application(ops_test, DATABASE_APP_NAME, 3)

        # Try to get the connection string of the database using the read-only endpoint.
        # It should be available again.
        assert await check_relation_data_existence(
            ops_test,
            APPLICATION_APP_NAME,
            FIRST_DATABASE_RELATION_NAME,
            "read-only-endpoints",
            exists=True,
        )


@pytest.mark.group(1)
async def test_relation_broken(ops_test: OpsTest):
    """Test that the user is removed when the relation is broken."""
    async with ops_test.fast_forward():
        # Retrieve the relation user.
        relation_user = await get_application_relation_data(
            ops_test, APPLICATION_APP_NAME, FIRST_DATABASE_RELATION_NAME, "username"
        )

        # Break the relation.
        await ops_test.model.applications[DATABASE_APP_NAME].remove_relation(
            f"{DATABASE_APP_NAME}", f"{APPLICATION_APP_NAME}:{FIRST_DATABASE_RELATION_NAME}"
        )
        await ops_test.model.wait_for_idle(apps=APP_NAMES, status="active", raise_on_blocked=True)

        # Check that the relation user was removed from the database.
        await check_database_users_existence(
            ops_test, [], [relation_user], database_app_name=DATABASE_APP_NAME
        )


@pytest.mark.group(1)
async def test_restablish_relation(ops_test: OpsTest):
    """Test that a previously broken relation would be functional if restored."""
    # Relate the charms and wait for them exchanging some connection data.
    async with ops_test.fast_forward():
        await ops_test.model.add_relation(
            f"{APPLICATION_APP_NAME}:{FIRST_DATABASE_RELATION_NAME}", DATABASE_APP_NAME
        )
        await ops_test.model.wait_for_idle(apps=APP_NAMES, status="active", raise_on_blocked=True)

    # Get the connection string to connect to the database using the read-only endpoint.
    connection_string = await build_connection_string(
        ops_test, APPLICATION_APP_NAME, FIRST_DATABASE_RELATION_NAME, read_only_endpoint=True
    )

    # Connect to the database using the read-only endpoint.
    with psycopg2.connect(connection_string) as connection, connection.cursor() as cursor:
        # Check that preexisting data is still accessible.
        cursor.execute("SELECT data FROM test;")
        data = cursor.fetchone()
        assert data[0] == "some data"

    # Get the connection string to connect to the database using the read/write endpoint.
    connection_string = await build_connection_string(
        ops_test, APPLICATION_APP_NAME, FIRST_DATABASE_RELATION_NAME
    )

    # Connect to the database using the read/write endpoint.
    with psycopg2.connect(connection_string) as connection, connection.cursor() as cursor:
        # Check that it's possible to write and read data from the database.
        connection.autocommit = True
        cursor.execute("DELETE FROM test;")
        cursor.execute("INSERT INTO test(data) VALUES('other data');")
        cursor.execute("SELECT data FROM test;")
        data = cursor.fetchone()
        assert data[0] == "other data"


@pytest.mark.group(1)
@pytest.mark.abort_on_fail
async def test_relation_with_no_database_name(ops_test: OpsTest):
    """Test that a relation with no database name doesn't block the charm."""
    async with ops_test.fast_forward():
        # Relate the charms using a relation that doesn't provide a database name.
        await ops_test.model.add_relation(
            f"{APPLICATION_APP_NAME}:{NO_DATABASE_RELATION_NAME}", DATABASE_APP_NAME
        )
        await ops_test.model.wait_for_idle(apps=APP_NAMES, status="active", raise_on_blocked=True)

        # Break the relation.
        await ops_test.model.applications[DATABASE_APP_NAME].remove_relation(
            f"{DATABASE_APP_NAME}", f"{APPLICATION_APP_NAME}:{NO_DATABASE_RELATION_NAME}"
        )
        await ops_test.model.wait_for_idle(apps=APP_NAMES, status="active", raise_on_blocked=True)


@pytest.mark.group(1)
@pytest.mark.abort_on_fail
async def test_admin_role(ops_test: OpsTest):
    """Test that the admin role gives access to all the databases."""
    all_app_names = [DATA_INTEGRATOR_APP_NAME]
    all_app_names.extend(APP_NAMES)
    async with ops_test.fast_forward():
        await ops_test.model.deploy(DATA_INTEGRATOR_APP_NAME)
        await ops_test.model.wait_for_idle(apps=[DATA_INTEGRATOR_APP_NAME], status="blocked")
        await ops_test.model.applications[DATA_INTEGRATOR_APP_NAME].set_config(
            {
                "database-name": DATA_INTEGRATOR_APP_NAME.replace("-", "_"),
                "extra-user-roles": "admin",
            }
        )
        await ops_test.model.wait_for_idle(apps=[DATA_INTEGRATOR_APP_NAME], status="blocked")
        await ops_test.model.add_relation(DATA_INTEGRATOR_APP_NAME, DATABASE_APP_NAME)
        await ops_test.model.wait_for_idle(apps=all_app_names, status="active")

    # Check that the user can access all the databases.
    for database in [
        "postgres",
        f"{APPLICATION_APP_NAME.replace('-', '_')}_first_database",
        "another_application_first_database",
    ]:
        logger.info(f"connecting to the following database: {database}")
        connection_string = await build_connection_string(
            ops_test, DATA_INTEGRATOR_APP_NAME, "postgresql", database=database
        )
        connection = None
        should_fail = False
        try:
            with psycopg2.connect(connection_string) as connection, connection.cursor() as cursor:
                # Check the version that the application received is the same on the
                # database server.
                cursor.execute("SELECT version();")
                data = cursor.fetchone()[0].split(" ")[1]

                # Get the version of the database and compare with the information that
                # was retrieved directly from the database.
                version = await get_application_relation_data(
                    ops_test, DATA_INTEGRATOR_APP_NAME, "postgresql", "version"
                )
                assert version == data

                # Write some data (it should fail in the "postgres" database).
                random_name = (
                    f"test_{''.join(secrets.choice(string.ascii_lowercase) for _ in range(10))}"
                )
                should_fail = database == "postgres"
                cursor.execute(f"CREATE TABLE {random_name}(data TEXT);")
                if should_fail:
                    assert (
                        False
                    ), f"failed to run a statement in the following database: {database}"
        except psycopg2.errors.InsufficientPrivilege as e:
            if not should_fail:
                logger.exception(e)
                assert (
                    False
                ), f"failed to connect to or run a statement in the following database: {database}"
        finally:
            if connection is not None:
                connection.close()

    # Test the creation and deletion of databases.
    connection_string = await build_connection_string(
        ops_test, DATA_INTEGRATOR_APP_NAME, "postgresql", database="postgres"
    )
    connection = psycopg2.connect(connection_string)
    connection.autocommit = True
    cursor = connection.cursor()
    random_name = f"test_{''.join(secrets.choice(string.ascii_lowercase) for _ in range(10))}"
    cursor.execute(f"CREATE DATABASE {random_name};")
    cursor.execute(f"DROP DATABASE {random_name};")
    try:
        cursor.execute("DROP DATABASE postgres;")
        assert False, "the admin extra user role was able to drop the `postgres` system database"
    except psycopg2.errors.InsufficientPrivilege:
        # Ignore the error, as the admin extra user role mustn't be able to drop
        # the "postgres" system database.
        pass
    finally:
        connection.close()


@pytest.mark.group(1)
async def test_invalid_extra_user_roles(ops_test: OpsTest):
    async with ops_test.fast_forward():
        # Remove the relation between the database and the first data integrator.
        await ops_test.model.applications[DATABASE_APP_NAME].remove_relation(
            DATABASE_APP_NAME, DATA_INTEGRATOR_APP_NAME
        )
        await ops_test.model.wait_for_idle(apps=APP_NAMES, status="active", raise_on_blocked=True)

        another_data_integrator_app_name = f"another-{DATA_INTEGRATOR_APP_NAME}"
        data_integrator_apps_names = [DATA_INTEGRATOR_APP_NAME, another_data_integrator_app_name]
        await ops_test.model.deploy(
            DATA_INTEGRATOR_APP_NAME, application_name=another_data_integrator_app_name
        )
        await ops_test.model.wait_for_idle(
            apps=[another_data_integrator_app_name], status="blocked"
        )
        for app in data_integrator_apps_names:
            await ops_test.model.applications[app].set_config(
                {
                    "database-name": app.replace("-", "_"),
                    "extra-user-roles": "test",
                }
            )
        await ops_test.model.wait_for_idle(apps=data_integrator_apps_names, status="blocked")
        for app in data_integrator_apps_names:
            await ops_test.model.add_relation(f"{app}:postgresql", f"{DATABASE_APP_NAME}:database")
        await ops_test.model.wait_for_idle(apps=[DATABASE_APP_NAME])
        ops_test.model.block_until(
            lambda: any(
                unit.workload_status_message == INVALID_EXTRA_USER_ROLE_BLOCKING_MESSAGE
                for unit in ops_test.model.applications[DATABASE_APP_NAME].units
            ),
            timeout=1000,
        )

        # Verify that the charm remains blocked if there are still other relations with invalid
        # extra user roles.
        await ops_test.model.applications[DATABASE_APP_NAME].destroy_relation(
            f"{DATABASE_APP_NAME}:database", f"{DATA_INTEGRATOR_APP_NAME}:postgresql"
        )
        await ops_test.model.wait_for_idle(apps=[DATABASE_APP_NAME])
        ops_test.model.block_until(
            lambda: any(
                unit.workload_status_message == INVALID_EXTRA_USER_ROLE_BLOCKING_MESSAGE
                for unit in ops_test.model.applications[DATABASE_APP_NAME].units
            ),
            timeout=1000,
        )

        # Verify that active status is restored after all relations are removed.
        await ops_test.model.applications[DATABASE_APP_NAME].destroy_relation(
            f"{DATABASE_APP_NAME}:database", f"{another_data_integrator_app_name}:postgresql"
        )
        await ops_test.model.wait_for_idle(
            apps=[DATABASE_APP_NAME],
            status="active",
            raise_on_blocked=False,
            timeout=1000,
        )


<<<<<<< HEAD
@pytest.mark.group(1)
=======
async def test_discourse(ops_test: OpsTest):
    # Deploy Discourse and Redis.
    await gather(
        ops_test.model.deploy(DISCOURSE_APP_NAME, application_name=DISCOURSE_APP_NAME),
        ops_test.model.deploy(
            REDIS_APP_NAME, application_name=REDIS_APP_NAME, channel="latest/edge"
        ),
    )

    async with ops_test.fast_forward():
        # Enable the plugins/extensions required by Discourse.
        logger.info("Enabling the plugins/extensions required by Discourse")
        config = {"plugin_hstore_enable": "True", "plugin_pg_trgm_enable": "True"}
        await ops_test.model.applications[DATABASE_APP_NAME].set_config(config)
        await gather(
            ops_test.model.wait_for_idle(apps=[DISCOURSE_APP_NAME], status="waiting"),
            ops_test.model.wait_for_idle(
                apps=[DATABASE_APP_NAME, REDIS_APP_NAME], status="active"
            ),
        )
        # Add both relations to Discourse (PostgreSQL and Redis)
        # and wait for it to be ready.
        logger.info("Adding relations")
        await gather(
            ops_test.model.add_relation(DATABASE_APP_NAME, DISCOURSE_APP_NAME),
            ops_test.model.add_relation(REDIS_APP_NAME, DISCOURSE_APP_NAME),
        )
        await gather(
            ops_test.model.wait_for_idle(apps=[DISCOURSE_APP_NAME], timeout=2000),
            ops_test.model.wait_for_idle(
                apps=[DATABASE_APP_NAME, REDIS_APP_NAME], status="active"
            ),
        )
        logger.info("Configuring Discourse")
        config = {
            "developer_emails": "noreply@canonical.com",
            "external_hostname": "discourse-k8s",
            "smtp_address": "test.local",
            "smtp_domain": "test.local",
            "s3_install_cors_rule": "false",
        }
        await ops_test.model.applications[DISCOURSE_APP_NAME].set_config(config)
        await ops_test.model.wait_for_idle(apps=[DISCOURSE_APP_NAME], status="active")

        # Deploy a new discourse application (https://github.com/canonical/data-platform-libs/issues/118
        # prevents from re-relating the same Discourse application; Discourse uses the old secret and fails).
        await ops_test.model.applications[DISCOURSE_APP_NAME].remove()
        other_discourse_app_name = f"other-{DISCOURSE_APP_NAME}"
        await ops_test.model.deploy(DISCOURSE_APP_NAME, application_name=other_discourse_app_name)

        # Add both relations to Discourse (PostgreSQL and Redis)
        # and wait for it to be ready.
        logger.info("Adding relations")
        await gather(
            ops_test.model.add_relation(DATABASE_APP_NAME, other_discourse_app_name),
            ops_test.model.add_relation(REDIS_APP_NAME, other_discourse_app_name),
        )
        await gather(
            ops_test.model.wait_for_idle(apps=[other_discourse_app_name], timeout=2000),
            ops_test.model.wait_for_idle(
                apps=[DATABASE_APP_NAME, REDIS_APP_NAME], status="active"
            ),
        )
        logger.info("Configuring Discourse")
        config = {
            "developer_emails": "noreply@canonical.com",
            "external_hostname": "discourse-k8s",
            "smtp_address": "test.local",
            "smtp_domain": "test.local",
            "s3_install_cors_rule": "false",
        }
        await ops_test.model.applications[other_discourse_app_name].set_config(config)
        await ops_test.model.wait_for_idle(apps=[other_discourse_app_name], status="active")


>>>>>>> 24b0d016
async def test_indico_datatabase(ops_test: OpsTest) -> None:
    """Tests deploying and relating to the Indico charm."""
    async with ops_test.fast_forward(fast_interval="30s"):
        await ops_test.model.deploy(
            "indico",
            channel="stable",
            application_name="indico",
            num_units=1,
        )
        await ops_test.model.deploy("redis-k8s", channel="stable", application_name="redis-broker")
        await ops_test.model.deploy("redis-k8s", channel="stable", application_name="redis-cache")
        await asyncio.gather(
            ops_test.model.relate("redis-broker", "indico:redis-broker"),
            ops_test.model.relate("redis-cache", "indico:redis-cache"),
        )

        # Wait for model to stabilise
        await ops_test.model.wait_for_idle(
            apps=["indico"],
            status="waiting",
            timeout=1000,
        )

        # Verify that the charm doesn't block when the extensions are enabled.
        logger.info("Verifying that the charm doesn't block when the extensions are enabled")
        config = {"plugin_pg_trgm_enable": "True", "plugin_unaccent_enable": "True"}
        await ops_test.model.applications[DATABASE_APP_NAME].set_config(config)
        await ops_test.model.wait_for_idle(apps=[DATABASE_APP_NAME], status="active")
        await ops_test.model.relate(DATABASE_APP_NAME, "indico")
        await ops_test.model.wait_for_idle(
            apps=[DATABASE_APP_NAME, "indico"],
            status="active",
            timeout=2000,
        )<|MERGE_RESOLUTION|>--- conflicted
+++ resolved
@@ -589,9 +589,7 @@
         )
 
 
-<<<<<<< HEAD
-@pytest.mark.group(1)
-=======
+@pytest.mark.group(1)
 async def test_discourse(ops_test: OpsTest):
     # Deploy Discourse and Redis.
     await gather(
@@ -667,7 +665,7 @@
         await ops_test.model.wait_for_idle(apps=[other_discourse_app_name], status="active")
 
 
->>>>>>> 24b0d016
+@pytest.mark.group(1)
 async def test_indico_datatabase(ops_test: OpsTest) -> None:
     """Tests deploying and relating to the Indico charm."""
     async with ops_test.fast_forward(fast_interval="30s"):
