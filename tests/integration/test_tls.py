--- conflicted
+++ resolved
@@ -123,16 +123,11 @@
             stop=stop_after_delay(60 * 3), wait=wait_exponential(multiplier=1, min=2, max=30)
         ):
             with attempt:
-<<<<<<< HEAD
-                logs = await run_command_on_unit(
-                    ops_test, replica, "cat /var/log/postgresql/postgresql.log"
-=======
                 logger.info(f"checking if pg_rewind used TLS on {replica}")
                 logs = await run_command_on_unit(
                     ops_test,
                     replica,
                     "grep rewind /var/log/postgresql/postgresql.log",
->>>>>>> 824b4733
                 )
                 assert (
                     "connection authorized: user=rewind database=postgres SSL enabled" in logs
