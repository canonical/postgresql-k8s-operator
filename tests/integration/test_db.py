--- conflicted
+++ resolved
@@ -233,11 +233,7 @@
     # Deploy Discourse and Redis.
     await gather(
         ops_test.model.deploy(DISCOURSE_APP_NAME, application_name=DISCOURSE_APP_NAME),
-<<<<<<< HEAD
-        ops_test.model.deploy(REDIS_APP_NAME, channel="edge", application_name=REDIS_APP_NAME),
-=======
         ops_test.model.deploy(REDIS_APP_NAME, application_name=REDIS_APP_NAME, channel="edge"),
->>>>>>> 654a317e
     )
 
     # Add both relations to Discourse (PostgreSQL and Redis)
