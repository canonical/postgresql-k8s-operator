#!/usr/bin/env python3
# Copyright 2022 Canonical Ltd.
# See LICENSE file for licensing details.
import logging
from asyncio import gather

from pytest_operator.plugin import OpsTest

from .helpers import (
    APPLICATION_NAME,
    CHARM_SERIES,
    DATABASE_APP_NAME,
    build_and_deploy,
    check_database_creation,
    check_database_users_existence,
    deploy_and_relate_application_with_postgresql,
    get_leader_unit,
    wait_for_relation_removed_between,
)

EXTENSIONS_BLOCKING_MESSAGE = "extensions requested through relation"
FINOS_WALTZ_APP_NAME = "finos-waltz"
ANOTHER_FINOS_WALTZ_APP_NAME = "another-finos-waltz"
APPLICATION_UNITS = 1
DATABASE_UNITS = 3

logger = logging.getLogger(__name__)


@pytest.mark.group(1)
async def test_finos_waltz_db(ops_test: OpsTest) -> None:
    """Deploy Finos Waltz to test the 'db' relation.

    Args:
        ops_test: The ops test framework
    """
    async with ops_test.fast_forward():
        # Build and deploy the PostgreSQL charm.
        await build_and_deploy(ops_test, DATABASE_UNITS)

        assert len(ops_test.model.applications[DATABASE_APP_NAME].units) == DATABASE_UNITS

        for unit in ops_test.model.applications[DATABASE_APP_NAME].units:
            assert unit.workload_status == "active"

        # Deploy and test the first deployment of Finos Waltz.
        relation_id = await deploy_and_relate_application_with_postgresql(
            ops_test, "finos-waltz-k8s", FINOS_WALTZ_APP_NAME, APPLICATION_UNITS, channel="edge"
        )
        await check_database_creation(ops_test, "waltz")

        finos_waltz_users = [f"relation_id_{relation_id}"]

        await check_database_users_existence(ops_test, finos_waltz_users, [])

        # Deploy and test another deployment of Finos Waltz.
        another_relation_id = await deploy_and_relate_application_with_postgresql(
            ops_test,
            "finos-waltz-k8s",
            ANOTHER_FINOS_WALTZ_APP_NAME,
            APPLICATION_UNITS,
            channel="edge",
        )
        # In this case, the database name is the same as in the first deployment
        # because it's a fixed value in Finos Waltz charm.
        await check_database_creation(ops_test, "waltz")

        another_finos_waltz_users = [f"relation_id_{another_relation_id}"]

        await check_database_users_existence(
            ops_test, finos_waltz_users + another_finos_waltz_users, []
        )

        # Scale down the second deployment of Finos Waltz and confirm that the first deployment
        # is still active.
        await ops_test.model.remove_application(
            ANOTHER_FINOS_WALTZ_APP_NAME, block_until_done=True
        )

        another_finos_waltz_users = []
        await check_database_users_existence(
            ops_test, finos_waltz_users, another_finos_waltz_users
        )

        # Remove the first deployment of Finos Waltz.
        await ops_test.model.remove_application(FINOS_WALTZ_APP_NAME, block_until_done=True)


@pytest.mark.group(1)
async def test_extensions_blocking(ops_test: OpsTest) -> None:
    await ops_test.model.deploy(
        APPLICATION_NAME,
        application_name=APPLICATION_NAME,
        series=CHARM_SERIES,
        channel="edge",
    )
    await ops_test.model.deploy(
        APPLICATION_NAME,
        application_name=f"{APPLICATION_NAME}2",
        series=CHARM_SERIES,
        channel="edge",
    )

    await ops_test.model.wait_for_idle(
        apps=[DATABASE_APP_NAME, APPLICATION_NAME, f"{APPLICATION_NAME}2"],
        status="active",
        timeout=1000,
    )

    await gather(
        ops_test.model.relate(f"{DATABASE_APP_NAME}:db", f"{APPLICATION_NAME}:db"),
        ops_test.model.relate(f"{DATABASE_APP_NAME}:db", f"{APPLICATION_NAME}2:db"),
    )

    leader_unit = await get_leader_unit(ops_test, DATABASE_APP_NAME)
    await ops_test.model.block_until(
        lambda: leader_unit.workload_status_message == EXTENSIONS_BLOCKING_MESSAGE, timeout=1000
    )

    assert leader_unit.workload_status_message == EXTENSIONS_BLOCKING_MESSAGE

    logger.info("Verify that the charm remains blocked if there are other blocking relations")
    await ops_test.model.applications[DATABASE_APP_NAME].destroy_relation(
        f"{DATABASE_APP_NAME}:db", f"{APPLICATION_NAME}:db"
    )

    await ops_test.model.block_until(
        lambda: leader_unit.workload_status_message == EXTENSIONS_BLOCKING_MESSAGE, timeout=1000
    )

    assert leader_unit.workload_status_message == EXTENSIONS_BLOCKING_MESSAGE

    logger.info("Verify that active status is restored when all blocking relations are gone")
    await ops_test.model.applications[DATABASE_APP_NAME].destroy_relation(
        f"{DATABASE_APP_NAME}:db", f"{APPLICATION_NAME}2:db"
    )

    await ops_test.model.wait_for_idle(
        apps=[DATABASE_APP_NAME],
        status="active",
        timeout=1000,
    )

    logger.info("Verifying that the charm doesn't block when the extensions are enabled")
    config = {"plugin_pg_trgm_enable": "True", "plugin_unaccent_enable": "True"}
    await ops_test.model.applications[DATABASE_APP_NAME].set_config(config)
    await ops_test.model.wait_for_idle(apps=[DATABASE_APP_NAME], status="active")
    await ops_test.model.relate(f"{DATABASE_APP_NAME}:db", f"{APPLICATION_NAME}:db")
    await ops_test.model.wait_for_idle(
        apps=[DATABASE_APP_NAME, APPLICATION_NAME],
        status="active",
        timeout=2000,
    )

    logger.info("Verifying that the charm unblocks when the extensions are enabled")
    config = {"plugin_pg_trgm_enable": "False", "plugin_unaccent_enable": "False"}
    await ops_test.model.applications[DATABASE_APP_NAME].set_config(config)
    await ops_test.model.applications[DATABASE_APP_NAME].destroy_relation(
        f"{DATABASE_APP_NAME}:db", f"{APPLICATION_NAME}:db"
    )
    wait_for_relation_removed_between(ops_test, DATABASE_APP_NAME, APPLICATION_NAME)
    await ops_test.model.wait_for_idle(apps=[DATABASE_APP_NAME, APPLICATION_NAME], status="active")

    await ops_test.model.relate(f"{DATABASE_APP_NAME}:db", f"{APPLICATION_NAME}:db")
    ops_test.model.block_until(
        lambda: leader_unit.workload_status_message == EXTENSIONS_BLOCKING_MESSAGE, timeout=1000
    )

    config = {"plugin_pg_trgm_enable": "True", "plugin_unaccent_enable": "True"}
    await ops_test.model.applications[DATABASE_APP_NAME].set_config(config)
    await ops_test.model.wait_for_idle(
        apps=[DATABASE_APP_NAME, APPLICATION_NAME],
        status="active",
        raise_on_blocked=False,
        timeout=2000,
<<<<<<< HEAD
    )


@pytest.mark.group(1)
@pytest.mark.skip(reason="Should be ported and moved to the new relation tests")
async def test_discourse(ops_test: OpsTest):
    database_application_name = f"extensions-{DATABASE_APP_NAME}"
    if database_application_name not in ops_test.model.applications:
        await build_and_deploy(ops_test, 1, database_application_name)

    # Deploy Discourse and Redis.
    await gather(
        ops_test.model.deploy(DISCOURSE_APP_NAME, application_name=DISCOURSE_APP_NAME),
        ops_test.model.deploy(REDIS_APP_NAME, application_name=REDIS_APP_NAME),
    )

    # Add both relations to Discourse (PostgreSQL and Redis)
    # and wait for it to be ready.
    relation = await ops_test.model.add_relation(
        f"{database_application_name}:db",
        DISCOURSE_APP_NAME,
    )
    await ops_test.model.add_relation(
        REDIS_APP_NAME,
        DISCOURSE_APP_NAME,
    )

    # Discourse requests extensions through relation, so check that the PostgreSQL charm
    # becomes blocked.
    primary_name = await get_primary(ops_test, database_app_name=database_application_name)
    async with ops_test.fast_forward():
        await gather(
            ops_test.model.block_until(
                lambda: ops_test.model.units[primary_name].workload_status == "blocked", timeout=60
            ),
            ops_test.model.wait_for_idle(
                apps=[REDIS_APP_NAME], status="active", timeout=2000
            ),  # Redis sometimes takes a longer time to become active.
        )
        assert (
            ops_test.model.units[primary_name].workload_status_message
            == EXTENSIONS_BLOCKING_MESSAGE
        )

        # Enable the plugins/extensions required by Discourse.
        config = {"plugin_hstore_enable": "True", "plugin_pg_trgm_enable": "True"}
        await ops_test.model.applications[database_application_name].set_config(config)
        await ops_test.model.wait_for_idle(
            apps=[database_application_name, DISCOURSE_APP_NAME, REDIS_APP_NAME],
            status="active",
            timeout=2000,
        )

        # Check for the correct databases and users creation.
        await check_database_creation(
            ops_test, "discourse", database_app_name=database_application_name
        )
        discourse_users = [f"relation_id_{relation.id}"]
        await check_database_users_existence(
            ops_test, discourse_users, [], database_app_name=database_application_name
        )
=======
    )
>>>>>>> 24b0d016
<|MERGE_RESOLUTION|>--- conflicted
+++ resolved
@@ -173,68 +173,4 @@
         status="active",
         raise_on_blocked=False,
         timeout=2000,
-<<<<<<< HEAD
-    )
-
-
-@pytest.mark.group(1)
-@pytest.mark.skip(reason="Should be ported and moved to the new relation tests")
-async def test_discourse(ops_test: OpsTest):
-    database_application_name = f"extensions-{DATABASE_APP_NAME}"
-    if database_application_name not in ops_test.model.applications:
-        await build_and_deploy(ops_test, 1, database_application_name)
-
-    # Deploy Discourse and Redis.
-    await gather(
-        ops_test.model.deploy(DISCOURSE_APP_NAME, application_name=DISCOURSE_APP_NAME),
-        ops_test.model.deploy(REDIS_APP_NAME, application_name=REDIS_APP_NAME),
-    )
-
-    # Add both relations to Discourse (PostgreSQL and Redis)
-    # and wait for it to be ready.
-    relation = await ops_test.model.add_relation(
-        f"{database_application_name}:db",
-        DISCOURSE_APP_NAME,
-    )
-    await ops_test.model.add_relation(
-        REDIS_APP_NAME,
-        DISCOURSE_APP_NAME,
-    )
-
-    # Discourse requests extensions through relation, so check that the PostgreSQL charm
-    # becomes blocked.
-    primary_name = await get_primary(ops_test, database_app_name=database_application_name)
-    async with ops_test.fast_forward():
-        await gather(
-            ops_test.model.block_until(
-                lambda: ops_test.model.units[primary_name].workload_status == "blocked", timeout=60
-            ),
-            ops_test.model.wait_for_idle(
-                apps=[REDIS_APP_NAME], status="active", timeout=2000
-            ),  # Redis sometimes takes a longer time to become active.
-        )
-        assert (
-            ops_test.model.units[primary_name].workload_status_message
-            == EXTENSIONS_BLOCKING_MESSAGE
-        )
-
-        # Enable the plugins/extensions required by Discourse.
-        config = {"plugin_hstore_enable": "True", "plugin_pg_trgm_enable": "True"}
-        await ops_test.model.applications[database_application_name].set_config(config)
-        await ops_test.model.wait_for_idle(
-            apps=[database_application_name, DISCOURSE_APP_NAME, REDIS_APP_NAME],
-            status="active",
-            timeout=2000,
-        )
-
-        # Check for the correct databases and users creation.
-        await check_database_creation(
-            ops_test, "discourse", database_app_name=database_application_name
-        )
-        discourse_users = [f"relation_id_{relation.id}"]
-        await check_database_users_existence(
-            ops_test, discourse_users, [], database_app_name=database_application_name
-        )
-=======
-    )
->>>>>>> 24b0d016
+    )