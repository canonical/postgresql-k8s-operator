--- conflicted
+++ resolved
@@ -7,7 +7,7 @@
 from datetime import datetime
 from multiprocessing import ProcessError
 from pathlib import Path
-from subprocess import check_call, run
+from subprocess import check_call
 
 import botocore
 import psycopg2
@@ -32,15 +32,10 @@
     wait_fixed,
 )
 
-<<<<<<< HEAD
-CHARM_BASE = "ubuntu@24.04"
-CHARM_SERIES = "noble"
-=======
 from constants import DATABASE_DEFAULT_NAME
 
 CHARM_BASE = "ubuntu@22.04"
 CHARM_SERIES = "jammy"
->>>>>>> 4842019f
 METADATA = yaml.safe_load(Path("./metadata.yaml").read_text())
 DATABASE_APP_NAME = METADATA["name"]
 APPLICATION_NAME = "postgresql-test-app"
@@ -73,37 +68,6 @@
             return app
 
     return None
-
-
-async def build_charm(charm_path) -> Path:
-    charm_path = Path(charm_path)
-    architecture = run(
-        ["dpkg", "--print-architecture"],
-        capture_output=True,
-        check=True,
-        encoding="utf-8",
-    ).stdout.strip()
-    assert architecture in ("amd64", "arm64")
-    # 24.04 pin is temporary solution while multi-base integration testing not supported by data-platform-workflows
-    packed_charms = list(charm_path.glob(f"*ubuntu@24.04-{architecture}.charm"))
-    if len(packed_charms) == 1:
-        # python-libjuju's model.deploy(), juju deploy, and juju bundle files expect local charms
-        # to begin with `./` or `/` to distinguish them from Charmhub charms.
-        # Therefore, we need to return an absolute path—a relative `pathlib.Path` does not start
-        # with `./` when cast to a str.
-        # (python-libjuju model.deploy() expects a str but will cast any input to a str as a
-        # workaround for pytest-operator's non-compliant `build_charm` return type of
-        # `pathlib.Path`.)
-        return packed_charms[0].resolve(strict=True)
-    elif len(packed_charms) > 1:
-        raise ValueError(
-            f"More than one matching .charm file found at {charm_path=} for {architecture=} and "
-            f"Ubuntu 24.04: {packed_charms}."
-        )
-    else:
-        raise ValueError(
-            f"Unable to find .charm file for {architecture=} and Ubuntu 24.04 at {charm_path=}"
-        )
 
 
 async def build_and_deploy(
@@ -124,12 +88,6 @@
     if await app_name(ops_test, database_app_name, model):
         return
 
-<<<<<<< HEAD
-    global charm
-    if not charm:
-        charm = await build_charm(".")
-=======
->>>>>>> 4842019f
     resources = {
         "postgresql-image": METADATA["resources"]["postgresql-image"]["upstream-source"],
     }
@@ -140,6 +98,7 @@
             application_name=database_app_name,
             trust=True,
             num_units=num_units,
+            base=CHARM_BASE,
             config={"profile": "testing"},
         ),
     )
@@ -869,8 +828,10 @@
 ) -> None:
     """Basic set of operations for backup testing in different cloud providers."""
     # Deploy S3 Integrator and TLS Certificates Operator.
-    await ops_test.model.deploy(s3_integrator_app_name)
-    await ops_test.model.deploy(tls_certificates_app_name, config=tls_config, channel=tls_channel)
+    await ops_test.model.deploy(s3_integrator_app_name, base=CHARM_BASE)
+    await ops_test.model.deploy(
+        tls_certificates_app_name, config=tls_config, channel=tls_channel, base=CHARM_BASE
+    )
     # Deploy and relate PostgreSQL to S3 integrator (one database app for each cloud for now
     # as archivo_mode is disabled after restoring the backup) and to TLS Certificates Operator
     # (to be able to create backups from replicas).
