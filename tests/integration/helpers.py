--- conflicted
+++ resolved
@@ -696,11 +696,7 @@
     await model.applications[application_name].scale(scale)
     if scale == 0:
         await model.block_until(
-<<<<<<< HEAD
             lambda: len(model.applications[application_name].units) == scale,
-=======
-            lambda: len(model.applications[DATABASE_APP_NAME].units) == scale,
->>>>>>> 7e8862e2
             timeout=1000,
         )
     else:
