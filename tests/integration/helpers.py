#!/usr/bin/env python3
# Copyright 2022 Canonical Ltd.
# See LICENSE file for licensing details.
import itertools
from pathlib import Path
from typing import List

import psycopg2
import requests
import yaml
from lightkube import codecs
from lightkube.core.client import Client
from lightkube.core.exceptions import ApiError
from lightkube.generic_resource import GenericNamespacedResource
from lightkube.resources.core_v1 import Endpoints, Service
from pytest_operator.plugin import OpsTest

METADATA = yaml.safe_load(Path("./metadata.yaml").read_text())
DATABASE_APP_NAME = METADATA["name"]


async def check_database_users_existence(
    ops_test: OpsTest,
    users_that_should_exist: List[str],
    users_that_should_not_exist: List[str],
    admin: bool = False,
) -> None:
    """Checks that applications users exist in the database.

    Args:
        ops_test: The ops test framework
        users_that_should_exist: List of users that should exist in the database
        users_that_should_not_exist: List of users that should not exist in the database
        admin: Whether to check if the existing users are superusers
    """
    unit = ops_test.model.applications[DATABASE_APP_NAME].units[0]
    unit_address = await get_unit_address(ops_test, unit.name)
    password = await get_operator_password(ops_test)

    # Retrieve all users in the database.
    output = await execute_query_on_unit(
        unit_address,
        password,
        "SELECT CONCAT(usename, ':', usesuper) FROM pg_catalog.pg_user;"
        if admin
        else "SELECT usename FROM pg_catalog.pg_user;",
    )

    # Assert users that should exist.
    for user in users_that_should_exist:
        if admin:
            # The t flag indicates the user is a superuser.
            assert f"{user}:t" in output
        else:
            assert user in output

    # Assert users that should not exist.
    for user in users_that_should_not_exist:
        assert user not in output


async def check_database_creation(ops_test: OpsTest, database: str) -> None:
    """Checks that database and tables are successfully created for the application.

    Args:
        ops_test: The ops test framework
        database: Name of the database that should have been created
    """
    password = await get_operator_password(ops_test)

    for unit in ops_test.model.applications[DATABASE_APP_NAME].units:
        unit_address = await get_unit_address(ops_test, unit.name)

        # Ensure database exists in PostgreSQL.
        output = await execute_query_on_unit(
            unit_address,
            password,
            "SELECT datname FROM pg_database;",
        )
        assert database in output

        # Ensure that application tables exist in the database
        output = await execute_query_on_unit(
            unit_address,
            password,
            "SELECT table_name FROM information_schema.tables;",
            database=database,
        )
        assert len(output)


def convert_records_to_dict(records: List[tuple]) -> dict:
    """Converts psycopg2 records list to a dict."""
    records_dict = {}
    for record in records:
        # Add record tuple data to dict.
        records_dict[record[0]] = record[1]
    return records_dict


async def deploy_and_relate_application_with_postgresql(
    ops_test: OpsTest,
    charm: str,
    application_name: str,
    number_of_units: int,
    channel: str = "stable",
    relation: str = "db",
) -> int:
    """Helper function to deploy and relate application with PostgreSQL.

    Args:
        ops_test: The ops test framework.
        charm: Charm identifier.
        application_name: The name of the application to deploy.
        number_of_units: The number of units to deploy.
        channel: The channel to use for the charm.
        relation: Name of the PostgreSQL relation to relate
            the application to.

    Returns:
        the id of the created relation.
    """
    # Deploy application.
    await ops_test.model.deploy(
        charm,
        channel=channel,
        application_name=application_name,
        num_units=number_of_units,
    )
    await ops_test.model.wait_for_idle(
        apps=[application_name],
        status="blocked",
        raise_on_blocked=False,
        timeout=1000,
    )

    # Relate application to PostgreSQL.
    relation = await ops_test.model.relate(
        f"{application_name}", f"{DATABASE_APP_NAME}:{relation}"
    )
    await ops_test.model.wait_for_idle(
        apps=[application_name],
        status="active",
        raise_on_blocked=False,  # Application that needs a relation is blocked initially.
        timeout=1000,
    )

    return relation.id


async def execute_query_on_unit(
    unit_address: str,
    password: str,
    query: str,
    database: str = "postgres",
):
    """Execute given PostgreSQL query on a unit.

    Args:
        unit_address: The public IP address of the unit to execute the query on.
        password: The PostgreSQL superuser password.
        query: Query to execute.
        database: Optional database to connect to (defaults to postgres database).

    Returns:
        A list of rows that were potentially returned from the query.
    """
    with psycopg2.connect(
        f"dbname='{database}' user='operator' host='{unit_address}' password='{password}' connect_timeout=10"
    ) as connection, connection.cursor() as cursor:
        cursor.execute(query)
        output = list(itertools.chain(*cursor.fetchall()))
    return output


def get_cluster_members(endpoint: str) -> List[str]:
    """List of current Patroni cluster members.

    Args:
        endpoint: endpoint of the Patroni API

    Returns:
        list of Patroni cluster members
    """
    r = requests.get(f"http://{endpoint}:8008/cluster")
    return [member["name"] for member in r.json()["members"]]


def get_application_units(ops_test: OpsTest, application_name: str) -> List[str]:
    """List the unit names of an application.

    Args:
        ops_test: The ops test framework instance
        application_name: The name of the application

    Returns:
        list of current unit names of the application
    """
    return [
        unit.name.replace("/", "-") for unit in ops_test.model.applications[application_name].units
    ]


<<<<<<< HEAD
def get_charm_resources(namespace: str, application: str) -> List[GenericNamespacedResource]:
    """Return the list of k8s resources from resources.yaml file.

    Args:
        namespace: namespace related to the model where
            the charm was deployed.
        application: application name.

    Returns:
        list of existing charm/Patroni specific k8s resources.
    """
    # Define the context needed for the k8s resources lists load.
    context = {"namespace": namespace, "app_name": application}

    # Load the list of the resources from resources.yaml.
    with open("src/resources.yaml") as f:
        return list(
            filter(
                lambda x: not isinstance(x, Service),
                codecs.load_all_yaml(f, context=context),
            )
        )


def get_existing_patroni_k8s_resources(namespace: str, application: str) -> set:
    """Return the list of k8s resources that were created by the charm and Patroni.

    Args:
        namespace: namespace related to the model where
            the charm was deployed.
        application: application name.

    Returns:
        list of existing charm/Patroni specific k8s resources.
    """
    # Create a k8s API client instance.
    client = Client(namespace=namespace)

    # Retrieve the k8s resources the charm should create.
    charm_resources = get_charm_resources(namespace, application)

    # Check the k8s API for the resources that currently exist.
    existing_charm_resources = list(
        map(
            lambda x: f"{type(x).__name__}/{x.metadata.name}",
            filter(
                lambda x: (resource_exists(client, x)),
                charm_resources,
            ),
        )
    )

    # Add only the existing resources to the list.
    resources = set(
        map(
            lambda x: f"{x.split('/')[0]}/{x.split('/')[1]}",
            existing_charm_resources,
        )
    )

    # Include the resources created by Patroni.
    for kind in [Endpoints, Service]:
        patroni_resources = client.list(
            kind,
            namespace=namespace,
            labels={"app.juju.is/created-by": application},
        )

        # Build an identifier for each resource (using its type and name).
        mapped_patroni_resources = set(
            map(
                lambda x: f"{kind.__name__}/{x.metadata.name}",
                patroni_resources,
            )
        )

        resources.update(mapped_patroni_resources)

    return resources


def get_expected_patroni_k8s_resources(namespace: str, application: str) -> set:
    """Return the list of expected k8s resources when the charm is deployed.

    Args:
        namespace: namespace related to the model where
            the charm was deployed.
        application: application name.

    Returns:
        list of existing charm/Patroni specific k8s resources.
    """
    # Retrieve the k8s resources created by the charm.
    charm_resources = get_charm_resources(namespace, application)

    # Build an identifier for each resource (using its type and name).
    resources = set(
        map(
            lambda x: f"{type(x).__name__}/{x.metadata.name}",
            charm_resources,
        )
    )

    # Include the resources created by Patroni.
    patroni_resources = [
        f"Endpoints/{namespace}-config",
        f"Endpoints/{namespace}",
        f"Service/{namespace}-config",
    ]
    resources.update(patroni_resources)

    return resources


async def get_model_name(ops_test: OpsTest) -> str:
    """Get the name of the current model.

    Args:
        ops_test: ops_test instance.

    Returns:
        model name.
    """
    model = await ops_test.model.get_info()
    return model.name


async def get_postgres_password(ops_test: OpsTest):
    """Retrieve the postgres user password using the action."""
=======
async def get_operator_password(ops_test: OpsTest):
    """Retrieve the operator user password using the action."""
>>>>>>> a3363563
    unit = ops_test.model.units.get(f"{DATABASE_APP_NAME}/0")
    action = await unit.run_action("get-operator-password")
    result = await action.wait()
    return result.results["operator-password"]


async def get_primary(ops_test: OpsTest, unit_id=0) -> str:
    """Get the primary unit.

    Args:
        ops_test: ops_test instance.
        unit_id: the number of the unit.

    Returns:
        the current primary unit.
    """
    action = await ops_test.model.units.get(f"{DATABASE_APP_NAME}/{unit_id}").run_action(
        "get-primary"
    )
    action = await action.wait()
    return action.results["primary"]


async def get_unit_address(ops_test: OpsTest, unit_name: str) -> str:
    """Get unit IP address.

    Args:
        ops_test: The ops test framework instance
        unit_name: The name of the unit

    Returns:
        IP address of the unit
    """
    status = await ops_test.model.get_status()
    return status["applications"][unit_name.split("/")[0]].units[unit_name]["address"]


def resource_exists(client: Client, resource: GenericNamespacedResource) -> bool:
    """Get the name of the current model.

    Args:
        client: k8s API client instance.
        resource: k8s resource.

    Returns:
        whether the resource exists.
    """
    try:
        client.get(type(resource), name=resource.metadata.name)
        return True
    except ApiError:
        return False


async def scale_application(ops_test: OpsTest, application_name: str, scale: int) -> None:
    """Scale a given application to a specific unit count.

    Args:
        ops_test: The ops test framework instance
        application_name: The name of the application
        scale: The number of units to scale to
    """
    await ops_test.model.applications[application_name].scale(scale)
    await ops_test.model.wait_for_idle(
        apps=[application_name],
        status="active",
        timeout=1000,
        wait_for_exact_units=scale,
    )<|MERGE_RESOLUTION|>--- conflicted
+++ resolved
@@ -201,7 +201,6 @@
     ]
 
 
-<<<<<<< HEAD
 def get_charm_resources(namespace: str, application: str) -> List[GenericNamespacedResource]:
     """Return the list of k8s resources from resources.yaml file.
 
@@ -316,25 +315,8 @@
     return resources
 
 
-async def get_model_name(ops_test: OpsTest) -> str:
-    """Get the name of the current model.
-
-    Args:
-        ops_test: ops_test instance.
-
-    Returns:
-        model name.
-    """
-    model = await ops_test.model.get_info()
-    return model.name
-
-
-async def get_postgres_password(ops_test: OpsTest):
-    """Retrieve the postgres user password using the action."""
-=======
 async def get_operator_password(ops_test: OpsTest):
     """Retrieve the operator user password using the action."""
->>>>>>> a3363563
     unit = ops_test.model.units.get(f"{DATABASE_APP_NAME}/0")
     action = await unit.run_action("get-operator-password")
     result = await action.wait()
