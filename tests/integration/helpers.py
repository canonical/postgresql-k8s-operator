#!/usr/bin/env python3
# Copyright 2022 Canonical Ltd.
# See LICENSE file for licensing details.
import itertools
from datetime import datetime
from pathlib import Path
from typing import List, Optional

import botocore
import psycopg2
import requests
import yaml
from lightkube import codecs
from lightkube.core.client import Client
from lightkube.core.exceptions import ApiError
from lightkube.generic_resource import GenericNamespacedResource
from lightkube.resources.core_v1 import Endpoints, Service
from pytest_operator.plugin import OpsTest
from tenacity import (
    RetryError,
    Retrying,
    retry,
    retry_if_exception,
    retry_if_result,
    stop_after_attempt,
    wait_exponential,
)

CHARM_SERIES = "jammy"
METADATA = yaml.safe_load(Path("./metadata.yaml").read_text())
DATABASE_APP_NAME = METADATA["name"]

charm = None


async def app_name(ops_test: OpsTest, application_name: str = "postgresql-k8s") -> Optional[str]:
    """Returns the name of the cluster running PostgreSQL.

    This is important since not all deployments of the PostgreSQL charm have the application name
    "postgresql-k8s".

    Note: if multiple clusters are running PostgreSQL this will return the one first found.
    """
    status = await ops_test.model.get_status()
    for app in ops_test.model.applications:
        if application_name in status["applications"][app]["charm"]:
            return app

    return None


async def build_and_deploy(
    ops_test: OpsTest,
    num_units: int,
    database_app_name: str = DATABASE_APP_NAME,
    wait_for_idle: bool = True,
    status: str = "active",
) -> None:
    """Builds the charm and deploys a specified number of units."""
    # It is possible for users to provide their own cluster for testing. Hence, check if there
    # is a pre-existing cluster.
<<<<<<< HEAD
    if await app_name(ops_test):
=======
    if await app_name(ops_test, database_app_name):
>>>>>>> 1fcd7e20
        return

    global charm
    if not charm:
        charm = await ops_test.build_charm(".")
    resources = {
        "postgresql-image": METADATA["resources"]["postgresql-image"]["upstream-source"],
    }
    await ops_test.model.deploy(
        charm,
        resources=resources,
        application_name=database_app_name,
        trust=True,
        num_units=num_units,
        series=CHARM_SERIES,
    ),
    if wait_for_idle:
        # Wait until the PostgreSQL charm is successfully deployed.
        await ops_test.model.wait_for_idle(
            apps=[database_app_name],
            status=status,
            raise_on_blocked=True,
            timeout=1000,
            wait_for_exact_units=num_units,
        )


async def check_database_users_existence(
    ops_test: OpsTest,
    users_that_should_exist: List[str],
    users_that_should_not_exist: List[str],
    admin: bool = False,
    database_app_name: str = DATABASE_APP_NAME,
) -> None:
    """Checks that applications users exist in the database.

    Args:
        ops_test: The ops test framework
        users_that_should_exist: List of users that should exist in the database
        users_that_should_not_exist: List of users that should not exist in the database
        admin: Whether to check if the existing users are superusers
        database_app_name: Optional database app name
            (the default value is the name on metadata.yaml)
    """
    unit = ops_test.model.applications[database_app_name].units[0]
    unit_address = await get_unit_address(ops_test, unit.name)
    password = await get_password(ops_test, database_app_name=database_app_name)

    # Retrieve all users in the database.
    output = await execute_query_on_unit(
        unit_address,
        password,
        "SELECT CONCAT(usename, ':', usesuper) FROM pg_catalog.pg_user;"
        if admin
        else "SELECT usename FROM pg_catalog.pg_user;",
    )

    # Assert users that should exist.
    for user in users_that_should_exist:
        if admin:
            # The t flag indicates the user is a superuser.
            assert f"{user}:t" in output
        else:
            assert user in output

    # Assert users that should not exist.
    for user in users_that_should_not_exist:
        assert user not in output


async def check_database_creation(ops_test: OpsTest, database: str) -> None:
    """Checks that database and tables are successfully created for the application.

    Args:
        ops_test: The ops test framework
        database: Name of the database that should have been created
    """
    password = await get_password(ops_test)

    for unit in ops_test.model.applications[DATABASE_APP_NAME].units:
        unit_address = await get_unit_address(ops_test, unit.name)

        # Ensure database exists in PostgreSQL.
        output = await execute_query_on_unit(
            unit_address,
            password,
            "SELECT datname FROM pg_database;",
        )
        assert database in output

        # Ensure that application tables exist in the database
        output = await execute_query_on_unit(
            unit_address,
            password,
            "SELECT table_name FROM information_schema.tables;",
            database=database,
        )
        assert len(output)


@retry(
    retry=retry_if_result(lambda x: not x),
    stop=stop_after_attempt(10),
    wait=wait_exponential(multiplier=1, min=2, max=30),
)
async def check_patroni(ops_test: OpsTest, unit_name: str, restart_time: float) -> bool:
    """Check if Patroni is running correctly on a specific unit.

    Args:
        ops_test: The ops test framework instance
        unit_name: The name of the unit
        restart_time: Point in time before the unit was restarted.

    Returns:
        whether Patroni is running correctly.
    """
    unit_ip = await get_unit_address(ops_test, unit_name)
    health_info = requests.get(f"http://{unit_ip}:8008/health").json()
    postmaster_start_time = datetime.strptime(
        health_info["postmaster_start_time"], "%Y-%m-%d %H:%M:%S.%f%z"
    ).timestamp()
    return postmaster_start_time > restart_time and health_info["state"] == "running"


def construct_endpoint(endpoint: str, region: str) -> str:
    """Construct the S3 service endpoint using the region.

    This is needed when the provided endpoint is from AWS, and it doesn't contain the region.
    """
    # Load endpoints data.
    loader = botocore.loaders.create_loader()
    data = loader.load_data("endpoints")

    # Construct the endpoint using the region.
    resolver = botocore.regions.EndpointResolver(data)
    endpoint_data = resolver.construct_endpoint("s3", region)

<<<<<<< HEAD
    # Use the built endpoint if it is an AWS endpoint.
=======
    # Use the built endpoint if it is and AWS endpoint.
>>>>>>> 1fcd7e20
    if endpoint_data and endpoint.endswith(endpoint_data["dnsSuffix"]):
        endpoint = f'{endpoint.split("://")[0]}://{endpoint_data["hostname"]}'

    return endpoint


def convert_records_to_dict(records: List[tuple]) -> dict:
    """Converts psycopg2 records list to a dict."""
    records_dict = {}
    for record in records:
        # Add record tuple data to dict.
        records_dict[record[0]] = record[1]
    return records_dict


def db_connect(host: str, password: str):
    """Returns psycopg2 connection object linked to postgres db in the given host.

    Args:
        host: the IP of the postgres host container
        password: postgres password

    Returns:
        psycopg2 connection object linked to postgres db, under "operator" user.
    """
    return psycopg2.connect(
        f"dbname='postgres' user='operator' host='{host}' password='{password}' connect_timeout=10"
    )


async def deploy_and_relate_application_with_postgresql(
    ops_test: OpsTest,
    charm: str,
    application_name: str,
    number_of_units: int,
    channel: str = "stable",
    relation: str = "db",
    status: str = "blocked",
) -> int:
    """Helper function to deploy and relate application with PostgreSQL.

    Args:
        ops_test: The ops test framework.
        charm: Charm identifier.
        application_name: The name of the application to deploy.
        number_of_units: The number of units to deploy.
        channel: The channel to use for the charm.
        relation: Name of the PostgreSQL relation to relate
            the application to.
        status: The status to wait for in the application (default: blocked).

    Returns:
        the id of the created relation.
    """
    # Deploy application.
    await ops_test.model.deploy(
        charm,
        channel=channel,
        application_name=application_name,
        num_units=number_of_units,
    )
    await ops_test.model.wait_for_idle(
        apps=[application_name],
        status=status,
        raise_on_blocked=False,
        timeout=1000,
    )

    # Relate application to PostgreSQL.
    relation = await ops_test.model.relate(
        f"{application_name}", f"{DATABASE_APP_NAME}:{relation}"
    )
    await ops_test.model.wait_for_idle(
        apps=[application_name],
        status="active",
        raise_on_blocked=False,  # Application that needs a relation is blocked initially.
        timeout=1000,
    )

    return relation.id


async def enable_connections_logging(ops_test: OpsTest, unit_name: str) -> None:
    """Turn on the log of all connections made to a PostgreSQL instance.

    Args:
        ops_test: The ops test framework instance
        unit_name: The name of the unit to turn on the connection logs
    """
    unit_address = await get_unit_address(ops_test, unit_name)
    requests.patch(
        f"https://{unit_address}:8008/config",
        json={"postgresql": {"parameters": {"log_connections": True}}},
        verify=False,
    )


async def execute_query_on_unit(
    unit_address: str,
    password: str,
    query: str,
    database: str = "postgres",
    sslmode: str = None,
):
    """Execute given PostgreSQL query on a unit.

    Args:
        unit_address: The public IP address of the unit to execute the query on.
        password: The PostgreSQL superuser password.
        query: Query to execute.
        database: Optional database to connect to (defaults to postgres database).
        sslmode: Optional ssl mode to use (defaults to None).

    Returns:
        The result of the query.
    """
    extra_connection_parameters = f" sslmode={sslmode}" if sslmode is not None else ""
    with psycopg2.connect(
        f"dbname='{database}' user='operator' host='{unit_address}'"
        f"password='{password}' connect_timeout=10{extra_connection_parameters}"
    ) as connection, connection.cursor() as cursor:
        cursor.execute(query)
        output = list(itertools.chain(*cursor.fetchall()))
    return output


def get_cluster_members(endpoint: str) -> List[str]:
    """List of current Patroni cluster members.

    Args:
        endpoint: endpoint of the Patroni API

    Returns:
        list of Patroni cluster members
    """
    r = requests.get(f"http://{endpoint}:8008/cluster")
    return [member["name"] for member in r.json()["members"]]


def get_application_units(ops_test: OpsTest, application_name: str) -> List[str]:
    """List the unit names of an application.

    Args:
        ops_test: The ops test framework instance
        application_name: The name of the application

    Returns:
        list of current unit names of the application
    """
    return [
        unit.name.replace("/", "-") for unit in ops_test.model.applications[application_name].units
    ]


def get_charm_resources(namespace: str, application: str) -> List[GenericNamespacedResource]:
    """Return the list of k8s resources from resources.yaml file.

    Args:
        namespace: namespace related to the model where
            the charm was deployed.
        application: application name.

    Returns:
        list of existing charm/Patroni specific k8s resources.
    """
    # Define the context needed for the k8s resources lists load.
    context = {"namespace": namespace, "app_name": application}

    # Load the list of the resources from resources.yaml.
    with open("src/resources.yaml") as f:
        return codecs.load_all_yaml(f, context=context)


def get_existing_k8s_resources(namespace: str, application: str) -> set:
    """Return the list of k8s resources that were created by the charm and Patroni.

    Args:
        namespace: namespace related to the model where
            the charm was deployed.
        application: application name.

    Returns:
        list of existing charm/Patroni specific k8s resources.
    """
    # Create a k8s API client instance.
    client = Client(namespace=namespace)

    # Retrieve the k8s resources the charm should create.
    charm_resources = get_charm_resources(namespace, application)

    # Add only the resources that currently exist.
    resources = set(
        map(
            # Build an identifier for each resource (using its type and name).
            lambda x: f"{type(x).__name__}/{x.metadata.name}",
            filter(
                lambda x: (resource_exists(client, x)),
                charm_resources,
            ),
        )
    )

    # Include the resources created by the charm and Patroni.
    for kind in [Endpoints, Service]:
        extra_resources = client.list(
            kind,
            namespace=namespace,
            labels={"app.juju.is/created-by": application},
        )
        resources.update(
            set(
                map(
                    # Build an identifier for each resource (using its type and name).
                    lambda x: f"{kind.__name__}/{x.metadata.name}",
                    extra_resources,
                )
            )
        )

    return resources


def get_expected_k8s_resources(namespace: str, application: str) -> set:
    """Return the list of expected k8s resources when the charm is deployed.

    Args:
        namespace: namespace related to the model where
            the charm was deployed.
        application: application name.

    Returns:
        list of existing charm/Patroni specific k8s resources.
    """
    # Retrieve the k8s resources created by the charm.
    charm_resources = get_charm_resources(namespace, application)

    # Build an identifier for each resource (using its type and name).
    resources = set(
        map(
            lambda x: f"{type(x).__name__}/{x.metadata.name}",
            charm_resources,
        )
    )

    # Include the resources created by the charm and Patroni.
    resources.update(
        [
            f"Endpoints/patroni-{application}-config",
            f"Endpoints/patroni-{application}",
            f"Endpoints/{application}-primary",
            f"Endpoints/{application}-replicas",
            f"Service/patroni-{application}-config",
        ]
    )

    return resources


async def get_password(
    ops_test: OpsTest,
    username: str = "operator",
    database_app_name: str = DATABASE_APP_NAME,
    down_unit: str = None,
):
    """Retrieve a user password using the action."""
    for unit in ops_test.model.applications[database_app_name].units:
        if unit.name != down_unit:
            action = await unit.run_action("get-password", **{"username": username})
            result = await action.wait()
            return result.results[f"{username}-password"]


@retry(
    retry=retry_if_exception(KeyError),
    stop=stop_after_attempt(10),
    wait=wait_exponential(multiplier=1, min=2, max=30),
)
async def get_primary(
    ops_test: OpsTest, database_app_name: str = DATABASE_APP_NAME, down_unit: str = None
) -> str:
    """Get the primary unit.

    Args:
        ops_test: ops_test instance.
        database_app_name: name of the application.
        down_unit: stopped unit to ignore when calling the action.

    Returns:
        the current primary unit.
    """
    for unit in ops_test.model.applications[database_app_name].units:
        if unit.name != down_unit:
            action = await unit.run_action("get-primary")
            action = await action.wait()
            return action.results["primary"]


async def get_unit_address(ops_test: OpsTest, unit_name: str) -> str:
    """Get unit IP address.

    Args:
        ops_test: The ops test framework instance
        unit_name: The name of the unit

    Returns:
        IP address of the unit
    """
    status = await ops_test.model.get_status()
    return status["applications"][unit_name.split("/")[0]].units[unit_name]["address"]


async def check_tls(ops_test: OpsTest, unit_name: str, enabled: bool) -> bool:
    """Returns whether TLS is enabled on the specific PostgreSQL instance.

    Args:
        ops_test: The ops test framework instance.
        unit_name: The name of the unit of the PostgreSQL instance.
        enabled: check if TLS is enabled/disabled

    Returns:
        Whether TLS is enabled/disabled.
    """
    unit_address = await get_unit_address(ops_test, unit_name)
    password = await get_password(ops_test)
    try:
        for attempt in Retrying(
            stop=stop_after_attempt(10), wait=wait_exponential(multiplier=1, min=2, max=30)
        ):
            with attempt:
                output = await execute_query_on_unit(
                    unit_address,
                    password,
                    "SHOW ssl;",
                    sslmode="require" if enabled else "disable",
                )
                tls_enabled = "on" in output
                if enabled != tls_enabled:
                    raise ValueError(
                        f"TLS is{' not' if not tls_enabled else ''} enabled on {unit_name}"
                    )
                return True
    except RetryError:
        return False


async def check_tls_patroni_api(ops_test: OpsTest, unit_name: str, enabled: bool) -> bool:
    """Returns whether TLS is enabled on Patroni REST API.

    Args:
        ops_test: The ops test framework instance.
        unit_name: The name of the unit where Patroni is running.
        enabled: check if TLS is enabled/disabled

    Returns:
        Whether TLS is enabled/disabled on Patroni REST API.
    """
    unit_address = await get_unit_address(ops_test, unit_name)
    try:
        for attempt in Retrying(
            stop=stop_after_attempt(10), wait=wait_exponential(multiplier=1, min=2, max=30)
        ):
            with attempt:
                # 'verify=False' is used here because the unit IP that is used in the test
                # doesn't match the certificate hostname (that is a k8s hostname).
                health_info = requests.get(
                    f"{'https' if enabled else 'http'}://{unit_address}:8008/health",
                    verify=False,
                )
                return health_info.status_code == 200
    except RetryError:
        return False


@retry(
    retry=retry_if_result(lambda x: not x),
    stop=stop_after_attempt(10),
    wait=wait_exponential(multiplier=1, min=2, max=30),
)
async def primary_changed(ops_test: OpsTest, old_primary: str) -> bool:
    """Checks whether the primary unit has changed.

    Args:
        ops_test: The ops test framework instance
        old_primary: The name of the unit that was the primary before.
    """
    application = old_primary.split("/")[0]
    primary = await get_primary(ops_test, application, down_unit=old_primary)
    return primary != old_primary


async def restart_patroni(ops_test: OpsTest, unit_name: str) -> None:
    """Restart Patroni on a specific unit.

    Args:
        ops_test: The ops test framework instance
        unit_name: The name of the unit
    """
    unit_ip = await get_unit_address(ops_test, unit_name)
    requests.post(f"http://{unit_ip}:8008/restart")


def resource_exists(client: Client, resource: GenericNamespacedResource) -> bool:
    """Check whether a specific resource exists.

    Args:
        client: k8s API client instance.
        resource: k8s resource.

    Returns:
        whether the resource exists.
    """
    try:
        client.get(type(resource), name=resource.metadata.name)
        return True
    except ApiError:
        return False


async def run_command_on_unit(ops_test: OpsTest, unit_name: str, command: str) -> str:
    """Run a command on a specific unit.

    Args:
        ops_test: The ops test framework instance
        unit_name: The name of the unit to run the command on
        command: The command to run

    Returns:
        the command output if it succeeds, otherwise raises an exception.
    """
    complete_command = f"ssh --container postgresql {unit_name} {command}"
    return_code, stdout, _ = await ops_test.juju(*complete_command.split())
    if return_code != 0:
        raise Exception(
            "Expected command %s to succeed instead it failed: %s", command, return_code
        )
    return stdout


async def scale_application(ops_test: OpsTest, application_name: str, scale: int) -> None:
    """Scale a given application to a specific unit count.

    Args:
        ops_test: The ops test framework instance
        application_name: The name of the application
        scale: The number of units to scale to
    """
    await ops_test.model.applications[application_name].scale(scale)
    await ops_test.model.wait_for_idle(
        apps=[application_name],
        status="active",
        timeout=1000,
        wait_for_exact_units=scale,
    )


async def set_password(
    ops_test: OpsTest, unit_name: str, username: str = "operator", password: str = None
):
    """Set a user password using the action."""
    unit = ops_test.model.units.get(unit_name)
    parameters = {"username": username}
    if password is not None:
        parameters["password"] = password
    action = await unit.run_action("set-password", **parameters)
    result = await action.wait()
    return result.results<|MERGE_RESOLUTION|>--- conflicted
+++ resolved
@@ -59,11 +59,7 @@
     """Builds the charm and deploys a specified number of units."""
     # It is possible for users to provide their own cluster for testing. Hence, check if there
     # is a pre-existing cluster.
-<<<<<<< HEAD
-    if await app_name(ops_test):
-=======
     if await app_name(ops_test, database_app_name):
->>>>>>> 1fcd7e20
         return
 
     global charm
@@ -201,11 +197,7 @@
     resolver = botocore.regions.EndpointResolver(data)
     endpoint_data = resolver.construct_endpoint("s3", region)
 
-<<<<<<< HEAD
     # Use the built endpoint if it is an AWS endpoint.
-=======
-    # Use the built endpoint if it is and AWS endpoint.
->>>>>>> 1fcd7e20
     if endpoint_data and endpoint.endswith(endpoint_data["dnsSuffix"]):
         endpoint = f'{endpoint.split("://")[0]}://{endpoint_data["hostname"]}'
 
