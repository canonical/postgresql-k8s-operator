#!/usr/bin/env python3
# Copyright 2022 Canonical Ltd.
# See LICENSE file for licensing details.
import itertools
from datetime import datetime
from pathlib import Path
from typing import List

import psycopg2
import requests
import yaml
from lightkube import codecs
from lightkube.core.client import Client
from lightkube.core.exceptions import ApiError
from lightkube.generic_resource import GenericNamespacedResource
from lightkube.resources.core_v1 import Endpoints, Service
from pytest_operator.plugin import OpsTest
from tenacity import retry, retry_if_result, stop_after_attempt, wait_exponential

METADATA = yaml.safe_load(Path("./metadata.yaml").read_text())
DATABASE_APP_NAME = METADATA["name"]


async def check_database_users_existence(
    ops_test: OpsTest,
    users_that_should_exist: List[str],
    users_that_should_not_exist: List[str],
    admin: bool = False,
) -> None:
    """Checks that applications users exist in the database.

    Args:
        ops_test: The ops test framework
        users_that_should_exist: List of users that should exist in the database
        users_that_should_not_exist: List of users that should not exist in the database
        admin: Whether to check if the existing users are superusers
    """
    unit = ops_test.model.applications[DATABASE_APP_NAME].units[0]
    unit_address = await get_unit_address(ops_test, unit.name)
    password = await get_password(ops_test)

    # Retrieve all users in the database.
    output = await execute_query_on_unit(
        unit_address,
        password,
        "SELECT CONCAT(usename, ':', usesuper) FROM pg_catalog.pg_user;"
        if admin
        else "SELECT usename FROM pg_catalog.pg_user;",
    )

    # Assert users that should exist.
    for user in users_that_should_exist:
        if admin:
            # The t flag indicates the user is a superuser.
            assert f"{user}:t" in output
        else:
            assert user in output

    # Assert users that should not exist.
    for user in users_that_should_not_exist:
        assert user not in output


async def check_database_creation(ops_test: OpsTest, database: str) -> None:
    """Checks that database and tables are successfully created for the application.

    Args:
        ops_test: The ops test framework
        database: Name of the database that should have been created
    """
    password = await get_password(ops_test)

    for unit in ops_test.model.applications[DATABASE_APP_NAME].units:
        unit_address = await get_unit_address(ops_test, unit.name)

        # Ensure database exists in PostgreSQL.
        output = await execute_query_on_unit(
            unit_address,
            password,
            "SELECT datname FROM pg_database;",
        )
        assert database in output

        # Ensure that application tables exist in the database
        output = await execute_query_on_unit(
            unit_address,
            password,
            "SELECT table_name FROM information_schema.tables;",
            database=database,
        )
        assert len(output)


@retry(
    retry=retry_if_result(lambda x: not x),
    stop=stop_after_attempt(10),
    wait=wait_exponential(multiplier=1, min=2, max=30),
)
async def check_patroni(ops_test: OpsTest, unit_name: str, restart_time: float) -> bool:
    """Check if Patroni is running correctly on a specific unit.

    Args:
        ops_test: The ops test framework instance
        unit_name: The name of the unit
        restart_time: Point in time before the unit was restarted.

    Returns:
        whether Patroni is running correctly.
    """
    unit_ip = await get_unit_address(ops_test, unit_name)
    health_info = requests.get(f"http://{unit_ip}:8008/health").json()
    postmaster_start_time = datetime.strptime(
        health_info["postmaster_start_time"], "%Y-%m-%d %H:%M:%S.%f%z"
    ).timestamp()
    return postmaster_start_time > restart_time and health_info["state"] == "running"


def convert_records_to_dict(records: List[tuple]) -> dict:
    """Converts psycopg2 records list to a dict."""
    records_dict = {}
    for record in records:
        # Add record tuple data to dict.
        records_dict[record[0]] = record[1]
    return records_dict


async def deploy_and_relate_application_with_postgresql(
    ops_test: OpsTest,
    charm: str,
    application_name: str,
    number_of_units: int,
    channel: str = "stable",
    relation: str = "db",
) -> int:
    """Helper function to deploy and relate application with PostgreSQL.

    Args:
        ops_test: The ops test framework.
        charm: Charm identifier.
        application_name: The name of the application to deploy.
        number_of_units: The number of units to deploy.
        channel: The channel to use for the charm.
        relation: Name of the PostgreSQL relation to relate
            the application to.

    Returns:
        the id of the created relation.
    """
    # Deploy application.
    await ops_test.model.deploy(
        charm,
        channel=channel,
        application_name=application_name,
        num_units=number_of_units,
    )
    await ops_test.model.wait_for_idle(
        apps=[application_name],
        status="blocked",
        raise_on_blocked=False,
        timeout=1000,
    )

    # Relate application to PostgreSQL.
    relation = await ops_test.model.relate(
        f"{application_name}", f"{DATABASE_APP_NAME}:{relation}"
    )
    await ops_test.model.wait_for_idle(
        apps=[application_name],
        status="active",
        raise_on_blocked=False,  # Application that needs a relation is blocked initially.
        timeout=1000,
    )

    return relation.id


async def execute_query_on_unit(
    unit_address: str,
    password: str,
    query: str,
    database: str = "postgres",
):
    """Execute given PostgreSQL query on a unit.

    Args:
        unit_address: The public IP address of the unit to execute the query on.
        password: The PostgreSQL superuser password.
        query: Query to execute.
        database: Optional database to connect to (defaults to postgres database).

    Returns:
        A list of rows that were potentially returned from the query.
    """
    with psycopg2.connect(
        f"dbname='{database}' user='operator' host='{unit_address}' password='{password}' connect_timeout=10"
    ) as connection, connection.cursor() as cursor:
        cursor.execute(query)
        output = list(itertools.chain(*cursor.fetchall()))
    return output


def get_cluster_members(endpoint: str) -> List[str]:
    """List of current Patroni cluster members.

    Args:
        endpoint: endpoint of the Patroni API

    Returns:
        list of Patroni cluster members
    """
    r = requests.get(f"http://{endpoint}:8008/cluster")
    return [member["name"] for member in r.json()["members"]]


def get_application_units(ops_test: OpsTest, application_name: str) -> List[str]:
    """List the unit names of an application.

    Args:
        ops_test: The ops test framework instance
        application_name: The name of the application

    Returns:
        list of current unit names of the application
    """
    return [
        unit.name.replace("/", "-") for unit in ops_test.model.applications[application_name].units
    ]


def get_charm_resources(namespace: str, application: str) -> List[GenericNamespacedResource]:
    """Return the list of k8s resources from resources.yaml file.

    Args:
        namespace: namespace related to the model where
            the charm was deployed.
        application: application name.

    Returns:
        list of existing charm/Patroni specific k8s resources.
    """
    # Define the context needed for the k8s resources lists load.
    context = {"namespace": namespace, "app_name": application}

    # Load the list of the resources from resources.yaml.
    with open("src/resources.yaml") as f:
        return codecs.load_all_yaml(f, context=context)


def get_existing_k8s_resources(namespace: str, application: str) -> set:
    """Return the list of k8s resources that were created by the charm and Patroni.

    Args:
        namespace: namespace related to the model where
            the charm was deployed.
        application: application name.

    Returns:
        list of existing charm/Patroni specific k8s resources.
    """
    # Create a k8s API client instance.
    client = Client(namespace=namespace)

    # Retrieve the k8s resources the charm should create.
    charm_resources = get_charm_resources(namespace, application)

    # Add only the resources that currently exist.
    resources = set(
        map(
            # Build an identifier for each resource (using its type and name).
            lambda x: f"{type(x).__name__}/{x.metadata.name}",
            filter(
                lambda x: (resource_exists(client, x)),
                charm_resources,
            ),
        )
    )

    # Include the resources created by the charm and Patroni.
    for kind in [Endpoints, Service]:
        extra_resources = client.list(
            kind,
            namespace=namespace,
            labels={"app.juju.is/created-by": application},
        )
        resources.update(
            set(
                map(
                    # Build an identifier for each resource (using its type and name).
                    lambda x: f"{kind.__name__}/{x.metadata.name}",
                    extra_resources,
                )
            )
        )

    return resources


def get_expected_k8s_resources(namespace: str, application: str) -> set:
    """Return the list of expected k8s resources when the charm is deployed.

    Args:
        namespace: namespace related to the model where
            the charm was deployed.
        application: application name.

    Returns:
        list of existing charm/Patroni specific k8s resources.
    """
    # Retrieve the k8s resources created by the charm.
    charm_resources = get_charm_resources(namespace, application)

    # Build an identifier for each resource (using its type and name).
    resources = set(
        map(
            lambda x: f"{type(x).__name__}/{x.metadata.name}",
            charm_resources,
        )
    )

    # Include the resources created by the charm and Patroni.
    resources.update(
        [
            f"Endpoints/patroni-{application}-config",
            f"Endpoints/patroni-{application}",
            f"Endpoints/{application}-primary",
            f"Endpoints/{application}-replicas",
            f"Service/patroni-{application}-config",
        ]
    )

    return resources


async def get_password(ops_test: OpsTest, username: str = "operator"):
    """Retrieve a user password using the action."""
    unit = ops_test.model.units.get(f"{DATABASE_APP_NAME}/0")
    action = await unit.run_action("get-password", **{"username": username})
    result = await action.wait()
    return result.results[f"{username}-password"]


async def get_primary(ops_test: OpsTest, unit_id=0) -> str:
    """Get the primary unit.

    Args:
        ops_test: ops_test instance.
        unit_id: the number of the unit.

    Returns:
        the current primary unit.
    """
    action = await ops_test.model.units.get(f"{DATABASE_APP_NAME}/{unit_id}").run_action(
        "get-primary"
    )
    action = await action.wait()
    return action.results["primary"]


async def get_unit_address(ops_test: OpsTest, unit_name: str) -> str:
    """Get unit IP address.

    Args:
        ops_test: The ops test framework instance
        unit_name: The name of the unit

    Returns:
        IP address of the unit
    """
    status = await ops_test.model.get_status()
    return status["applications"][unit_name.split("/")[0]].units[unit_name]["address"]


<<<<<<< HEAD
async def is_tls_enabled(ops_test: OpsTest, unit_name: str) -> bool:
    """Returns whether TLS is enabled on the specific PostgreSQL instance.

    Args:
        ops_test: The ops test framework instance.
        unit_name: The name of the unit of the PostgreSQL instance.

    Returns:
        Whether TLS is enabled.
    """
    unit_address = await get_unit_address(ops_test, unit_name)
    password = await get_operator_password(ops_test)
    try:
        output = await execute_query_on_unit(unit_address, password, "SHOW ssl;")
    except psycopg2.Error:
        return False
    return "on" in output
=======
async def restart_patroni(ops_test: OpsTest, unit_name: str) -> None:
    """Restart Patroni on a specific unit.

    Args:
        ops_test: The ops test framework instance
        unit_name: The name of the unit
    """
    unit_ip = await get_unit_address(ops_test, unit_name)
    requests.post(f"http://{unit_ip}:8008/restart")


def resource_exists(client: Client, resource: GenericNamespacedResource) -> bool:
    """Check whether a specific resource exists.

    Args:
        client: k8s API client instance.
        resource: k8s resource.

    Returns:
        whether the resource exists.
    """
    try:
        client.get(type(resource), name=resource.metadata.name)
        return True
    except ApiError:
        return False
>>>>>>> 5a4aa0f7


async def scale_application(ops_test: OpsTest, application_name: str, scale: int) -> None:
    """Scale a given application to a specific unit count.

    Args:
        ops_test: The ops test framework instance
        application_name: The name of the application
        scale: The number of units to scale to
    """
    await ops_test.model.applications[application_name].scale(scale)
    await ops_test.model.wait_for_idle(
        apps=[application_name],
        status="active",
        timeout=1000,
        wait_for_exact_units=scale,
    )


async def set_password(
    ops_test: OpsTest, unit_name: str, username: str = "operator", password: str = None
):
    """Set a user password using the action."""
    unit = ops_test.model.units.get(unit_name)
    parameters = {"username": username}
    if password is not None:
        parameters["password"] = password
    action = await unit.run_action("set-password", **parameters)
    result = await action.wait()
    return result.results<|MERGE_RESOLUTION|>--- conflicted
+++ resolved
@@ -370,7 +370,6 @@
     return status["applications"][unit_name.split("/")[0]].units[unit_name]["address"]
 
 
-<<<<<<< HEAD
 async def is_tls_enabled(ops_test: OpsTest, unit_name: str) -> bool:
     """Returns whether TLS is enabled on the specific PostgreSQL instance.
 
@@ -382,13 +381,14 @@
         Whether TLS is enabled.
     """
     unit_address = await get_unit_address(ops_test, unit_name)
-    password = await get_operator_password(ops_test)
+    password = await get_password(ops_test)
     try:
         output = await execute_query_on_unit(unit_address, password, "SHOW ssl;")
     except psycopg2.Error:
         return False
     return "on" in output
-=======
+
+
 async def restart_patroni(ops_test: OpsTest, unit_name: str) -> None:
     """Restart Patroni on a specific unit.
 
@@ -415,7 +415,6 @@
         return True
     except ApiError:
         return False
->>>>>>> 5a4aa0f7
 
 
 async def scale_application(ops_test: OpsTest, application_name: str, scale: int) -> None:
