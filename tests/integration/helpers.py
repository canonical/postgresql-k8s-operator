--- conflicted
+++ resolved
@@ -1,25 +1,18 @@
 #!/usr/bin/env python3
 # Copyright 2022 Canonical Ltd.
 # See LICENSE file for licensing details.
-<<<<<<< HEAD
-
-=======
 import itertools
 from pathlib import Path
->>>>>>> d8a138b9
 from typing import List
 
 import psycopg2
 import requests
-<<<<<<< HEAD
+import yaml
 from lightkube import codecs
 from lightkube.core.client import Client
 from lightkube.core.exceptions import ApiError
 from lightkube.generic_resource import GenericNamespacedResource
 from lightkube.resources.core_v1 import Endpoints, Service
-=======
-import yaml
->>>>>>> d8a138b9
 from pytest_operator.plugin import OpsTest
 
 METADATA = yaml.safe_load(Path("./metadata.yaml").read_text())
@@ -208,7 +201,6 @@
     ]
 
 
-<<<<<<< HEAD
 def get_charm_resources(namespace: str, application: str) -> List[GenericNamespacedResource]:
     """Return the list of k8s resources from resources.yaml file.
 
@@ -336,8 +328,6 @@
     return model.name
 
 
-async def get_unit_address(ops_test: OpsTest, application_name: str, unit_name: str) -> str:
-=======
 async def get_postgres_password(ops_test: OpsTest):
     """Retrieve the postgres user password using the action."""
     unit = ops_test.model.units.get(f"{DATABASE_APP_NAME}/0")
@@ -364,7 +354,6 @@
 
 
 async def get_unit_address(ops_test: OpsTest, unit_name: str) -> str:
->>>>>>> d8a138b9
     """Get unit IP address.
 
     Args:
