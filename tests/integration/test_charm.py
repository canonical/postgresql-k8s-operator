--- conflicted
+++ resolved
@@ -254,8 +254,6 @@
     await scale_application(ops_test, APP_NAME, initial_scale)
 
 
-<<<<<<< HEAD
-@pytest.mark.group(1)
 async def test_switchover_sync_standby(ops_test: OpsTest):
     original_roles = await get_cluster_roles(
         ops_test, ops_test.model.applications[APP_NAME].units[0].name
@@ -271,9 +269,6 @@
     assert new_roles["primaries"][0] == original_roles["sync_standbys"][0]
 
 
-@pytest.mark.group(1)
-=======
->>>>>>> 62f5987c
 async def test_persist_data_through_graceful_restart(ops_test: OpsTest):
     """Test data persists through a graceful restart."""
     primary = await get_primary(ops_test)
