#!/usr/bin/env python3
# Copyright 2021 Canonical Ltd.
# See LICENSE file for licensing details.

import logging

import psycopg2
import pytest
import requests
from lightkube import AsyncClient
from lightkube.resources.core_v1 import Pod
from psycopg2 import sql
from pytest_operator.plugin import OpsTest
from tenacity import Retrying, stop_after_delay, wait_fixed

from .ha_tests.helpers import get_cluster_roles
from .helpers import (
    METADATA,
    STORAGE_PATH,
    build_and_deploy,
    build_charm,
    convert_records_to_dict,
    db_connect,
    get_application_units,
    get_cluster_members,
    get_existing_k8s_resources,
    get_expected_k8s_resources,
    get_password,
    get_primary,
    get_unit_address,
    scale_application,
)

logger = logging.getLogger(__name__)

APP_NAME = METADATA["name"]
UNIT_IDS = [0, 1, 2]


@pytest.mark.abort_on_fail
@pytest.mark.skip_if_deployed
async def test_build_and_deploy(ops_test: OpsTest, charm):
    """Build the charm-under-test and deploy it.

    Assert on the unit status before any relations/configurations take place.
    """
    async with ops_test.fast_forward():
        await build_and_deploy(ops_test, charm, len(UNIT_IDS), APP_NAME)
    for unit_id in UNIT_IDS:
        assert ops_test.model.applications[APP_NAME].units[unit_id].workload_status == "active"


async def test_application_created_required_resources(ops_test: OpsTest) -> None:
    # Compare the k8s resources that the charm and Patroni should create with
    # the currently created k8s resources.
    namespace = ops_test.model.info.name
    existing_resources = get_existing_k8s_resources(namespace, APP_NAME)
    expected_resources = get_expected_k8s_resources(APP_NAME)
    assert set(existing_resources) == set(expected_resources)


@pytest.mark.parametrize("unit_id", UNIT_IDS)
async def test_labels_consistency_across_pods(ops_test: OpsTest, unit_id: int) -> None:
    model = ops_test.model.info
    client = AsyncClient(namespace=model.name)
    pod = await client.get(Pod, name=f"postgresql-k8s-{unit_id}")
    # Ensures that the correct kubernetes labels are set
    # (these ones guarantee the correct working of replication).
    assert pod.metadata.labels["application"] == "patroni"
    assert pod.metadata.labels["cluster-name"] == f"patroni-{APP_NAME}"


@pytest.mark.parametrize("unit_id", UNIT_IDS)
async def test_database_is_up(ops_test: OpsTest, unit_id: int):
    # Query Patroni REST API and check the status that indicates
    # both Patroni and PostgreSQL are up and running.
    host = await get_unit_address(ops_test, f"{APP_NAME}/{unit_id}")
    result = requests.get(f"http://{host}:8008/health")
    assert result.status_code == 200


@pytest.mark.parametrize("unit_id", UNIT_IDS)
async def test_exporter_is_up(ops_test: OpsTest, unit_id: int):
    # Query exporter metrics endpoint and check the status that indicates
    # metrics are available for scraping.
    host = await get_unit_address(ops_test, f"{APP_NAME}/{unit_id}")
    result = requests.get(f"http://{host}:9187/metrics")
    assert result.status_code == 200
    assert "pg_exporter_last_scrape_error 0" in result.content.decode("utf8"), (
        "Scrape error in postgresql_prometheus_exporter"
    )


@pytest.mark.parametrize("unit_id", UNIT_IDS)
async def test_settings_are_correct(ops_test: OpsTest, unit_id: int):
    password = await get_password(ops_test)

    # Connect to PostgreSQL.
    host = await get_unit_address(ops_test, f"{APP_NAME}/{unit_id}")
    logger.info("connecting to the database host: %s", host)
    with psycopg2.connect(
        f"dbname='postgres' user='operator' host='{host}' password='{password}' connect_timeout=1"
    ) as connection, connection.cursor() as cursor:
        assert connection.status == psycopg2.extensions.STATUS_READY

        # Retrieve settings from PostgreSQL pg_settings table.
        # Here the SQL query gets a key-value pair composed by the name of the setting
        # and its value, filtering the retrieved data to return only the settings
        # that were set by Patroni.
        settings_names = [
            "archive_command",
            "archive_mode",
            "autovacuum",
            "data_directory",
            "cluster_name",
            "data_checksums",
            "fsync",
            "full_page_writes",
            "lc_messages",
            "listen_addresses",
            "log_autovacuum_min_duration",
            "log_checkpoints",
            "log_destination",
            "log_temp_files",
            "log_timezone",
            "max_connections",
            "wal_level",
        ]
        cursor.execute(
            sql.SQL("SELECT name,setting FROM pg_settings WHERE name IN ({});").format(
                sql.SQL(", ").join(sql.Placeholder() * len(settings_names))
            ),
            settings_names,
        )
        records = cursor.fetchall()
        settings = convert_records_to_dict(records)

    # Validate each configuration set by Patroni on PostgreSQL.
    assert settings["archive_command"] == "/bin/true"
    assert settings["archive_mode"] == "on"
    assert settings["autovacuum"] == "on"
    assert settings["cluster_name"] == f"patroni-{APP_NAME}"
    assert settings["data_directory"] == f"{STORAGE_PATH}/pgdata"
    assert settings["data_checksums"] == "on"
    assert settings["fsync"] == "on"
    assert settings["full_page_writes"] == "on"
    assert settings["lc_messages"] == "en_US.UTF8"
    assert settings["listen_addresses"] == "0.0.0.0"
    assert settings["log_autovacuum_min_duration"] == "60000"
    assert settings["log_checkpoints"] == "on"
    assert settings["log_destination"] == "stderr"
    assert settings["log_temp_files"] == "1"
    assert settings["log_timezone"] == "UTC"
    assert settings["max_connections"] == "100"
    assert settings["wal_level"] == "logical"

    # Retrieve settings from Patroni REST API.
    result = requests.get(f"http://{host}:8008/config")
    settings = result.json()

    # Validate configuration exposed by Patroni.
    assert settings["postgresql"]["use_pg_rewind"] is True
    assert settings["postgresql"]["remove_data_directory_on_rewind_failure"] is True
    assert settings["postgresql"]["remove_data_directory_on_diverged_timelines"] is True


async def test_postgresql_parameters_change(ops_test: OpsTest) -> None:
    """Test that's possible to change PostgreSQL parameters."""
    await ops_test.model.applications[APP_NAME].set_config({
        "memory_max_prepared_transactions": "100",
        "memory_shared_buffers": "32768",  # 2 * 128MB. Patroni may refuse the config if < 128MB
        "response_lc_monetary": "en_GB.utf8",
        "experimental_max_connections": "200",
    })
    await ops_test.model.wait_for_idle(apps=[APP_NAME], status="active", idle_period=30)
    password = await get_password(ops_test)

    # Connect to PostgreSQL.
    for unit_id in UNIT_IDS:
        host = await get_unit_address(ops_test, f"{APP_NAME}/{unit_id}")
        logger.info("connecting to the database host: %s", host)
        try:
            with psycopg2.connect(
                f"dbname='postgres' user='operator' host='{host}' password='{password}' connect_timeout=1"
            ) as connection, connection.cursor() as cursor:
                settings_names = [
                    "max_prepared_transactions",
                    "shared_buffers",
                    "lc_monetary",
                    "max_connections",
                ]
                cursor.execute(
                    sql.SQL("SELECT name,setting FROM pg_settings WHERE name IN ({});").format(
                        sql.SQL(", ").join(sql.Placeholder() * len(settings_names))
                    ),
                    settings_names,
                )
                records = cursor.fetchall()
                settings = convert_records_to_dict(records)

                # Validate each configuration set by Patroni on PostgreSQL.
                assert settings["max_prepared_transactions"] == "100"
                assert settings["shared_buffers"] == "32768"
                assert settings["lc_monetary"] == "en_GB.utf8"
                assert settings["max_connections"] == "200"
        finally:
            connection.close()


async def test_cluster_is_stable_after_leader_deletion(ops_test: OpsTest) -> None:
    """Tests that the cluster maintains a primary after the primary is deleted."""
    # Find the current primary unit.
    primary = await get_primary(ops_test)

    # Delete the primary pod.
    model = ops_test.model.info
    client = AsyncClient(namespace=model.name)
    await client.delete(Pod, name=primary.replace("/", "-"))
    logger.info(f"deleted pod {primary}")

    # Wait and get the primary again (which can be any unit, including the previous primary).
    await ops_test.model.wait_for_idle(
        apps=[APP_NAME], status="active", timeout=1000, wait_for_exact_units=3
    )
    primary = await get_primary(ops_test)

    # We also need to check that a replica can see the leader
    # to make sure that the cluster is stable again.
    assert await get_primary(ops_test, down_unit=primary) != "None"


async def test_scale_down_and_up(ops_test: OpsTest):
    """Test data is replicated to new units after a scale up."""
    # Ensure the initial number of units in the application.
    initial_scale = len(UNIT_IDS)
    await scale_application(ops_test, APP_NAME, initial_scale)

    # Scale down the application.
    await scale_application(ops_test, APP_NAME, initial_scale - 1)

    # Ensure the member was correctly removed from the cluster
    # (by comparing the cluster members and the current units).
    primary = await get_primary(ops_test)
    address = await get_unit_address(ops_test, primary)
    assert get_cluster_members(address) == get_application_units(ops_test, APP_NAME)

    # Scale up the application (2 more units than the current scale).
    await scale_application(ops_test, APP_NAME, initial_scale + 1)

    # Ensure the new members were added to the cluster.
    assert get_cluster_members(address) == get_application_units(ops_test, APP_NAME)

    # Scale the application to the initial scale.
    await scale_application(ops_test, APP_NAME, initial_scale)


async def test_switchover_sync_standby(ops_test: OpsTest):
    original_roles = await get_cluster_roles(
        ops_test, ops_test.model.applications[APP_NAME].units[0].name
    )
    run_action = await ops_test.model.units[original_roles["sync_standbys"][0]].run_action(
        "promote-to-primary", scope="unit"
    )
    await run_action.wait()
    await ops_test.model.wait_for_idle(status="active", timeout=200)
    new_roles = await get_cluster_roles(
        ops_test, ops_test.model.applications[APP_NAME].units[0].name
    )
    assert new_roles["primaries"][0] == original_roles["sync_standbys"][0]


async def test_persist_data_through_graceful_restart(ops_test: OpsTest):
    """Test data persists through a graceful restart."""
    primary = await get_primary(ops_test)
    password = await get_password(ops_test)
    address = await get_unit_address(ops_test, primary)

    # Write data to primary IP.
    logger.info(f"connecting to primary {primary} on {address}")
    with db_connect(host=address, password=password) as connection:
        connection.autocommit = True
        connection.cursor().execute("CREATE TABLE gracetest (testcol INT );")

    # Restart all nodes by scaling to 0, then back up
    # These have to run sequentially for the test to be valid/stable.
    await ops_test.model.applications[APP_NAME].scale(0)
    await ops_test.model.applications[APP_NAME].scale(3)
    await ops_test.model.wait_for_idle(apps=[APP_NAME], status="active", timeout=1000)

    # Testing write occurred to every postgres instance by reading from them
    status = await ops_test.model.get_status()
    for unit in status["applications"][APP_NAME]["units"].values():
        host = unit["address"]
        logger.info("connecting to the database host: %s", host)
        with db_connect(host=host, password=password) as connection:
            # Ensure we can read from "gracetest" table
            connection.cursor().execute("SELECT * FROM gracetest;")


async def test_persist_data_through_failure(ops_test: OpsTest):
    """Test data persists through a failure."""
    primary = await get_primary(ops_test)
    password = await get_password(ops_test)
    address = await get_unit_address(ops_test, primary)

    # Write data to primary IP.
    logger.info(f"connecting to primary {primary} on {address}")
    with db_connect(host=address, password=password) as connection:
        connection.autocommit = True
        connection.cursor().execute("CREATE TABLE failtest (testcol INT );")

    # Cause a machine failure by killing a unit in k8s
    model = ops_test.model.info
    client = AsyncClient(namespace=model.name)
    await client.delete(Pod, name=primary.replace("/", "-"))
    logger.info("primary pod deleted")

    # Wait for juju to notice one of the pods is gone and fix it
    logger.info("wait for juju to reset postgres container")
    await ops_test.model.wait_for_idle(
        apps=[APP_NAME],
        status="active",
        timeout=1000,
        wait_for_exact_units=3,
        check_freq=2,
        idle_period=45,
    )
    logger.info("juju has reset postgres container")

    # Testing write occurred to every postgres instance by reading from them
    status = await ops_test.model.get_status()
    for unit in status["applications"][APP_NAME]["units"].values():
        host = unit["address"]
        logger.info("connecting to the database host: %s", host)
        with db_connect(host=host, password=password) as connection:
            # Ensure we can read from "failtest" table
            connection.cursor().execute("SELECT * FROM failtest;")


async def test_automatic_failover_after_leader_issue(ops_test: OpsTest) -> None:
    """Tests that an automatic failover is triggered after an issue happens in the leader."""
    # Find the current primary unit.
    primary = await get_primary(ops_test)

    # Crash PostgreSQL by removing the data directory.
    await ops_test.model.units.get(primary).run(f"rm -rf {STORAGE_PATH}/pgdata")

    # Wait for charm to stabilise
    await ops_test.model.wait_for_idle(
        apps=[APP_NAME], status="active", timeout=1000, wait_for_exact_units=3
    )

    # Primary doesn't have to be different, but it does have to exist.
    assert await get_primary(ops_test) != "None"


async def test_application_removal(ops_test: OpsTest) -> None:
    # Remove the application to trigger some hooks (like peer relation departed).
    await ops_test.model.applications[APP_NAME].remove()

    # Block until the application is completely removed, or any unit gets in an error state.
    await ops_test.model.block_until(
        lambda: APP_NAME not in ops_test.model.applications
        or any(
            unit.workload_status == "error" for unit in ops_test.model.applications[APP_NAME].units
        )
    )

    # Check that all k8s resources created by the charm and Patroni were removed.
    namespace = ops_test.model.info.name
    for attempt in Retrying(stop=stop_after_delay(60), wait=wait_fixed(3)):
        with attempt:
            existing_resources = get_existing_k8s_resources(namespace, APP_NAME)
            logger.info(f"existing_resources: {existing_resources}")
            assert set(existing_resources) == set()

    # Check whether the application is gone
    # (in that situation, the units aren't in an error state).
    assert APP_NAME not in ops_test.model.applications


async def test_redeploy_charm_same_model(ops_test: OpsTest, charm):
    """Redeploy the charm in the same model to test that it works."""
<<<<<<< HEAD
    charm = await build_charm(".")
=======
>>>>>>> 4842019f
    async with ops_test.fast_forward():
        await ops_test.model.deploy(
            charm,
            resources={
                "postgresql-image": METADATA["resources"]["postgresql-image"]["upstream-source"]
            },
            application_name=APP_NAME,
            num_units=len(UNIT_IDS),
            trust=True,
            config={"profile": "testing"},
        )

        # This check is enough to ensure that the charm/workload is working for this specific test.
        await ops_test.model.wait_for_idle(
            apps=[APP_NAME], status="active", timeout=1000, wait_for_exact_units=len(UNIT_IDS)
        )


async def test_redeploy_charm_same_model_after_forcing_removal(ops_test: OpsTest, charm) -> None:
    """Redeploy the charm in the same model to test that it works after a forceful removal."""
    return_code, _, stderr = await ops_test.juju(
        "remove-application", APP_NAME, "--destroy-storage", "--force", "--no-prompt", "--no-wait"
    )
    if return_code != 0:
        assert False, stderr

    # Block until the application is completely removed, or any unit gets in an error state.
    await ops_test.model.block_until(
        lambda: APP_NAME not in ops_test.model.applications
        or any(
            unit.workload_status == "error" for unit in ops_test.model.applications[APP_NAME].units
        )
    )

    # Check that all k8s resources created by the charm and Patroni were still present.
    namespace = ops_test.model.info.name
    existing_resources = get_existing_k8s_resources(namespace, APP_NAME)
    expected_resources = get_expected_k8s_resources(APP_NAME)
    assert set(existing_resources) == set(expected_resources)

    # Check that the charm can be deployed again.
<<<<<<< HEAD
    charm = await build_charm(".")
=======
>>>>>>> 4842019f
    async with ops_test.fast_forward():
        await ops_test.model.deploy(
            charm,
            resources={
                "postgresql-image": METADATA["resources"]["postgresql-image"]["upstream-source"]
            },
            application_name=APP_NAME,
            num_units=len(UNIT_IDS),
            trust=True,
            config={"profile": "testing"},
        )

        # This check is enough to ensure that the charm/workload is working for this specific test.
        await ops_test.model.wait_for_idle(
            apps=[APP_NAME],
            status="active",
            timeout=1000,
            wait_for_exact_units=len(UNIT_IDS),
            raise_on_error=False,
        )


async def test_storage_with_more_restrictive_permissions(ops_test: OpsTest, charm):
    """Test that the charm can be deployed with a storage with more restrictive permissions."""
    app_name = f"test-storage-{APP_NAME}"
    async with ops_test.fast_forward():
        # Deploy and wait for the charm to get into the install hook (maintenance status).
<<<<<<< HEAD
        charm = await build_charm(".")
=======
>>>>>>> 4842019f
        async with ops_test.fast_forward():
            await ops_test.model.deploy(
                charm,
                resources={
                    "postgresql-image": METADATA["resources"]["postgresql-image"][
                        "upstream-source"
                    ]
                },
                application_name=app_name,
                num_units=1,
                trust=True,
                config={"profile": "testing"},
            )

        # Restrict the permissions of the storage.
        command = "chmod 755 /var/lib/postgresql/data"
        complete_command = f"ssh --container postgresql {app_name}/0 {command}"
        for attempt in Retrying(stop=stop_after_delay(60), wait=wait_fixed(3), reraise=True):
            with attempt:
                return_code, _, _ = await ops_test.juju(*complete_command.split())
                if return_code != 0:
                    raise Exception(
                        "Expected command %s to succeed instead it failed: %s",
                        command,
                        return_code,
                    )

        # This check is enough to ensure that the charm/workload is working for this specific test.
        await ops_test.model.wait_for_idle(apps=[app_name], status="active", timeout=1000)<|MERGE_RESOLUTION|>--- conflicted
+++ resolved
@@ -15,10 +15,10 @@
 
 from .ha_tests.helpers import get_cluster_roles
 from .helpers import (
+    CHARM_BASE,
     METADATA,
     STORAGE_PATH,
     build_and_deploy,
-    build_charm,
     convert_records_to_dict,
     db_connect,
     get_application_units,
@@ -381,10 +381,6 @@
 
 async def test_redeploy_charm_same_model(ops_test: OpsTest, charm):
     """Redeploy the charm in the same model to test that it works."""
-<<<<<<< HEAD
-    charm = await build_charm(".")
-=======
->>>>>>> 4842019f
     async with ops_test.fast_forward():
         await ops_test.model.deploy(
             charm,
@@ -393,6 +389,7 @@
             },
             application_name=APP_NAME,
             num_units=len(UNIT_IDS),
+            base=CHARM_BASE,
             trust=True,
             config={"profile": "testing"},
         )
@@ -426,10 +423,6 @@
     assert set(existing_resources) == set(expected_resources)
 
     # Check that the charm can be deployed again.
-<<<<<<< HEAD
-    charm = await build_charm(".")
-=======
->>>>>>> 4842019f
     async with ops_test.fast_forward():
         await ops_test.model.deploy(
             charm,
@@ -438,6 +431,7 @@
             },
             application_name=APP_NAME,
             num_units=len(UNIT_IDS),
+            base=CHARM_BASE,
             trust=True,
             config={"profile": "testing"},
         )
@@ -457,10 +451,6 @@
     app_name = f"test-storage-{APP_NAME}"
     async with ops_test.fast_forward():
         # Deploy and wait for the charm to get into the install hook (maintenance status).
-<<<<<<< HEAD
-        charm = await build_charm(".")
-=======
->>>>>>> 4842019f
         async with ops_test.fast_forward():
             await ops_test.model.deploy(
                 charm,
@@ -471,6 +461,7 @@
                 },
                 application_name=app_name,
                 num_units=1,
+                base=CHARM_BASE,
                 trust=True,
                 config={"profile": "testing"},
             )
