# Copyright 2022 Canonical Ltd.
# See LICENSE file for licensing details.
import asyncio
import os
import string
import subprocess
import tarfile
import tempfile
from datetime import datetime
from pathlib import Path
from typing import Dict, Optional, Set, Tuple

import kubernetes as kubernetes
import psycopg2
import requests
import yaml
from kubernetes import config
from kubernetes.client.api import core_v1_api
from kubernetes.stream import stream
from lightkube.core.client import Client
from lightkube.resources.core_v1 import Pod
from pytest_operator.plugin import OpsTest
from tenacity import (
    RetryError,
    Retrying,
    retry,
    stop_after_attempt,
    stop_after_delay,
    wait_fixed,
)

from tests.integration.helpers import (
    app_name,
    db_connect,
    get_password,
    get_primary,
    get_unit_address,
)

METADATA = yaml.safe_load(Path("./metadata.yaml").read_text())
PORT = 5432


class MemberNotListedOnClusterError(Exception):
    """Raised when a member is not listed in the cluster."""


class MemberNotUpdatedOnClusterError(Exception):
    """Raised when a member is not yet updated in the cluster."""


class ProcessError(Exception):
    """Raised when a process fails."""


class ProcessRunningError(Exception):
    """Raised when a process is running when it is not expected to be."""


async def are_all_db_processes_down(ops_test: OpsTest, process: str) -> bool:
    """Verifies that all units of the charm do not have the DB process running."""
    app = await app_name(ops_test)

    try:
        for attempt in Retrying(stop=stop_after_delay(60), wait=wait_fixed(3)):
            with attempt:
                for unit in ops_test.model.applications[app].units:
                    _, raw_pid, _ = await ops_test.juju(
                        "ssh", "--container", "postgresql", unit.name, "pgrep", "-x", process
                    )

                    # If something was returned, there is a running process.
                    if len(raw_pid) > 0:
                        raise ProcessRunningError
    except RetryError:
        return False

    return True


def get_patroni_cluster(unit_ip: str) -> Dict[str, str]:
    resp = requests.get(f"http://{unit_ip}:8008/cluster")
    return resp.json()


async def change_patroni_setting(ops_test: OpsTest, setting: str, value: int) -> None:
    """Change the value of one of the Patroni settings.

    Args:
        ops_test: ops_test instance.
        setting: the name of the setting.
        value: the value to assign to the setting.
    """
    for attempt in Retrying(stop=stop_after_delay(30 * 2), wait=wait_fixed(3)):
        with attempt:
            app = await app_name(ops_test)
            primary_name = await get_primary(ops_test, app)
            unit_ip = await get_unit_address(ops_test, primary_name)
            requests.patch(
                f"http://{unit_ip}:8008/config",
                json={setting: value},
            )


<<<<<<< HEAD
async def change_wal_settings(
    ops_test: OpsTest, unit_name: str, max_wal_size: int, min_wal_size, wal_keep_segments
) -> None:
    """Change WAL settings in the unit.

    Args:
        ops_test: ops_test instance.
        unit_name: name of the unit to change the WAL settings.
        max_wal_size: maximum amount of WAL to keep (MB).
        min_wal_size: minimum amount of WAL to keep (MB).
        wal_keep_segments: number of WAL segments to keep.
    """
    for attempt in Retrying(stop=stop_after_delay(30 * 2), wait=wait_fixed(3)):
        with attempt:
            unit_ip = await get_unit_address(ops_test, unit_name)
            requests.patch(
                f"http://{unit_ip}:8008/config",
                json={
                    "postgresql": {
                        "parameters": {
                            "max_wal_size": max_wal_size,
                            "min_wal_size": min_wal_size,
                            "wal_keep_segments": wal_keep_segments,
                        }
                    }
                },
            )


async def check_cluster_is_updated(ops_test: OpsTest, primary_name: str) -> None:
=======
async def is_cluster_updated(ops_test: OpsTest, primary_name: str) -> None:
>>>>>>> 3ed40373
    # Verify that the old primary is now a replica.
    assert await is_replica(
        ops_test, primary_name
    ), "there are more than one primary in the cluster."

    # Verify that all units are part of the same cluster.
    member_ips = await fetch_cluster_members(ops_test)
    app = primary_name.split("/")[0]
    ip_addresses = [
        await get_unit_address(ops_test, unit.name)
        for unit in ops_test.model.applications[app].units
    ]
    assert set(member_ips) == set(ip_addresses), "not all units are part of the same cluster."

    # Verify that no writes to the database were missed after stopping the writes.
    total_expected_writes = await check_writes(ops_test)

    # Verify that old primary is up-to-date.
<<<<<<< HEAD
    assert await secondary_up_to_date(
=======
    assert await is_secondary_up_to_date(
>>>>>>> 3ed40373
        ops_test, primary_name, total_expected_writes
    ), "secondary not up to date with the cluster after restarting."


<<<<<<< HEAD
=======
def get_member_lag(cluster: Dict, member_name: str) -> int:
    """Return the lag of a specific member."""
    for member in cluster["members"]:
        if member["name"] == member_name.replace("/", "-"):
            return member.get("lag", 0)
    return 0


async def is_member_isolated(
    ops_test: OpsTest, not_isolated_member: str, isolated_member: str
) -> bool:
    """Check whether the member is isolated from the cluster."""
    # Check if the lag is too high.
    unit_ip = await get_unit_address(ops_test, not_isolated_member)
    try:
        for attempt in Retrying(stop=stop_after_delay(60), wait=wait_fixed(3)):
            with attempt:
                cluster_info = get_patroni_cluster(unit_ip)
                lag = get_member_lag(cluster_info, isolated_member)
                assert lag > 1000
    except RetryError:
        return False

    return True


>>>>>>> 3ed40373
async def check_writes(ops_test) -> int:
    """Gets the total writes from the test charm and compares to the writes from db."""
    total_expected_writes = await stop_continuous_writes(ops_test)
    actual_writes, max_number_written = await count_writes(ops_test)
    for member, count in actual_writes.items():
        assert (
            count == max_number_written[member]
        ), f"{member}: writes to the db were missed: count of actual writes different from the max number written."
        assert total_expected_writes == count, f"{member}: writes to the db were missed."
    return total_expected_writes


async def are_writes_increasing(ops_test, down_unit: str = None) -> None:
    """Verify new writes are continuing by counting the number of writes."""
    writes, _ = await count_writes(ops_test, down_unit=down_unit)
    for member, count in writes.items():
        for attempt in Retrying(stop=stop_after_delay(60 * 3), wait=wait_fixed(3)):
            with attempt:
                more_writes, _ = await count_writes(ops_test, down_unit=down_unit)
                assert more_writes[member] > count, f"{member}: writes not continuing to DB"


def copy_file_into_pod(
    client: kubernetes.client.api.core_v1_api.CoreV1Api,
    namespace: str,
    pod_name: str,
    container_name: str,
    destination_path: str,
    source_path: str,
) -> None:
    """Copy file contents into pod.

    Args:
        client: The kubernetes CoreV1Api client
        namespace: The namespace of the pod to copy files to
        pod_name: The name of the pod to copy files to
        container_name: The name of the pod container to copy files to
        destination_path: The path to which the file should be copied over
        source_path: The path of the file which needs to be copied over
    """
    try:
        exec_command = ["tar", "xvf", "-", "-C", "/"]

        api_response = kubernetes.stream.stream(
            client.connect_get_namespaced_pod_exec,
            pod_name,
            namespace,
            container=container_name,
            command=exec_command,
            stdin=True,
            stdout=True,
            stderr=True,
            tty=False,
            _preload_content=False,
        )

        with tempfile.TemporaryFile() as tar_buffer:
            with tarfile.open(fileobj=tar_buffer, mode="w") as tar:
                tar.add(source_path, destination_path)

            tar_buffer.seek(0)
            commands = []
            commands.append(tar_buffer.read())

            while api_response.is_open():
                api_response.update(timeout=1)

                if commands:
                    command = commands.pop(0)
                    api_response.write_stdin(command.decode())
                else:
                    break

            api_response.close()
    except kubernetes.client.rest.ApiException:
        assert False


async def count_writes(
    ops_test: OpsTest, down_unit: str = None
) -> Tuple[Dict[str, int], Dict[str, int]]:
    """Count the number of writes in the database."""
    app = await app_name(ops_test)
    password = await get_password(ops_test, database_app_name=app, down_unit=down_unit)
    status = await ops_test.model.get_status()
    for unit_name, unit in status["applications"][app]["units"].items():
        if unit_name != down_unit:
            cluster = get_patroni_cluster(unit["address"])
            break

    count = {}
    max = {}
    for member in cluster["members"]:
        if member["role"] != "replica" and member["host"].split(".")[0] != (
            down_unit or ""
        ).replace("/", "-"):
            host = member["host"]

            # Translate the service hostname to an IP address.
            model = ops_test.model.info
            client = Client(namespace=model.name)
            service = client.get(Pod, name=host.split(".")[0])
            ip = service.status.podIP

            connection_string = (
                f"dbname='application' user='operator'"
                f" host='{ip}' password='{password}' connect_timeout=10"
            )

            with psycopg2.connect(connection_string) as connection, connection.cursor() as cursor:
                cursor.execute("SELECT COUNT(number), MAX(number) FROM continuous_writes;")
                results = cursor.fetchone()
                count[member["name"]] = results[0]
                max[member["name"]] = results[1]
            connection.close()
    return count, max


def deploy_chaos_mesh(namespace: str) -> None:
    """Deploy chaos mesh to the provided namespace.

    Args:
        namespace: The namespace to deploy chaos mesh to
    """
    env = os.environ
    env["KUBECONFIG"] = os.path.expanduser("~/.kube/config")

    subprocess.check_output(
        " ".join(
            [
                "tests/integration/ha_tests/scripts/deploy_chaos_mesh.sh",
                namespace,
            ]
        ),
        shell=True,
        env=env,
    )


def destroy_chaos_mesh(namespace: str) -> None:
    """Remove chaos mesh from the provided namespace.

    Args:
        namespace: The namespace to deploy chaos mesh to
    """
    env = os.environ
    env["KUBECONFIG"] = os.path.expanduser("~/.kube/config")

    subprocess.check_output(
        f"tests/integration/ha_tests/scripts/destroy_chaos_mesh.sh {namespace}",
        shell=True,
        env=env,
    )


async def fetch_cluster_members(ops_test: OpsTest):
    """Fetches the IPs listed by Patroni as cluster members.

    Args:
        ops_test: OpsTest instance.
    """

    def get_host_ip(host: str) -> str:
        # Translate the pod hostname to an IP address.
        model = ops_test.model.info
        client = Client(namespace=model.name)
        pod = client.get(Pod, name=host.split(".")[0])
        return pod.status.podIP

    app = await app_name(ops_test)
    member_ips = {}
    for unit in ops_test.model.applications[app].units:
        unit_address = await get_unit_address(ops_test, unit.name)
        cluster_info = requests.get(f"http://{unit_address}:8008/cluster")
        if len(member_ips) > 0:
            # If the list of members IPs was already fetched, also compare the
            # list provided by other members.
            assert member_ips == {
                get_host_ip(member["host"]) for member in cluster_info.json()["members"]
            }, "members report different lists of cluster members."
        else:
            member_ips = {get_host_ip(member["host"]) for member in cluster_info.json()["members"]}
    return member_ips


async def get_patroni_setting(ops_test: OpsTest, setting: str) -> Optional[int]:
    """Get the value of one of the integer Patroni settings.

    Args:
        ops_test: ops_test instance.
        setting: the name of the setting.

    Returns:
        the value of the configuration or None if it's using the default value.
    """
    for attempt in Retrying(stop=stop_after_delay(30 * 2), wait=wait_fixed(3)):
        with attempt:
            app = await app_name(ops_test)
            primary_name = await get_primary(ops_test, app)
            unit_ip = await get_unit_address(ops_test, primary_name)
            configuration_info = requests.get(f"http://{unit_ip}:8008/config")
            primary_start_timeout = configuration_info.json().get(setting)
            return int(primary_start_timeout) if primary_start_timeout is not None else None


<<<<<<< HEAD
async def get_postgresql_parameter(ops_test: OpsTest, parameter_name: str) -> Optional[int]:
    """Get the value of a PostgreSQL parameter from Patroni API.

    Args:
        ops_test: ops_test instance.
        parameter_name: the name of the parameter to get the value for.

    Returns:
        the value of the requested PostgreSQL parameter.
    """
    for attempt in Retrying(stop=stop_after_delay(60), wait=wait_fixed(3)):
        with attempt:
            app = await app_name(ops_test)
            primary_name = await get_primary(ops_test, app)
            unit_ip = await get_unit_address(ops_test, primary_name)
            configuration_info = requests.get(f"http://{unit_ip}:8008/config")
            postgresql_dict = configuration_info.json().get("postgresql")
            if postgresql_dict is None:
                return None
            parameters = postgresql_dict.get("parameters")
            if parameters is None:
                return None
            parameter_value = parameters.get(parameter_name)
            return parameter_value
=======
@retry(stop=stop_after_attempt(8), wait=wait_fixed(15), reraise=True)
async def is_connection_possible(ops_test: OpsTest, unit_name: str) -> bool:
    """Test a connection to a PostgreSQL server."""
    app = unit_name.split("/")[0]
    password = await get_password(ops_test, database_app_name=app, down_unit=unit_name)
    address = await get_unit_address(ops_test, unit_name)
    try:
        with db_connect(
            host=address, password=password
        ) as connection, connection.cursor() as cursor:
            cursor.execute("SELECT 1;")
            success = cursor.fetchone()[0] == 1
        connection.close()
        return success
    except psycopg2.Error:
        # Error raised when the connection is not possible.
        return False
>>>>>>> 3ed40373


async def is_replica(ops_test: OpsTest, unit_name: str) -> bool:
    """Returns whether the unit a replica in the cluster."""
    unit_ip = await get_unit_address(ops_test, unit_name)
    member_name = unit_name.replace("/", "-")

    try:
        for attempt in Retrying(stop=stop_after_delay(60 * 3), wait=wait_fixed(3)):
            with attempt:
                cluster_info = requests.get(f"http://{unit_ip}:8008/cluster")

                # The unit may take some time to be listed on Patroni REST API cluster endpoint.
                if member_name not in {
                    member["name"] for member in cluster_info.json()["members"]
                }:
                    raise MemberNotListedOnClusterError()

                for member in cluster_info.json()["members"]:
                    if member["name"] == member_name:
                        role = member["role"]

                # A member that restarted has the DB process stopped may
                # take some time to know that a new primary was elected.
                if role != "leader":
                    return True
                else:
                    raise MemberNotUpdatedOnClusterError()
    except RetryError:
        return False


<<<<<<< HEAD
async def list_wal_files(ops_test: OpsTest, app: str) -> Set:
    """Returns the list of WAL segment files in each unit."""
    units = [unit.name for unit in ops_test.model.applications[app].units]
    command = "ls -1 /var/lib/postgresql/data/pgdata/pg_wal/"
    files = {}
    for unit in units:
        complete_command = f"run --unit {unit} -- {command}"
        return_code, stdout, stderr = await ops_test.juju(*complete_command.split())
        files[unit] = stdout.splitlines()
        files[unit] = {
            i for i in files[unit] if ".history" not in i and i != "" and i != "archive_status"
        }
    return files


async def postgresql_ready(ops_test, unit_name: str) -> bool:
=======
def isolate_instance_from_cluster(ops_test: OpsTest, unit_name: str) -> None:
    """Apply a NetworkChaos file to use chaos-mesh to simulate a network cut."""
    with tempfile.NamedTemporaryFile() as temp_file:
        with open(
            "tests/integration/ha_tests/manifests/chaos_network_loss.yml", "r"
        ) as chaos_network_loss_file:
            template = string.Template(chaos_network_loss_file.read())
            chaos_network_loss = template.substitute(
                namespace=ops_test.model.info.name,
                pod=unit_name.replace("/", "-"),
            )

            temp_file.write(str.encode(chaos_network_loss))
            temp_file.flush()

        env = os.environ
        env["KUBECONFIG"] = os.path.expanduser("~/.kube/config")
        subprocess.check_output(
            " ".join(["kubectl", "apply", "-f", temp_file.name]), shell=True, env=env
        )


def modify_pebble_restart_delay(
    ops_test: OpsTest,
    unit_name: str,
    pebble_plan_path: str,
) -> None:
    """Modify the pebble restart delay of the underlying process.

    Args:
        ops_test: The ops test framework
        unit_name: The name of unit to extend the pebble restart delay for
        pebble_plan_path: Path to the file with the modified pebble plan
    """
    kubernetes.config.load_kube_config()
    client = kubernetes.client.api.core_v1_api.CoreV1Api()

    pod_name = unit_name.replace("/", "-")
    container_name = "postgresql"
    service_name = "postgresql"
    now = datetime.now().isoformat()

    copy_file_into_pod(
        client,
        ops_test.model.info.name,
        pod_name,
        container_name,
        f"/tmp/pebble_plan_{now}.yml",
        pebble_plan_path,
    )

    add_to_pebble_layer_commands = (
        f"/charm/bin/pebble add --combine {service_name} /tmp/pebble_plan_{now}.yml"
    )
    response = kubernetes.stream.stream(
        client.connect_get_namespaced_pod_exec,
        pod_name,
        ops_test.model.info.name,
        container=container_name,
        command=add_to_pebble_layer_commands.split(),
        stdin=False,
        stdout=True,
        stderr=True,
        tty=False,
        _preload_content=False,
    )
    response.run_forever(timeout=5)
    assert (
        response.returncode == 0
    ), f"Failed to add to pebble layer, unit={unit_name}, container={container_name}, service={service_name}"

    for attempt in Retrying(stop=stop_after_delay(60), wait=wait_fixed(3)):
        with attempt:
            replan_pebble_layer_commands = "/charm/bin/pebble replan"
            response = kubernetes.stream.stream(
                client.connect_get_namespaced_pod_exec,
                pod_name,
                ops_test.model.info.name,
                container=container_name,
                command=replan_pebble_layer_commands.split(),
                stdin=False,
                stdout=True,
                stderr=True,
                tty=False,
                _preload_content=False,
            )
            response.run_forever(timeout=60)
            assert (
                response.returncode == 0
            ), f"Failed to replan pebble layer, unit={unit_name}, container={container_name}, service={service_name}"


async def is_postgresql_ready(ops_test, unit_name: str) -> bool:
>>>>>>> 3ed40373
    """Verifies a PostgreSQL instance is running and available."""
    unit_ip = await get_unit_address(ops_test, unit_name)
    try:
        for attempt in Retrying(stop=stop_after_delay(60 * 5), wait=wait_fixed(3)):
            with attempt:
                instance_health_info = requests.get(f"http://{unit_ip}:8008/health")
                assert instance_health_info.status_code == 200
    except RetryError:
        return False

    return True


def remove_instance_isolation(ops_test: OpsTest) -> None:
    """Delete the NetworkChaos that is isolating the primary unit of the cluster."""
    env = os.environ
    env["KUBECONFIG"] = os.path.expanduser("~/.kube/config")
    subprocess.check_output(
        f"kubectl -n {ops_test.model.info.name} delete --ignore-not-found=true networkchaos network-loss-primary",
        shell=True,
        env=env,
    )


async def is_secondary_up_to_date(ops_test: OpsTest, unit_name: str, expected_writes: int) -> bool:
    """Checks if secondary is up-to-date with the cluster.

    Retries over the period of one minute to give secondary adequate time to copy over data.
    """
    app = await app_name(ops_test)
    password = await get_password(ops_test, database_app_name=app)
    status = await ops_test.model.get_status()
    host = status["applications"][app]["units"][unit_name]["address"]
    connection_string = (
        f"dbname='application' user='operator'"
        f" host='{host}' password='{password}' connect_timeout=10"
    )

    try:
        for attempt in Retrying(stop=stop_after_delay(60), wait=wait_fixed(3)):
            with attempt:
                with psycopg2.connect(
                    connection_string
                ) as connection, connection.cursor() as cursor:
                    cursor.execute("SELECT COUNT(number) FROM continuous_writes;")
                    secondary_writes = cursor.fetchone()[0]
                    assert secondary_writes == expected_writes
    except RetryError:
        return False
    finally:
        connection.close()

    return True


async def send_signal_to_process(
    ops_test: OpsTest, unit_name: str, process: str, signal: str, use_ssh: bool = False
) -> None:
    """Send a signal to an OS process on a specific unit.

    Args:
        ops_test: The ops test framework instance
        unit_name: The name of the unit to run the command on
        process: OS process name
        signal: Signal that will be sent to the OS process
            (examples: SIGKILL, SIGTERM, SIGSTOP, SIGCONT)
        use_ssh: whether to use juju ssh instead of kubernetes client.

    Returns:
        the command output if it succeeds, otherwise raises an exception.
    """
    # Killing or freezing the only instance can be disastrous.
    app = await app_name(ops_test)
    if len(ops_test.model.applications[app].units) < 2:
        await ops_test.model.applications[app].add_unit(count=1)
        await ops_test.model.wait_for_idle(apps=[app], status="active", timeout=1000)

    pod_name = unit_name.replace("/", "-")
    command = f"pkill --signal {signal} -x {process}"

    if use_ssh:
        kill_cmd = f"ssh {unit_name} {command}"
        return_code, _, _ = await asyncio.wait_for(ops_test.juju(*kill_cmd.split()), 10)
        if return_code != 0:
            raise ProcessError(
                "Expected command %s to succeed instead it failed: %s",
                command,
                return_code,
            )
        return

    # Load Kubernetes configuration to connect to the cluster.
    config.load_kube_config()

    for attempt in Retrying(stop=stop_after_delay(60), wait=wait_fixed(3)):
        with attempt:
            # Send the signal.
            response = stream(
                core_v1_api.CoreV1Api().connect_get_namespaced_pod_exec,
                pod_name,
                ops_test.model.info.name,
                container="postgresql",
                command=command.split(),
                stderr=True,
                stdin=False,
                stdout=True,
                tty=False,
                _preload_content=False,
            )

            response.run_forever(timeout=10)

            if signal not in ["SIGSTOP", "SIGCONT"]:
                _, raw_pid, _ = await ops_test.juju(
                    "ssh", "--container", "postgresql", unit_name, "pgrep", "-x", process
                )

                # If something was returned, there is a running process.
                if len(raw_pid) > 0:
                    raise ProcessRunningError
            elif response.returncode != 0:
                raise ProcessError(
                    "Expected command %s to succeed instead it failed: %s",
                    command,
                    response.returncode,
                )


async def start_continuous_writes(ops_test: OpsTest, app: str) -> None:
    """Start continuous writes to PostgreSQL."""
    # Start the process by relating the application to the database or
    # by calling the action if the relation already exists.
    relations = [
        relation
        for relation in ops_test.model.applications[app].relations
        if not relation.is_peer
        and f"{relation.requires.application_name}:{relation.requires.name}"
        == "application:database"
    ]
    if not relations:
        await ops_test.model.relate(app, "application")
        await ops_test.model.wait_for_idle(status="active", timeout=1000)
    else:
        action = (
            await ops_test.model.applications["application"]
            .units[0]
            .run_action("start-continuous-writes")
        )
        await action.wait()
    for attempt in Retrying(stop=stop_after_delay(60 * 5), wait=wait_fixed(3), reraise=True):
        with attempt:
            action = (
                await ops_test.model.applications["application"]
                .units[0]
                .run_action("start-continuous-writes")
            )
            await action.wait()
            assert action.results["result"] == "True", "Unable to create continuous_writes table"


async def stop_continuous_writes(ops_test: OpsTest) -> int:
    """Stops continuous writes to PostgreSQL and returns the last written value."""
    action = await ops_test.model.units.get("application/0").run_action("stop-continuous-writes")
    action = await action.wait()
    return int(action.results["writes"])<|MERGE_RESOLUTION|>--- conflicted
+++ resolved
@@ -102,7 +102,6 @@
             )
 
 
-<<<<<<< HEAD
 async def change_wal_settings(
     ops_test: OpsTest, unit_name: str, max_wal_size: int, min_wal_size, wal_keep_segments
 ) -> None:
@@ -132,10 +131,7 @@
             )
 
 
-async def check_cluster_is_updated(ops_test: OpsTest, primary_name: str) -> None:
-=======
 async def is_cluster_updated(ops_test: OpsTest, primary_name: str) -> None:
->>>>>>> 3ed40373
     # Verify that the old primary is now a replica.
     assert await is_replica(
         ops_test, primary_name
@@ -154,17 +150,11 @@
     total_expected_writes = await check_writes(ops_test)
 
     # Verify that old primary is up-to-date.
-<<<<<<< HEAD
-    assert await secondary_up_to_date(
-=======
     assert await is_secondary_up_to_date(
->>>>>>> 3ed40373
         ops_test, primary_name, total_expected_writes
     ), "secondary not up to date with the cluster after restarting."
 
 
-<<<<<<< HEAD
-=======
 def get_member_lag(cluster: Dict, member_name: str) -> int:
     """Return the lag of a specific member."""
     for member in cluster["members"]:
@@ -191,7 +181,6 @@
     return True
 
 
->>>>>>> 3ed40373
 async def check_writes(ops_test) -> int:
     """Gets the total writes from the test charm and compares to the writes from db."""
     total_expected_writes = await stop_continuous_writes(ops_test)
@@ -397,7 +386,6 @@
             return int(primary_start_timeout) if primary_start_timeout is not None else None
 
 
-<<<<<<< HEAD
 async def get_postgresql_parameter(ops_test: OpsTest, parameter_name: str) -> Optional[int]:
     """Get the value of a PostgreSQL parameter from Patroni API.
 
@@ -422,7 +410,8 @@
                 return None
             parameter_value = parameters.get(parameter_name)
             return parameter_value
-=======
+
+
 @retry(stop=stop_after_attempt(8), wait=wait_fixed(15), reraise=True)
 async def is_connection_possible(ops_test: OpsTest, unit_name: str) -> bool:
     """Test a connection to a PostgreSQL server."""
@@ -440,7 +429,6 @@
     except psycopg2.Error:
         # Error raised when the connection is not possible.
         return False
->>>>>>> 3ed40373
 
 
 async def is_replica(ops_test: OpsTest, unit_name: str) -> bool:
@@ -473,7 +461,6 @@
         return False
 
 
-<<<<<<< HEAD
 async def list_wal_files(ops_test: OpsTest, app: str) -> Set:
     """Returns the list of WAL segment files in each unit."""
     units = [unit.name for unit in ops_test.model.applications[app].units]
@@ -489,8 +476,6 @@
     return files
 
 
-async def postgresql_ready(ops_test, unit_name: str) -> bool:
-=======
 def isolate_instance_from_cluster(ops_test: OpsTest, unit_name: str) -> None:
     """Apply a NetworkChaos file to use chaos-mesh to simulate a network cut."""
     with tempfile.NamedTemporaryFile() as temp_file:
@@ -584,7 +569,6 @@
 
 
 async def is_postgresql_ready(ops_test, unit_name: str) -> bool:
->>>>>>> 3ed40373
     """Verifies a PostgreSQL instance is running and available."""
     unit_ip = await get_unit_address(ops_test, unit_name)
     try:
