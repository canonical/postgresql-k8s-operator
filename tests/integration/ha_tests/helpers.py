# Copyright 2022 Canonical Ltd.
# See LICENSE file for licensing details.
import asyncio
import os
from pathlib import Path
<<<<<<< HEAD
from tempfile import mkstemp
from typing import Dict, Tuple
=======
from typing import Dict, Optional, Tuple
>>>>>>> c29e5cd3

import psycopg2
import requests
import yaml
from kubernetes import config
from kubernetes.client.api import core_v1_api
from kubernetes.stream import stream
from lightkube.core.client import Client
from lightkube.resources.core_v1 import Pod
from pytest_operator.plugin import OpsTest
from tenacity import RetryError, Retrying, stop_after_delay, wait_fixed

from tests.integration.helpers import (
    app_name,
    get_password,
    get_primary,
    get_unit_address,
)

METADATA = yaml.safe_load(Path("./metadata.yaml").read_text())
PORT = 5432
SERVICE_NAME = "snap.charmed-postgresql.patroni.service"
PATRONI_SERVICE_DEFAULT_PATH = f"/etc/systemd/system/{SERVICE_NAME}"
RESTART_CONDITION = "no"
ORIGINAL_RESTART_CONDITION = "always"


class MemberNotListedOnClusterError(Exception):
    """Raised when a member is not listed in the cluster."""


class MemberNotUpdatedOnClusterError(Exception):
    """Raised when a member is not yet updated in the cluster."""


class ProcessError(Exception):
    """Raised when a process fails."""


class ProcessRunningError(Exception):
    """Raised when a process is running when it is not expected to be."""


async def all_db_processes_down(ops_test: OpsTest, process: str) -> bool:
    """Verifies that all units of the charm do not have the DB process running."""
    app = await app_name(ops_test)

    try:
        for attempt in Retrying(stop=stop_after_delay(60), wait=wait_fixed(3)):
            with attempt:
                for unit in ops_test.model.applications[app].units:
                    _, raw_pid, _ = await ops_test.juju("ssh", unit.name, "pgrep", "-f", process)

                    # If something was returned, there is a running process.
                    if len(raw_pid) > 0:
                        raise ProcessRunningError
    except RetryError:
        return False

    return True


def get_patroni_cluster(unit_ip: str) -> Dict[str, str]:
    resp = requests.get(f"http://{unit_ip}:8008/cluster")
    return resp.json()


async def change_primary_start_timeout(ops_test: OpsTest, seconds: Optional[int]) -> None:
    """Change primary start timeout configuration.

    Args:
        ops_test: ops_test instance.
        seconds: number of seconds to set in primary_start_timeout configuration.
    """
    for attempt in Retrying(stop=stop_after_delay(30 * 2), wait=wait_fixed(3)):
        with attempt:
            app = await app_name(ops_test)
            primary_name = await get_primary(ops_test, app)
            unit_ip = await get_unit_address(ops_test, primary_name)
            requests.patch(
                f"http://{unit_ip}:8008/config",
                json={"primary_start_timeout": seconds},
            )


async def check_writes(ops_test) -> int:
    """Gets the total writes from the test charm and compares to the writes from db."""
    total_expected_writes = await stop_continuous_writes(ops_test)
    actual_writes, max_number_written = await count_writes(ops_test)
    for member, count in actual_writes.items():
        assert (
            count == max_number_written[member]
        ), f"{member}: writes to the db were missed: count of actual writes different from the max number written."
        assert total_expected_writes == count, f"{member}: writes to the db were missed."
    return total_expected_writes


async def check_writes_are_increasing(ops_test, down_unit: str = None) -> None:
    """Verify new writes are continuing by counting the number of writes."""
    writes, _ = await count_writes(ops_test, down_unit=down_unit)
    for member, count in writes.items():
        for attempt in Retrying(stop=stop_after_delay(60), wait=wait_fixed(3)):
            with attempt:
                more_writes, _ = await count_writes(ops_test, down_unit=down_unit)
                assert more_writes[member] > count, f"{member}: writes not continuing to DB"


async def count_writes(
    ops_test: OpsTest, down_unit: str = None
) -> Tuple[Dict[str, int], Dict[str, int]]:
    """Count the number of writes in the database."""
    app = await app_name(ops_test)
    password = await get_password(ops_test, database_app_name=app, down_unit=down_unit)
    status = await ops_test.model.get_status()
    for unit_name, unit in status["applications"][app]["units"].items():
        if unit_name != down_unit:
            cluster = get_patroni_cluster(unit["address"])
            break
    count = {}
    max = {}
    for member in cluster["members"]:
        if member["role"] != "replica" and member["host"].split(".")[0] != (
            down_unit or ""
        ).replace("/", "-"):
            host = member["host"]

            # Translate the service hostname to an IP address.
            model = ops_test.model.info
            client = Client(namespace=model.name)
            service = client.get(Pod, name=host.split(".")[0])
            ip = service.status.podIP

            connection_string = (
                f"dbname='application' user='operator'"
                f" host='{ip}' password='{password}' connect_timeout=10"
            )

            with psycopg2.connect(connection_string) as connection, connection.cursor() as cursor:
                cursor.execute("SELECT COUNT(number), MAX(number) FROM continuous_writes;")
                results = cursor.fetchone()
                count[member["name"]] = results[0]
                max[member["name"]] = results[1]
            connection.close()
    return count, max


async def fetch_cluster_members(ops_test: OpsTest):
    """Fetches the IPs listed by Patroni as cluster members.

    Args:
        ops_test: OpsTest instance.
    """

    def get_host_ip(host: str) -> str:
        # Translate the pod hostname to an IP address.
        model = ops_test.model.info
        client = Client(namespace=model.name)
        pod = client.get(Pod, name=host.split(".")[0])
        return pod.status.podIP

    app = await app_name(ops_test)
    member_ips = {}
    for unit in ops_test.model.applications[app].units:
        unit_address = await get_unit_address(ops_test, unit.name)
        cluster_info = requests.get(f"http://{unit_address}:8008/cluster")
        if len(member_ips) > 0:
            # If the list of members IPs was already fetched, also compare the
            # list provided by other members.
            assert member_ips == {
                get_host_ip(member["host"]) for member in cluster_info.json()["members"]
            }, "members report different lists of cluster members."
        else:
            member_ips = {get_host_ip(member["host"]) for member in cluster_info.json()["members"]}
    return member_ips


async def get_primary_start_timeout(ops_test: OpsTest) -> Optional[int]:
    """Get the primary start timeout configuration.

    Args:
        ops_test: ops_test instance.

    Returns:
        primary start timeout in seconds or None if it's using the default value.
    """
    for attempt in Retrying(stop=stop_after_delay(30 * 2), wait=wait_fixed(3)):
        with attempt:
            app = await app_name(ops_test)
            primary_name = await get_primary(ops_test, app)
            unit_ip = await get_unit_address(ops_test, primary_name)
            configuration_info = requests.get(f"http://{unit_ip}:8008/config")
            primary_start_timeout = configuration_info.json().get("primary_start_timeout")
            return int(primary_start_timeout) if primary_start_timeout is not None else None


async def is_replica(ops_test: OpsTest, unit_name: str) -> bool:
    """Returns whether the unit a replica in the cluster."""
    unit_ip = await get_unit_address(ops_test, unit_name)
    member_name = unit_name.replace("/", "-")

    try:
        for attempt in Retrying(stop=stop_after_delay(60 * 3), wait=wait_fixed(3)):
            with attempt:
                cluster_info = requests.get(f"http://{unit_ip}:8008/cluster")

                # The unit may take some time to be listed on Patroni REST API cluster endpoint.
                if member_name not in {
                    member["name"] for member in cluster_info.json()["members"]
                }:
                    raise MemberNotListedOnClusterError()

                for member in cluster_info.json()["members"]:
                    if member["name"] == member_name:
                        role = member["role"]

                # A member that restarted has the DB process stopped may
                # take some time to know that a new primary was elected.
                if role != "leader":
                    return True
                else:
                    raise MemberNotUpdatedOnClusterError()
    except RetryError:
        return False


async def postgresql_ready(ops_test, unit_name: str) -> bool:
    """Verifies a PostgreSQL instance is running and available."""
    unit_ip = await get_unit_address(ops_test, unit_name)
    try:
        for attempt in Retrying(stop=stop_after_delay(60 * 5), wait=wait_fixed(3)):
            with attempt:
                instance_health_info = requests.get(f"http://{unit_ip}:8008/health")
                assert instance_health_info.status_code == 200
    except RetryError:
        return False

    return True


async def secondary_up_to_date(ops_test: OpsTest, unit_name: str, expected_writes: int) -> bool:
    """Checks if secondary is up-to-date with the cluster.

    Retries over the period of one minute to give secondary adequate time to copy over data.
    """
    app = await app_name(ops_test)
    password = await get_password(ops_test, database_app_name=app)
    status = await ops_test.model.get_status()
    host = status["applications"][app]["units"][unit_name]["address"]
    connection_string = (
        f"dbname='application' user='operator'"
        f" host='{host}' password='{password}' connect_timeout=10"
    )

    try:
        for attempt in Retrying(stop=stop_after_delay(60), wait=wait_fixed(3)):
            with attempt:
                with psycopg2.connect(
                    connection_string
                ) as connection, connection.cursor() as cursor:
                    cursor.execute("SELECT COUNT(number) FROM continuous_writes;")
                    secondary_writes = cursor.fetchone()[0]
                    assert secondary_writes == expected_writes
    except RetryError:
        return False
    finally:
        connection.close()

    return True


async def send_signal_to_process(
    ops_test: OpsTest, unit_name: str, process: str, signal: str, use_ssh: bool = False
) -> None:
    """Send a signal to an OS process on a specific unit.

    Args:
        ops_test: The ops test framework instance
        unit_name: The name of the unit to run the command on
        process: OS process name
        signal: Signal that will be sent to the OS process
            (examples: SIGKILL, SIGTERM, SIGSTOP, SIGCONT)

    Returns:
        the command output if it succeeds, otherwise raises an exception.
    """
    # Killing or freezing the only instance can be disastrous.
    app = await app_name(ops_test)
    if len(ops_test.model.applications[app].units) < 2:
        await ops_test.model.applications[app].add_unit(count=1)
        await ops_test.model.wait_for_idle(apps=[app], status="active", timeout=1000)

    pod_name = unit_name.replace("/", "-")
    command = f"pkill --signal {signal} -f {process}"

    if use_ssh:
        kill_cmd = f"ssh {unit_name} {command}"
        return_code, _, _ = await asyncio.wait_for(ops_test.juju(*kill_cmd.split()), 10)
        if return_code != 0:
            raise ProcessError(
                "Expected command %s to succeed instead it failed: %s",
                command,
                return_code,
            )
        return

    # Load Kubernetes configuration to connect to the cluster.
    config.load_kube_config()

    # Send the signal.
    response = stream(
        core_v1_api.CoreV1Api().connect_get_namespaced_pod_exec,
        pod_name,
        ops_test.model.info.name,
        container="postgresql",
        command=command.split(),
        stderr=True,
        stdin=False,
        stdout=True,
        tty=False,
        _preload_content=False,
    )

    response.run_forever(timeout=10)

    if response.returncode != 0:
        raise ProcessError(
            "Expected command %s to succeed instead it failed: %s",
            command,
            response.returncode,
        )


async def start_continuous_writes(ops_test: OpsTest, app: str) -> None:
    """Start continuous writes to PostgreSQL."""
    # Start the process by relating the application to the database or
    # by calling the action if the relation already exists.
    relations = [
        relation
        for relation in ops_test.model.applications[app].relations
        if not relation.is_peer
        and f"{relation.requires.application_name}:{relation.requires.name}"
        == "application:database"
    ]
    if not relations:
        await ops_test.model.relate(app, "application")
        await ops_test.model.wait_for_idle(status="active", timeout=1000)
    else:
        action = (
            await ops_test.model.applications["application"]
            .units[0]
            .run_action("start-continuous-writes")
        )
        await action.wait()
    for attempt in Retrying(stop=stop_after_delay(60 * 5), wait=wait_fixed(3), reraise=True):
        with attempt:
            action = (
                await ops_test.model.applications["application"]
                .units[0]
                .run_action("start-continuous-writes")
            )
            await action.wait()
            assert action.results["result"] == "True", "Unable to create continuous_writes table"


async def stop_continuous_writes(ops_test: OpsTest) -> int:
    """Stops continuous writes to PostgreSQL and returns the last written value."""
    action = await ops_test.model.units.get("application/0").run_action("stop-continuous-writes")
    action = await action.wait()
    return int(action.results["writes"])


async def update_restart_condition(ops_test: OpsTest, unit, condition: str):
    """Updates the restart condition in the DB service file.

    When the DB service fails it will now wait for `delay` number of seconds.
    """
    # Load the service file from the unit and update it with the new delay.
    _, temp_path = mkstemp()
    await unit.scp_from(source=PATRONI_SERVICE_DEFAULT_PATH, destination=temp_path)
    with open(temp_path, "r") as patroni_service_file:
        patroni_service = patroni_service_file.readlines()

    for index, line in enumerate(patroni_service):
        if "Restart=" in line:
            patroni_service[index] = f"Restart={condition}\n"

    with open(temp_path, "w") as service_file:
        service_file.writelines(patroni_service)

    # Upload the changed file back to the unit, we cannot scp this file directly to
    # PATRONI_SERVICE_DEFAULT_PATH since this directory has strict permissions, instead we scp it
    # elsewhere and then move it to PATRONI_SERVICE_DEFAULT_PATH.
    await unit.scp_to(source=temp_path, destination="patroni.service")
    mv_cmd = (
        f"run --unit {unit.name} mv /home/ubuntu/patroni.service {PATRONI_SERVICE_DEFAULT_PATH}"
    )
    return_code, _, _ = await ops_test.juju(*mv_cmd.split())
    if return_code != 0:
        raise ProcessError("Command: %s failed on unit: %s.", mv_cmd, unit.name)

    # Remove temporary file from machine.
    os.remove(temp_path)

    # Reload the daemon for systemd otherwise changes are not saved.
    reload_cmd = f"run --unit {unit.name} systemctl daemon-reload"
    return_code, _, _ = await ops_test.juju(*reload_cmd.split())
    if return_code != 0:
        raise ProcessError("Command: %s failed on unit: %s.", reload_cmd, unit.name)
    start_cmd = f"run --unit {unit.name} systemctl start {SERVICE_NAME}"
    await ops_test.juju(*start_cmd.split())

    await postgresql_ready(ops_test, unit.name)<|MERGE_RESOLUTION|>--- conflicted
+++ resolved
@@ -3,12 +3,8 @@
 import asyncio
 import os
 from pathlib import Path
-<<<<<<< HEAD
 from tempfile import mkstemp
-from typing import Dict, Tuple
-=======
 from typing import Dict, Optional, Tuple
->>>>>>> c29e5cd3
 
 import psycopg2
 import requests
