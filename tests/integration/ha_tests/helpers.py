# Copyright 2022 Canonical Ltd.
# See LICENSE file for licensing details.
from pathlib import Path
<<<<<<< HEAD
from typing import Optional, Set
=======
from typing import Dict, Optional
>>>>>>> 1ace69c4

import psycopg2
import requests
import yaml
from kubernetes import config
from kubernetes.client.api import core_v1_api
from kubernetes.stream import stream
from lightkube.core.client import Client
from lightkube.resources.core_v1 import Pod
from pytest_operator.plugin import OpsTest
from tenacity import RetryError, Retrying, stop_after_delay, wait_fixed

from tests.integration.helpers import (
    app_name,
    get_password,
    get_primary,
    get_unit_address,
)

METADATA = yaml.safe_load(Path("./metadata.yaml").read_text())
PORT = 5432


class MemberNotListedOnClusterError(Exception):
    """Raised when a member is not listed in the cluster."""


class MemberNotUpdatedOnClusterError(Exception):
    """Raised when a member is not yet updated in the cluster."""


class ProcessError(Exception):
    """Raised when a process fails."""


def get_patroni_cluster(unit_ip: str) -> Dict[str, str]:
    resp = requests.get(f"http://{unit_ip}:8008/cluster")
    return resp.json()


async def change_master_start_timeout(ops_test: OpsTest, seconds: Optional[int]) -> None:
    """Change master start timeout configuration.

    Args:
        ops_test: ops_test instance.
        seconds: number of seconds to set in master_start_timeout configuration.
    """
    for attempt in Retrying(stop=stop_after_delay(30 * 2), wait=wait_fixed(3)):
        with attempt:
            app = await app_name(ops_test)
            primary_name = await get_primary(ops_test, app)
            unit_ip = await get_unit_address(ops_test, primary_name)
            requests.patch(
                f"http://{unit_ip}:8008/config",
                json={"master_start_timeout": seconds},
            )


<<<<<<< HEAD
async def change_wal_settings(
    ops_test: OpsTest, unit_name: str, max_wal_size: int, min_wal_size, wal_keep_segments
) -> None:
    """Change WAL settings in the unit.

    Args:
        ops_test: ops_test instance.
        unit_name: name of the unit to change the WAL settings.
        max_wal_size: maximum amount of WAL to keep (MB).
        min_wal_size: minimum amount of WAL to keep (MB).
        wal_keep_segments: number of WAL segments to keep.
    """
    for attempt in Retrying(stop=stop_after_delay(30 * 2), wait=wait_fixed(3)):
        with attempt:
            unit_ip = await get_unit_address(ops_test, unit_name)
            requests.patch(
                f"http://{unit_ip}:8008/config",
                json={
                    "postgresql": {
                        "parameters": {
                            "max_wal_size": max_wal_size,
                            "min_wal_size": min_wal_size,
                            "wal_keep_segments": wal_keep_segments,
                        }
                    }
                },
            )
=======
async def check_writes(ops_test) -> int:
    """Gets the total writes from the test charm and compares to the writes from db."""
    total_expected_writes = await stop_continuous_writes(ops_test)
    actual_writes = await count_writes(ops_test)
    assert total_expected_writes == actual_writes, "writes to the db were missed."
    return total_expected_writes
>>>>>>> 1ace69c4


async def count_writes(ops_test: OpsTest, down_unit: str = None) -> int:
    """Count the number of writes in the database."""
    app = await app_name(ops_test)
    password = await get_password(ops_test, database_app_name=app, down_unit=down_unit)
    status = await ops_test.model.get_status()
    for unit_name, unit in status["applications"][app]["units"].items():
        if unit_name != down_unit:
            cluster = get_patroni_cluster(unit["address"])
            break
    for member in cluster["members"]:
        if member["role"] != "replica" and member["host"].split(".")[0] != (
            down_unit or ""
        ).replace("/", "-"):
            host = member["host"]

    # Translate the service hostname to an IP address.
    model = ops_test.model.info
    client = Client(namespace=model.name)
    service = client.get(Pod, name=host.split(".")[0])
    ip = service.status.podIP

    connection_string = (
        f"dbname='application' user='operator'"
        f" host='{ip}' password='{password}' connect_timeout=10"
    )

    with psycopg2.connect(connection_string) as connection, connection.cursor() as cursor:
        cursor.execute("SELECT COUNT(number) FROM continuous_writes;")
        count = cursor.fetchone()[0]
    connection.close()
    return count


async def fetch_cluster_members(ops_test: OpsTest):
    """Fetches the IPs listed by Patroni as cluster members.

    Args:
        ops_test: OpsTest instance.
    """

    def get_host_ip(host: str) -> str:
        # Translate the pod hostname to an IP address.
        model = ops_test.model.info
        client = Client(namespace=model.name)
        pod = client.get(Pod, name=host.split(".")[0])
        return pod.status.podIP

    app = await app_name(ops_test)
    member_ips = {}
    for unit in ops_test.model.applications[app].units:
        unit_address = await get_unit_address(ops_test, unit.name)
        cluster_info = requests.get(f"http://{unit_address}:8008/cluster")
        if len(member_ips) > 0:
            # If the list of members IPs was already fetched, also compare the
            # list provided by other members.
            assert member_ips == {
                get_host_ip(member["host"]) for member in cluster_info.json()["members"]
            }, "members report different lists of cluster members."
        else:
            member_ips = {get_host_ip(member["host"]) for member in cluster_info.json()["members"]}
    return member_ips


async def get_master_start_timeout(ops_test: OpsTest) -> Optional[int]:
    """Get the master start timeout configuration.

    Args:
        ops_test: ops_test instance.

    Returns:
        master start timeout in seconds or None if it's using the default value.
    """
    for attempt in Retrying(stop=stop_after_delay(30 * 2), wait=wait_fixed(3)):
        with attempt:
            app = await app_name(ops_test)
            primary_name = await get_primary(ops_test, app)
            unit_ip = await get_unit_address(ops_test, primary_name)
            configuration_info = requests.get(f"http://{unit_ip}:8008/config")
            master_start_timeout = configuration_info.json().get("master_start_timeout")
            return int(master_start_timeout) if master_start_timeout is not None else None


async def get_postgresql_parameter(ops_test: OpsTest, parameter_name: str) -> Optional[int]:
    """Get the value of a PostgreSQL parameter from Patroni API.

    Args:
        ops_test: ops_test instance.
        parameter_name: the name of the parameter to get the value for.

    Returns:
        the value of the requested PostgreSQL parameter.
    """
    for attempt in Retrying(stop=stop_after_delay(60), wait=wait_fixed(3)):
        with attempt:
            app = await app_name(ops_test)
            primary_name = await get_primary(ops_test, app)
            unit_ip = await get_unit_address(ops_test, primary_name)
            configuration_info = requests.get(f"http://{unit_ip}:8008/config")
            postgresql_dict = configuration_info.json().get("postgresql")
            if postgresql_dict is None:
                return None
            parameters = postgresql_dict.get("parameters")
            if parameters is None:
                return None
            parameter_value = parameters.get(parameter_name)
            return parameter_value


async def is_replica(ops_test: OpsTest, unit_name: str) -> bool:
    """Returns whether the unit a replica in the cluster."""
    unit_ip = await get_unit_address(ops_test, unit_name)
    member_name = unit_name.replace("/", "-")

    try:
        for attempt in Retrying(stop=stop_after_delay(60 * 3), wait=wait_fixed(3)):
            with attempt:
                cluster_info = requests.get(f"http://{unit_ip}:8008/cluster")

                # The unit may take some time to be listed on Patroni REST API cluster endpoint.
                if member_name not in {
                    member["name"] for member in cluster_info.json()["members"]
                }:
                    raise MemberNotListedOnClusterError()

                for member in cluster_info.json()["members"]:
                    if member["name"] == member_name:
                        role = member["role"]

                # A member that restarted has the DB process stopped may
                # take some time to know that a new primary was elected.
                if role != "leader":
                    return True
                else:
                    raise MemberNotUpdatedOnClusterError()
    except RetryError:
        return False


async def list_wal_files(ops_test: OpsTest, app: str) -> Set:
    """Returns the list of WAL segment files in each unit."""
    units = [unit.name for unit in ops_test.model.applications[app].units]
    command = "ls -1 /var/lib/postgresql/data/pgdata/pg_wal/"
    files = {}
    for unit in units:
        complete_command = f"run --unit {unit} -- {command}"
        return_code, stdout, stderr = await ops_test.juju(*complete_command.split())
        files[unit] = stdout.splitlines()
        files[unit] = {
            i for i in files[unit] if ".history" not in i and i != "" and i != "archive_status"
        }
    return files


async def postgresql_ready(ops_test, unit_name: str) -> bool:
    """Verifies a PostgreSQL instance is running and available."""
    unit_ip = await get_unit_address(ops_test, unit_name)
    try:
        for attempt in Retrying(stop=stop_after_delay(60 * 5), wait=wait_fixed(3)):
            with attempt:
                instance_health_info = requests.get(f"http://{unit_ip}:8008/health")
                assert instance_health_info.status_code == 200
    except RetryError:
        return False

    return True


async def secondary_up_to_date(ops_test: OpsTest, unit_name: str, expected_writes: int) -> bool:
    """Checks if secondary is up-to-date with the cluster.

    Retries over the period of one minute to give secondary adequate time to copy over data.
    """
    app = await app_name(ops_test)
    password = await get_password(ops_test, database_app_name=app)
    status = await ops_test.model.get_status()
    host = status["applications"][app]["units"][unit_name]["address"]
    connection_string = (
        f"dbname='application' user='operator'"
        f" host='{host}' password='{password}' connect_timeout=10"
    )

    try:
        for attempt in Retrying(stop=stop_after_delay(60), wait=wait_fixed(3)):
            with attempt:
                with psycopg2.connect(
                    connection_string
                ) as connection, connection.cursor() as cursor:
                    cursor.execute("SELECT COUNT(number) FROM continuous_writes;")
                    secondary_writes = cursor.fetchone()[0]
                    assert secondary_writes == expected_writes
    except RetryError:
        return False
    finally:
        connection.close()

    return True


async def send_signal_to_process(
    ops_test: OpsTest, unit_name: str, process: str, signal: str
) -> None:
    """Send a signal to an OS process on a specific unit.

    Args:
        ops_test: The ops test framework instance
        unit_name: The name of the unit to run the command on
        process: OS process name
        signal: Signal that will be sent to the OS process
            (examples: SIGKILL, SIGTERM, SIGSTOP, SIGCONT)

    Returns:
        the command output if it succeeds, otherwise raises an exception.
    """
    # Killing or freezing the only instance can be disastrous.
    app = await app_name(ops_test)
    if len(ops_test.model.applications[app].units) < 2:
        await ops_test.model.applications[app].add_unit(count=1)
        await ops_test.model.wait_for_idle(apps=[app], status="active", timeout=1000)

    # Load Kubernetes configuration to connect to the cluster.
    config.load_kube_config()

    # Send the signal.
    pod_name = unit_name.replace("/", "-")
    command = f"pkill --signal {signal} -f {process}"
    response = stream(
        core_v1_api.CoreV1Api().connect_get_namespaced_pod_exec,
        pod_name,
        ops_test.model.info.name,
        container="postgresql",
        command=command.split(),
        stderr=True,
        stdin=False,
        stdout=True,
        tty=False,
        _preload_content=False,
    )

    response.run_forever(timeout=10)

    if response.returncode != 0:
        raise ProcessError(
            "Expected command %s to succeed instead it failed: %s",
            command,
            response.returncode,
        )


async def start_continuous_writes(ops_test: OpsTest, app: str) -> None:
    """Start continuous writes to PostgreSQL."""
    # Start the process by relating the application to the database or
    # by calling the action if the relation already exists.
    relations = [
        relation
        for relation in ops_test.model.applications[app].relations
        if not relation.is_peer
        and f"{relation.requires.application_name}:{relation.requires.name}"
        == "application:database"
    ]
    if not relations:
        await ops_test.model.relate(app, "application")
        await ops_test.model.wait_for_idle(status="active", timeout=1000)
    else:
        action = (
            await ops_test.model.applications["application"]
            .units[0]
            .run_action("start-continuous-writes")
        )
        await action.wait()
    for attempt in Retrying(stop=stop_after_delay(60 * 5), wait=wait_fixed(3), reraise=True):
        with attempt:
            action = (
                await ops_test.model.applications["application"]
                .units[0]
                .run_action("start-continuous-writes")
            )
            await action.wait()
            assert action.results["result"] == "True", "Unable to create continuous_writes table"


async def stop_continuous_writes(ops_test: OpsTest) -> int:
    """Stops continuous writes to PostgreSQL and returns the last written value."""
    action = await ops_test.model.units.get("application/0").run_action("stop-continuous-writes")
    action = await action.wait()
    return int(action.results["writes"])<|MERGE_RESOLUTION|>--- conflicted
+++ resolved
@@ -1,11 +1,7 @@
 # Copyright 2022 Canonical Ltd.
 # See LICENSE file for licensing details.
 from pathlib import Path
-<<<<<<< HEAD
-from typing import Optional, Set
-=======
-from typing import Dict, Optional
->>>>>>> 1ace69c4
+from typing import Dict, Optional, Set
 
 import psycopg2
 import requests
@@ -64,7 +60,6 @@
             )
 
 
-<<<<<<< HEAD
 async def change_wal_settings(
     ops_test: OpsTest, unit_name: str, max_wal_size: int, min_wal_size, wal_keep_segments
 ) -> None:
@@ -92,14 +87,14 @@
                     }
                 },
             )
-=======
+
+
 async def check_writes(ops_test) -> int:
     """Gets the total writes from the test charm and compares to the writes from db."""
     total_expected_writes = await stop_continuous_writes(ops_test)
     actual_writes = await count_writes(ops_test)
     assert total_expected_writes == actual_writes, "writes to the db were missed."
     return total_expected_writes
->>>>>>> 1ace69c4
 
 
 async def count_writes(ops_test: OpsTest, down_unit: str = None) -> int:
