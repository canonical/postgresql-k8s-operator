--- conflicted
+++ resolved
@@ -91,7 +91,7 @@
 
                     # If something was returned, there is a running process.
                     if call.returncode != 1:
-                        logger.info("Unit {unit.name} not yet down")
+                        logger.info(f"Unit {unit.name} not yet down")
                         # Try to rekill the unit
                         await send_signal_to_process(ops_test, unit.name, process, signal)
                         raise ProcessRunningError
@@ -233,7 +233,7 @@
 
 
 async def are_writes_increasing(
-    ops_test, down_unit: Optional[str] = None, extra_model: Optional[Model] = None
+    ops_test, down_unit: str | None = None, extra_model: Model = None
 ) -> None:
     """Verify new writes are continuing by counting the number of writes."""
     for attempt in Retrying(stop=stop_after_delay(60), wait=wait_fixed(3), reraise=True):
@@ -314,7 +314,7 @@
 
 
 async def count_writes(
-    ops_test: OpsTest, down_unit: Optional[str] = None, extra_model: Optional[Model] = None
+    ops_test: OpsTest, down_unit: str | None = None, extra_model: Model = None
 ) -> Tuple[Dict[str, int], Dict[str, int]]:
     """Count the number of writes in the database."""
     app = await app_name(ops_test)
@@ -327,7 +327,7 @@
         for unit_name, unit in status["applications"][app]["units"].items():
             if unit_name != down_unit:
                 members_data = get_patroni_cluster(unit["address"])["members"]
-                for member_data in members_data:
+                for _, member_data in enumerate(members_data):
                     member_data["model"] = model.info.name
                 members.extend(members_data)
                 break
@@ -513,9 +513,9 @@
         the name of the standby leader.
     """
     status = await model.get_status()
-    first_unit_ip = next(
-        val for val in status["applications"][application_name]["units"].values()
-    )["address"]
+    first_unit_ip = next(list(status["applications"][application_name]["units"].values()))[
+        "address"
+    ]
     cluster = get_patroni_cluster(first_unit_ip)
     for member in cluster["members"]:
         if member["role"] == "standby_leader":
@@ -533,9 +533,9 @@
         the name of the sync standby.
     """
     status = await model.get_status()
-    first_unit_ip = next(
-        val for val in status["applications"][application_name]["units"].values()
-    )["address"]
+    first_unit_ip = next(list(status["applications"][application_name]["units"].values()))[
+        "address"
+    ]
     cluster = get_patroni_cluster(first_unit_ip)
     for member in cluster["members"]:
         if member["role"] == "sync_standby":
@@ -726,17 +726,9 @@
                         await send_signal_to_process(
                             ops_test, unit_name, "/usr/bin/patroni", "SIGTERM"
                         )
-<<<<<<< HEAD
-                assert (
-                    response.returncode == 0
-                ), f"Failed to replan pebble layer, unit={unit_name}, container={container_name}, service={service_name}"
-=======
-                    except (ProcessError, ProcessRunningError):
-                        pass
                 assert response.returncode == 0, (
                     f"Failed to replan pebble layer, unit={unit_name}, container={container_name}, service={service_name}"
                 )
->>>>>>> 6f10bb97
 
 
 async def is_postgresql_ready(ops_test, unit_name: str) -> bool:
