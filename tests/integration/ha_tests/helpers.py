--- conflicted
+++ resolved
@@ -2,11 +2,7 @@
 # See LICENSE file for licensing details.
 import asyncio
 from pathlib import Path
-<<<<<<< HEAD
-from typing import Dict, Optional, Set
-=======
-from typing import Dict, Optional, Tuple
->>>>>>> 824b4733
+from typing import Dict, Optional, Set, Tuple
 
 import psycopg2
 import requests
@@ -47,13 +43,8 @@
     return resp.json()
 
 
-<<<<<<< HEAD
-async def change_master_start_timeout(ops_test: OpsTest, seconds: Optional[int]) -> None:
-    """Change master start timeout configuration.
-=======
 async def change_primary_start_timeout(ops_test: OpsTest, seconds: Optional[int]) -> None:
     """Change primary start timeout configuration.
->>>>>>> 824b4733
 
     Args:
         ops_test: ops_test instance.
@@ -70,7 +61,6 @@
             )
 
 
-<<<<<<< HEAD
 async def change_wal_settings(
     ops_test: OpsTest, unit_name: str, max_wal_size: int, min_wal_size, wal_keep_segments
 ) -> None:
@@ -100,16 +90,30 @@
             )
 
 
-async def check_writes(ops_test) -> int:
-    """Gets the total writes from the test charm and compares to the writes from db."""
-    total_expected_writes = await stop_continuous_writes(ops_test)
-    actual_writes = await count_writes(ops_test)
-    assert total_expected_writes == actual_writes, "writes to the db were missed."
-    return total_expected_writes
-
-
-async def count_writes(ops_test: OpsTest, down_unit: str = None) -> int:
-=======
+async def check_cluster_is_updated(ops_test: OpsTest, primary_name: str) -> None:
+    # Verify that the old primary is now a replica.
+    assert await is_replica(
+        ops_test, primary_name
+    ), "there are more than one primary in the cluster."
+
+    # Verify that all units are part of the same cluster.
+    member_ips = await fetch_cluster_members(ops_test)
+    app = primary_name.split("/")[0]
+    ip_addresses = [
+        await get_unit_address(ops_test, unit.name)
+        for unit in ops_test.model.applications[app].units
+    ]
+    assert set(member_ips) == set(ip_addresses), "not all units are part of the same cluster."
+
+    # Verify that no writes to the database were missed after stopping the writes.
+    total_expected_writes = await check_writes(ops_test)
+
+    # Verify that old primary is up-to-date.
+    assert await secondary_up_to_date(
+        ops_test, primary_name, total_expected_writes
+    ), "secondary not up to date with the cluster after restarting."
+
+
 async def check_writes(ops_test) -> int:
     """Gets the total writes from the test charm and compares to the writes from db."""
     total_expected_writes = await stop_continuous_writes(ops_test)
@@ -135,7 +139,6 @@
 async def count_writes(
     ops_test: OpsTest, down_unit: str = None
 ) -> Tuple[Dict[str, int], Dict[str, int]]:
->>>>>>> 824b4733
     """Count the number of writes in the database."""
     app = await app_name(ops_test)
     password = await get_password(ops_test, database_app_name=app, down_unit=down_unit)
@@ -144,35 +147,14 @@
         if unit_name != down_unit:
             cluster = get_patroni_cluster(unit["address"])
             break
-<<<<<<< HEAD
-=======
     count = {}
     max = {}
->>>>>>> 824b4733
     for member in cluster["members"]:
         if member["role"] != "replica" and member["host"].split(".")[0] != (
             down_unit or ""
         ).replace("/", "-"):
             host = member["host"]
 
-<<<<<<< HEAD
-    # Translate the service hostname to an IP address.
-    model = ops_test.model.info
-    client = Client(namespace=model.name)
-    service = client.get(Pod, name=host.split(".")[0])
-    ip = service.status.podIP
-
-    connection_string = (
-        f"dbname='application' user='operator'"
-        f" host='{ip}' password='{password}' connect_timeout=10"
-    )
-
-    with psycopg2.connect(connection_string) as connection, connection.cursor() as cursor:
-        cursor.execute("SELECT COUNT(number) FROM continuous_writes;")
-        count = cursor.fetchone()[0]
-    connection.close()
-    return count
-=======
             # Translate the service hostname to an IP address.
             model = ops_test.model.info
             client = Client(namespace=model.name)
@@ -191,7 +173,6 @@
                 max[member["name"]] = results[1]
             connection.close()
     return count, max
->>>>>>> 824b4733
 
 
 async def fetch_cluster_members(ops_test: OpsTest):
