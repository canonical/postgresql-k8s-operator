--- conflicted
+++ resolved
@@ -1,16 +1,12 @@
 # Copyright 2022 Canonical Ltd.
 # See LICENSE file for licensing details.
 import asyncio
-<<<<<<< HEAD
 import os
 import string
 import subprocess
-import tempfile
-=======
 import tarfile
 import tempfile
 from datetime import datetime
->>>>>>> 09dcfc75
 from pathlib import Path
 from typing import Dict, Optional, Tuple
 
@@ -106,11 +102,7 @@
             )
 
 
-<<<<<<< HEAD
-async def check_cluster_is_updated(ops_test: OpsTest, primary_name: str) -> None:
-=======
 async def is_cluster_updated(ops_test: OpsTest, primary_name: str) -> None:
->>>>>>> 09dcfc75
     # Verify that the old primary is now a replica.
     assert await is_replica(
         ops_test, primary_name
@@ -126,22 +118,14 @@
     assert set(member_ips) == set(ip_addresses), "not all units are part of the same cluster."
 
     # Verify that no writes to the database were missed after stopping the writes.
-<<<<<<< HEAD
     total_expected_writes = await check_writes(ops_test)
-
-    # Verify that old primary is up-to-date.
-    assert await secondary_up_to_date(
-=======
-    total_expected_writes = await are_all_writes_in_db(ops_test)
 
     # Verify that old primary is up-to-date.
     assert await is_secondary_up_to_date(
->>>>>>> 09dcfc75
         ops_test, primary_name, total_expected_writes
     ), "secondary not up to date with the cluster after restarting."
 
 
-<<<<<<< HEAD
 def get_member_lag(cluster: Dict, member_name: str) -> int:
     """Return the lag of a specific member."""
     for member in cluster["members"]:
@@ -150,7 +134,7 @@
     return 0
 
 
-async def check_member_is_isolated(
+async def is_member_isolated(
     ops_test: OpsTest, not_isolated_member: str, isolated_member: str
 ) -> bool:
     """Check whether the member is isolated from the cluster."""
@@ -169,9 +153,6 @@
 
 
 async def check_writes(ops_test) -> int:
-=======
-async def are_all_writes_in_db(ops_test) -> int:
->>>>>>> 09dcfc75
     """Gets the total writes from the test charm and compares to the writes from db."""
     total_expected_writes = await stop_continuous_writes(ops_test)
     actual_writes, max_number_written = await count_writes(ops_test)
@@ -425,7 +406,6 @@
         return False
 
 
-<<<<<<< HEAD
 def isolate_instance_from_cluster(ops_test: OpsTest, unit_name: str) -> None:
     """Apply a NetworkChaos file to use chaos-mesh to simulate a network cut."""
     with tempfile.NamedTemporaryFile() as temp_file:
@@ -448,8 +428,6 @@
         )
 
 
-async def postgresql_ready(ops_test, unit_name: str) -> bool:
-=======
 def modify_pebble_restart_delay(
     ops_test: OpsTest,
     unit_name: str,
@@ -521,7 +499,6 @@
 
 
 async def is_postgresql_ready(ops_test, unit_name: str) -> bool:
->>>>>>> 09dcfc75
     """Verifies a PostgreSQL instance is running and available."""
     unit_ip = await get_unit_address(ops_test, unit_name)
     try:
@@ -535,7 +512,6 @@
     return True
 
 
-<<<<<<< HEAD
 def remove_instance_isolation(ops_test: OpsTest) -> None:
     """Delete the NetworkChaos that is isolating the primary unit of the cluster."""
     env = os.environ
@@ -547,10 +523,7 @@
     )
 
 
-async def secondary_up_to_date(ops_test: OpsTest, unit_name: str, expected_writes: int) -> bool:
-=======
 async def is_secondary_up_to_date(ops_test: OpsTest, unit_name: str, expected_writes: int) -> bool:
->>>>>>> 09dcfc75
     """Checks if secondary is up-to-date with the cluster.
 
     Retries over the period of one minute to give secondary adequate time to copy over data.
