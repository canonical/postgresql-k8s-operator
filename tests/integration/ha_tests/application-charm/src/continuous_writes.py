# Copyright 2022 Canonical Ltd.
# See LICENSE file for licensing details.

"""This file is meant to run in the background continuously writing entries to PostgreSQL."""
import os
import signal
import sys

import psycopg2 as psycopg2

run = True
connection_string = None


def sigterm_handler(_signo, _stack_frame):
    global run
    run = False


<<<<<<< HEAD
def sighup_handler(_signo, _stack_frame):
    read_config_file()


=======
>>>>>>> 824b4733
def read_config_file():
    with open("/tmp/continuous_writes_config") as fd:
        global connection_string
        connection_string = fd.read().strip()


def continuous_writes(starting_number: int):
    """Continuously writes data do PostgreSQL database.

    Args:
        connection_string: PostgreSQL connection string.
        starting_number: starting number that is used to write to the database and
            is continuously incremented after each write to the database.
    """
    write_value = starting_number

    read_config_file()

    # Continuously write the record to the database (incrementing it at each iteration).
    while run:
        try:
            with psycopg2.connect(connection_string) as connection, connection.cursor() as cursor:
                connection.autocommit = True
                cursor.execute(f"INSERT INTO continuous_writes(number) VALUES({write_value});")
        except (
            psycopg2.InterfaceError,
            psycopg2.OperationalError,
            psycopg2.errors.ReadOnlySqlTransaction,
        ):
            # We should not raise any of those exceptions that can happen when a connection failure
            # happens, for example, when a primary is being reelected after a failure on the old
            # primary.
            continue
        except psycopg2.Error:
            # If another error happens, like writing a duplicate number when a connection failed
            # in a previous iteration (but the transaction was already committed), just increment
            # the number.
            pass
        finally:
            connection.close()

        write_value += 1

    with open("/tmp/last_written_value", "w") as fd:
        fd.write(str(write_value - 1))
        os.fsync(fd)


def main():
    starting_number = int(sys.argv[1])
    continuous_writes(starting_number)


if __name__ == "__main__":
    signal.signal(signal.SIGTERM, sigterm_handler)
<<<<<<< HEAD
    signal.signal(signal.SIGHUP, sighup_handler)
=======
>>>>>>> 824b4733
    main()<|MERGE_RESOLUTION|>--- conflicted
+++ resolved
@@ -17,13 +17,6 @@
     run = False
 
 
-<<<<<<< HEAD
-def sighup_handler(_signo, _stack_frame):
-    read_config_file()
-
-
-=======
->>>>>>> 824b4733
 def read_config_file():
     with open("/tmp/continuous_writes_config") as fd:
         global connection_string
@@ -79,8 +72,4 @@
 
 if __name__ == "__main__":
     signal.signal(signal.SIGTERM, sigterm_handler)
-<<<<<<< HEAD
-    signal.signal(signal.SIGHUP, sighup_handler)
-=======
->>>>>>> 824b4733
     main()