--- conflicted
+++ resolved
@@ -1,8 +1,4 @@
-<<<<<<< HEAD
-ops==2.4.1 ; python_full_version >= "3.10.6" and python_full_version < "4.0.0"
-=======
 ops==2.5.0 ; python_full_version >= "3.10.6" and python_full_version < "4.0.0"
->>>>>>> 6760af4f
 pyyaml==6.0.1 ; python_full_version >= "3.10.6" and python_full_version < "4.0.0"
 tenacity==8.2.2 ; python_full_version >= "3.10.6" and python_full_version < "4.0.0"
 websocket-client==1.6.1 ; python_full_version >= "3.10.6" and python_full_version < "4.0.0"