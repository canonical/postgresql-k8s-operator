# Copyright 2024 Canonical Ltd.
# See LICENSE file for licensing details.

import asyncio
import logging
import operator
import shutil
from pathlib import Path

import pytest
from pytest_operator.plugin import OpsTest
from tenacity import Retrying, stop_after_attempt, wait_fixed

from .. import markers
from ..architecture import architecture
from ..helpers import (
    APPLICATION_NAME,
    DATABASE_APP_NAME,
    METADATA,
    build_charm,
    get_leader_unit,
    get_primary,
    get_unit_by_index,
)
from .helpers import (
    are_writes_increasing,
    check_writes,
    get_instances_roles,
    inject_dependency_fault,
    start_continuous_writes,
)

logger = logging.getLogger(__name__)

TIMEOUT = 600
LABEL_REVISION = 280 if architecture == "arm64" else 281


<<<<<<< HEAD
@pytest.mark.group(1)
@pytest.mark.unstable
=======
>>>>>>> 4842019f
@markers.juju3
@pytest.mark.skip(reason="Unstable")
@markers.amd64_only  # TODO: remove after arm64 stable release
@pytest.mark.abort_on_fail
async def test_deploy_stable(ops_test: OpsTest) -> None:
    """Simple test to ensure that the PostgreSQL and application charms get deployed."""
    await asyncio.gather(
        ops_test.model.deploy(
            DATABASE_APP_NAME,
            num_units=3,
            channel="16/stable",
            revision=LABEL_REVISION,
            trust=True,
        ),
        ops_test.model.deploy(
            APPLICATION_NAME,
            num_units=1,
            channel="latest/edge",
        ),
    )
    logger.info("Wait for applications to become active")
    async with ops_test.fast_forward():
        await ops_test.model.wait_for_idle(
            apps=[DATABASE_APP_NAME, APPLICATION_NAME], status="active", raise_on_error=False
        )
    assert len(ops_test.model.applications[DATABASE_APP_NAME].units) == 3
    instances_roles = await get_instances_roles(ops_test)
    assert operator.countOf(instances_roles.values(), "master") == 1
    assert operator.countOf(instances_roles.values(), "primary") == 0
    assert operator.countOf(instances_roles.values(), "replica") == 2


<<<<<<< HEAD
@pytest.mark.group(1)
@pytest.mark.unstable
=======
>>>>>>> 4842019f
@markers.juju3
@pytest.mark.skip(reason="Unstable")
@markers.amd64_only  # TODO: remove after arm64 stable release
async def test_fail_and_rollback(ops_test, charm, continuous_writes) -> None:
    # Start an application that continuously writes data to the database.
    logger.info("starting continuous writes to the database")
    await start_continuous_writes(ops_test, DATABASE_APP_NAME)

    # Check whether writes are increasing.
    logger.info("checking whether writes are increasing")
    await are_writes_increasing(ops_test)

    logger.info("Get leader unit")
    leader_unit = await get_leader_unit(ops_test, DATABASE_APP_NAME)
    assert leader_unit is not None, "No leader unit found"

    for attempt in Retrying(stop=stop_after_attempt(2), wait=wait_fixed(30), reraise=True):
        with attempt:
            logger.info("Run pre-upgrade-check action")
            action = await leader_unit.run_action("pre-upgrade-check")
            await action.wait()

            # Ensure the primary has changed to the first unit.
            primary_name = await get_primary(ops_test, DATABASE_APP_NAME)
            assert primary_name == f"{DATABASE_APP_NAME}/0"

<<<<<<< HEAD
    local_charm = await build_charm(".")
    filename = local_charm.split("/")[-1] if isinstance(local_charm, str) else local_charm.name
=======
    filename = Path(charm).name
>>>>>>> 4842019f
    fault_charm = Path("/tmp/", filename)
    shutil.copy(charm, fault_charm)

    logger.info("Inject dependency fault")
    await inject_dependency_fault(ops_test, DATABASE_APP_NAME, fault_charm)

    application = ops_test.model.applications[DATABASE_APP_NAME]

    resources = {"postgresql-image": METADATA["resources"]["postgresql-image"]["upstream-source"]}
    application = ops_test.model.applications[DATABASE_APP_NAME]

    logger.info("Refresh the charm")
    await application.refresh(path=fault_charm, resources=resources)

    logger.info("Get first upgrading unit")
    # Highest ordinal unit always the first to upgrade.
    unit = get_unit_by_index(DATABASE_APP_NAME, application.units, 2)

    logger.info("Wait for upgrade to fail on first upgrading unit")
    async with ops_test.fast_forward("60s"):
        await ops_test.model.block_until(
            lambda: unit.workload_status == "blocked",
            timeout=TIMEOUT,
        )
    instances_roles = await get_instances_roles(ops_test)
    assert operator.countOf(instances_roles.values(), "master") == 1
    assert operator.countOf(instances_roles.values(), "primary") == 0
    assert operator.countOf(instances_roles.values(), "replica") == 2

    logger.info("Ensure continuous_writes while in failure state on remaining units")
    await are_writes_increasing(ops_test)

    logger.info("Re-run pre-upgrade-check action")
    action = await leader_unit.run_action("pre-upgrade-check")
    await action.wait()

    logger.info("Re-refresh the charm")
    await ops_test.juju(
        "download",
        "postgresql-k8s",
        "--revision",
        str(LABEL_REVISION),
        "--filepath",
        f"/tmp/postgresql-k8s_r{LABEL_REVISION}.charm",
    )
    await ops_test.juju(
        "refresh",
        DATABASE_APP_NAME,
        "--path",
        f"/tmp/postgresql-k8s_r{LABEL_REVISION}.charm",
        "--resource",
        "postgresql-image=ghcr.io/canonical/charmed-postgresql@sha256:76ef26c7d11a524bcac206d5cb042ebc3c8c8ead73fa0cd69d21921552db03b6",
    )

    async with ops_test.fast_forward("60s"):
        await ops_test.model.block_until(
            lambda: unit.workload_status_message == "upgrade completed", timeout=TIMEOUT
        )
        await ops_test.model.wait_for_idle(
            apps=[DATABASE_APP_NAME], idle_period=30, timeout=TIMEOUT
        )

    # Check whether writes are increasing.
    logger.info("checking whether writes are increasing")
    await are_writes_increasing(ops_test)

    instances_roles = await get_instances_roles(ops_test)
    assert operator.countOf(instances_roles.values(), "master") == 1
    assert operator.countOf(instances_roles.values(), "primary") == 0
    assert operator.countOf(instances_roles.values(), "replica") == 2

    logger.info("Resume upgrade")
    action = await leader_unit.run_action("resume-upgrade")
    await action.wait()

    logger.info("Wait for application to recover")
    async with ops_test.fast_forward("60s"):
        await ops_test.model.wait_for_idle(
            apps=[DATABASE_APP_NAME], status="active", timeout=TIMEOUT
        )

    instances_roles = await get_instances_roles(ops_test)
    assert operator.countOf(instances_roles.values(), "master") == 1
    assert operator.countOf(instances_roles.values(), "primary") == 0
    assert operator.countOf(instances_roles.values(), "replica") == 2

    logger.info("Ensure continuous_writes after rollback procedure")
    await are_writes_increasing(ops_test)

    # Verify that no writes to the database were missed after stopping the writes
    # (check that all the units have all the writes).
    logger.info("Checking whether no writes were lost")
    await check_writes(ops_test)

    # Remove fault charm file.
    fault_charm.unlink()<|MERGE_RESOLUTION|>--- conflicted
+++ resolved
@@ -15,9 +15,9 @@
 from ..architecture import architecture
 from ..helpers import (
     APPLICATION_NAME,
+    CHARM_BASE,
     DATABASE_APP_NAME,
     METADATA,
-    build_charm,
     get_leader_unit,
     get_primary,
     get_unit_by_index,
@@ -36,11 +36,6 @@
 LABEL_REVISION = 280 if architecture == "arm64" else 281
 
 
-<<<<<<< HEAD
-@pytest.mark.group(1)
-@pytest.mark.unstable
-=======
->>>>>>> 4842019f
 @markers.juju3
 @pytest.mark.skip(reason="Unstable")
 @markers.amd64_only  # TODO: remove after arm64 stable release
@@ -51,14 +46,16 @@
         ops_test.model.deploy(
             DATABASE_APP_NAME,
             num_units=3,
-            channel="16/stable",
+            channel="14/stable",
             revision=LABEL_REVISION,
+            base=CHARM_BASE,
             trust=True,
         ),
         ops_test.model.deploy(
             APPLICATION_NAME,
             num_units=1,
             channel="latest/edge",
+            base=CHARM_BASE,
         ),
     )
     logger.info("Wait for applications to become active")
@@ -73,11 +70,6 @@
     assert operator.countOf(instances_roles.values(), "replica") == 2
 
 
-<<<<<<< HEAD
-@pytest.mark.group(1)
-@pytest.mark.unstable
-=======
->>>>>>> 4842019f
 @markers.juju3
 @pytest.mark.skip(reason="Unstable")
 @markers.amd64_only  # TODO: remove after arm64 stable release
@@ -104,12 +96,7 @@
             primary_name = await get_primary(ops_test, DATABASE_APP_NAME)
             assert primary_name == f"{DATABASE_APP_NAME}/0"
 
-<<<<<<< HEAD
-    local_charm = await build_charm(".")
-    filename = local_charm.split("/")[-1] if isinstance(local_charm, str) else local_charm.name
-=======
     filename = Path(charm).name
->>>>>>> 4842019f
     fault_charm = Path("/tmp/", filename)
     shutil.copy(charm, fault_charm)
 
