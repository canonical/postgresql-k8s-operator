--- conflicted
+++ resolved
@@ -13,9 +13,9 @@
 from .. import markers
 from ..helpers import (
     APPLICATION_NAME,
+    CHARM_BASE,
     DATABASE_APP_NAME,
     METADATA,
-    build_charm,
     count_switchovers,
     get_leader_unit,
     get_primary,
@@ -32,11 +32,6 @@
 TIMEOUT = 10 * 60
 
 
-<<<<<<< HEAD
-@pytest.mark.group(1)
-@pytest.mark.unstable
-=======
->>>>>>> 4842019f
 @markers.amd64_only  # TODO: remove after arm64 stable release
 @pytest.mark.abort_on_fail
 async def test_deploy_stable(ops_test: OpsTest) -> None:
@@ -45,13 +40,15 @@
         ops_test.model.deploy(
             DATABASE_APP_NAME,
             num_units=3,
-            channel="16/stable",
+            channel="14/stable",
             trust=True,
+            base=CHARM_BASE,
         ),
         ops_test.model.deploy(
             APPLICATION_NAME,
             num_units=1,
             channel="latest/edge",
+            base=CHARM_BASE,
         ),
     )
     logger.info("Wait for applications to become active")
@@ -62,18 +59,15 @@
     assert len(ops_test.model.applications[DATABASE_APP_NAME].units) == 3
 
 
-<<<<<<< HEAD
-@pytest.mark.group(1)
-@pytest.mark.unstable
-=======
->>>>>>> 4842019f
 @markers.amd64_only  # TODO: remove after arm64 stable release
 @pytest.mark.abort_on_fail
 async def test_pre_upgrade_check(ops_test: OpsTest) -> None:
     """Test that the pre-upgrade-check action runs successfully."""
+    # TODO remove once we release to stable
+    pytest.skip("No 16/stable yet.")
     application = ops_test.model.applications[DATABASE_APP_NAME]
     if "pre-upgrade-check" not in await application.get_actions():
-        logger.info("skipping the test because the charm from 16/stable doesn't support upgrade")
+        logger.info("skipping the test because the charm from 14/stable doesn't support upgrade")
         return
 
     logger.info("Get leader unit")
@@ -99,15 +93,12 @@
     assert stateful_set.spec.updateStrategy.rollingUpdate.partition == 2, "Partition not set to 2"
 
 
-<<<<<<< HEAD
-@pytest.mark.group(1)
-@pytest.mark.unstable
-=======
->>>>>>> 4842019f
 @markers.amd64_only  # TODO: remove after arm64 stable release
 @pytest.mark.abort_on_fail
 async def test_upgrade_from_stable(ops_test: OpsTest, charm, continuous_writes):
     """Test updating from stable channel."""
+    # TODO remove once we release to stable
+    pytest.skip("No 16/stable yet.")
     # Start an application that continuously writes data to the database.
     logger.info("starting continuous writes to the database")
     await start_continuous_writes(ops_test, DATABASE_APP_NAME)
@@ -123,12 +114,6 @@
     application = ops_test.model.applications[DATABASE_APP_NAME]
     actions = await application.get_actions()
 
-<<<<<<< HEAD
-    logger.info("Build charm locally")
-    charm = await build_charm(".")
-
-=======
->>>>>>> 4842019f
     logger.info("Refresh the charm")
     await application.refresh(path=charm, resources=resources)
 
