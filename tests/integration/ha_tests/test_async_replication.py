--- conflicted
+++ resolved
@@ -17,6 +17,7 @@
 from .. import architecture, markers
 from ..helpers import (
     APPLICATION_NAME,
+    CHARM_BASE,
     DATABASE_APP_NAME,
     build_and_deploy,
     get_leader_unit,
@@ -105,12 +106,6 @@
     ops_test: OpsTest, charm, first_model: Model, second_model: Model
 ) -> None:
     """Build and deploy two PostgreSQL cluster in two separate models to test async replication."""
-<<<<<<< HEAD
-    await build_and_deploy(ops_test, CLUSTER_SIZE, wait_for_idle=False)
-    await build_and_deploy(ops_test, CLUSTER_SIZE, wait_for_idle=False, model=second_model)
-    await ops_test.model.deploy(APPLICATION_NAME, channel="latest/edge", num_units=1)
-    await second_model.deploy(APPLICATION_NAME, channel="latest/edge", num_units=1)
-=======
     await build_and_deploy(ops_test, charm, CLUSTER_SIZE, wait_for_idle=False)
     await build_and_deploy(ops_test, charm, CLUSTER_SIZE, wait_for_idle=False, model=second_model)
     await ops_test.model.deploy(
@@ -119,7 +114,6 @@
     await second_model.deploy(
         APPLICATION_NAME, channel="latest/edge", num_units=1, base=CHARM_BASE
     )
->>>>>>> 4842019f
 
     async with ops_test.fast_forward(), fast_forward(second_model):
         await gather(
