#!/usr/bin/env python3
# Copyright 2022 Canonical Ltd.
# See LICENSE file for licensing details.

import pytest as pytest
from pytest_operator.plugin import OpsTest
from tenacity import Retrying, stop_after_delay, wait_fixed

from tests.integration.ha_tests.helpers import (
    change_patroni_setting,
    deploy_chaos_mesh,
    destroy_chaos_mesh,
    get_patroni_setting,
    modify_pebble_restart_delay,
    remove_instance_isolation,
)
from tests.integration.helpers import app_name

APPLICATION_NAME = "application"


@pytest.fixture()
async def chaos_mesh(ops_test: OpsTest) -> None:
    """Deploys chaos mesh to the namespace and uninstalls it at the end."""
    deploy_chaos_mesh(ops_test.model.info.name)

    yield

    remove_instance_isolation(ops_test)
    destroy_chaos_mesh(ops_test.model.info.name)


@pytest.fixture()
async def continuous_writes(ops_test: OpsTest) -> None:
    """Deploy the charm that makes continuous writes to PostgreSQL."""
    yield
    # Clear the written data at the end.
    for attempt in Retrying(stop=stop_after_delay(60 * 5), wait=wait_fixed(3), reraise=True):
        with attempt:
            action = (
                await ops_test.model.applications[APPLICATION_NAME]
                .units[0]
                .run_action("clear-continuous-writes")
            )
            await action.wait()
            assert action.results["result"] == "True", "Unable to clear up continuous_writes table"


<<<<<<< HEAD
=======
@pytest.fixture()
async def loop_wait(ops_test: OpsTest) -> None:
    """Temporary change the loop wait configuration."""
    # Change the parameter that makes Patroni wait for some more time before restarting PostgreSQL.
    initial_loop_wait = await get_patroni_setting(ops_test, "loop_wait")
    yield
    # Rollback to the initial configuration.
    await change_patroni_setting(ops_test, "loop_wait", initial_loop_wait)


@pytest.fixture(scope="module")
>>>>>>> 20ba9fde
async def primary_start_timeout(ops_test: OpsTest) -> None:
    """Temporary change the primary start timeout configuration."""
    # Change the parameter that makes the primary reelection faster.
    initial_primary_start_timeout = await get_patroni_setting(ops_test, "primary_start_timeout")
    await change_patroni_setting(ops_test, "primary_start_timeout", 0)
    yield
    # Rollback to the initial configuration.
    await change_patroni_setting(ops_test, "primary_start_timeout", initial_primary_start_timeout)


@pytest.fixture()
async def restart_policy(ops_test: OpsTest) -> None:
    """Sets and resets service pebble restart policy on all units."""
    app = await app_name(ops_test)

    for unit in ops_test.model.applications[app].units:
        modify_pebble_restart_delay(
            ops_test,
            unit.name,
            "tests/integration/ha_tests/manifests/extend_pebble_restart_delay.yml",
        )

        async with ops_test.fast_forward():
            await ops_test.model.wait_for_idle(
                apps=[app],
                status="active",
                raise_on_blocked=True,
                timeout=5 * 60,
                idle_period=30,
            )

    yield<|MERGE_RESOLUTION|>--- conflicted
+++ resolved
@@ -46,8 +46,6 @@
             assert action.results["result"] == "True", "Unable to clear up continuous_writes table"
 
 
-<<<<<<< HEAD
-=======
 @pytest.fixture()
 async def loop_wait(ops_test: OpsTest) -> None:
     """Temporary change the loop wait configuration."""
@@ -59,7 +57,6 @@
 
 
 @pytest.fixture(scope="module")
->>>>>>> 20ba9fde
 async def primary_start_timeout(ops_test: OpsTest) -> None:
     """Temporary change the primary start timeout configuration."""
     # Change the parameter that makes the primary reelection faster.
