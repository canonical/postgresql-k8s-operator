#!/usr/bin/env python3
# Copyright 2022 Canonical Ltd.
# See LICENSE file for licensing details.
import pytest as pytest
from pytest_operator.plugin import OpsTest
from tenacity import Retrying, stop_after_delay, wait_fixed

from tests.integration.ha_tests.helpers import (
<<<<<<< HEAD
    change_master_start_timeout,
    get_master_start_timeout,
=======
    change_primary_start_timeout,
    get_primary_start_timeout,
>>>>>>> d0acd10f
)

APPLICATION_NAME = "application"


@pytest.fixture()
async def continuous_writes(ops_test: OpsTest) -> None:
    """Deploy the charm that makes continuous writes to PostgreSQL."""
    yield
    # Clear the written data at the end.
    for attempt in Retrying(stop=stop_after_delay(60 * 5), wait=wait_fixed(3), reraise=True):
        with attempt:
            action = (
                await ops_test.model.applications[APPLICATION_NAME]
                .units[0]
                .run_action("clear-continuous-writes")
            )
            await action.wait()
            assert action.results["result"] == "True", "Unable to clear up continuous_writes table"


@pytest.fixture(scope="module")
<<<<<<< HEAD
async def master_start_timeout(ops_test: OpsTest) -> None:
    """Temporary change the master start timeout configuration."""
=======
async def primary_start_timeout(ops_test: OpsTest) -> None:
    """Temporary change the primary start timeout configuration."""
>>>>>>> d0acd10f
    # Change the parameter that makes the primary reelection faster.
    initial_primary_start_timeout = await get_primary_start_timeout(ops_test)
    await change_primary_start_timeout(ops_test, 0)
    yield
    # Rollback to the initial configuration.
    await change_primary_start_timeout(ops_test, initial_primary_start_timeout)<|MERGE_RESOLUTION|>--- conflicted
+++ resolved
@@ -6,13 +6,8 @@
 from tenacity import Retrying, stop_after_delay, wait_fixed
 
 from tests.integration.ha_tests.helpers import (
-<<<<<<< HEAD
-    change_master_start_timeout,
-    get_master_start_timeout,
-=======
     change_primary_start_timeout,
     get_primary_start_timeout,
->>>>>>> d0acd10f
 )
 
 APPLICATION_NAME = "application"
@@ -34,14 +29,8 @@
             assert action.results["result"] == "True", "Unable to clear up continuous_writes table"
 
 
-@pytest.fixture(scope="module")
-<<<<<<< HEAD
-async def master_start_timeout(ops_test: OpsTest) -> None:
-    """Temporary change the master start timeout configuration."""
-=======
 async def primary_start_timeout(ops_test: OpsTest) -> None:
     """Temporary change the primary start timeout configuration."""
->>>>>>> d0acd10f
     # Change the parameter that makes the primary reelection faster.
     initial_primary_start_timeout = await get_primary_start_timeout(ops_test)
     await change_primary_start_timeout(ops_test, 0)
