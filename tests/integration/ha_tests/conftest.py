--- conflicted
+++ resolved
@@ -7,19 +7,14 @@
 from tenacity import Retrying, stop_after_delay, wait_fixed
 
 from tests.integration.ha_tests.helpers import (
-<<<<<<< HEAD
-    change_primary_start_timeout,
+    change_patroni_setting,
     change_wal_settings,
-    get_postgresql_parameter,
-    get_primary_start_timeout,
-=======
-    change_patroni_setting,
     deploy_chaos_mesh,
     destroy_chaos_mesh,
     get_patroni_setting,
+    get_postgresql_parameter,
     modify_pebble_restart_delay,
     remove_instance_isolation,
->>>>>>> 3ed40373
 )
 from tests.integration.helpers import app_name
 
@@ -71,8 +66,7 @@
     await change_patroni_setting(ops_test, "primary_start_timeout", 0)
     yield
     # Rollback to the initial configuration.
-<<<<<<< HEAD
-    await change_primary_start_timeout(ops_test, initial_primary_start_timeout)
+    await change_patroni_setting(ops_test, "primary_start_timeout", initial_primary_start_timeout)
 
 
 @pytest.fixture()
@@ -93,8 +87,6 @@
             initial_min_wal_size,
             initial_wal_keep_segments,
         )
-=======
-    await change_patroni_setting(ops_test, "primary_start_timeout", initial_primary_start_timeout)
 
 
 @pytest.fixture()
@@ -118,5 +110,4 @@
                 idle_period=30,
             )
 
-    yield
->>>>>>> 3ed40373
+    yield