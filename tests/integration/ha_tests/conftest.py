--- conflicted
+++ resolved
@@ -7,17 +7,12 @@
 from tenacity import Retrying, stop_after_delay, wait_fixed
 
 from tests.integration.ha_tests.helpers import (
-<<<<<<< HEAD
-    change_primary_start_timeout,
+    change_patroni_setting,
     deploy_chaos_mesh,
     destroy_chaos_mesh,
-    get_primary_start_timeout,
-    remove_instance_isolation,
-=======
-    change_patroni_setting,
     get_patroni_setting,
     modify_pebble_restart_delay,
->>>>>>> 09dcfc75
+    remove_instance_isolation,
 )
 from tests.integration.helpers import app_name
 
