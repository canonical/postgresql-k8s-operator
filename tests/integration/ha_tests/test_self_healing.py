#!/usr/bin/env python3
# Copyright 2022 Canonical Ltd.
# See LICENSE file for licensing details.
import asyncio
import logging
from time import sleep

import pytest
from pytest_operator.plugin import OpsTest
from tenacity import Retrying, stop_after_delay, wait_fixed

from .. import markers
from ..helpers import (
    APPLICATION_NAME,
    CHARM_SERIES,
    METADATA,
    app_name,
    build_and_deploy,
    db_connect,
    get_password,
    get_unit_address,
    run_command_on_unit,
)
from .helpers import (
    are_all_db_processes_down,
    are_writes_increasing,
    change_patroni_setting,
    change_wal_settings,
    check_writes,
    fetch_cluster_members,
    get_patroni_setting,
    get_primary,
    is_cluster_updated,
    is_connection_possible,
    is_member_isolated,
    is_postgresql_ready,
    isolate_instance_from_cluster,
    list_wal_files,
    modify_pebble_restart_delay,
    remove_instance_isolation,
    send_signal_to_process,
    start_continuous_writes,
)
<<<<<<< HEAD
=======
from tests.integration.helpers import (
    APPLICATION_NAME,
    CHARM_SERIES,
    METADATA,
    app_name,
    build_and_deploy,
    db_connect,
    get_password,
    get_unit_address,
    run_command_on_unit,
    scale_application,
)
>>>>>>> 31ca568f

logger = logging.getLogger(__name__)

APP_NAME = METADATA["name"]
PATRONI_PROCESS = "/usr/bin/patroni"
POSTGRESQL_PROCESS = "postgres"
DB_PROCESSES = [POSTGRESQL_PROCESS, PATRONI_PROCESS]
MEDIAN_ELECTION_TIME = 10


@pytest.mark.group(1)
@pytest.mark.abort_on_fail
async def test_build_and_deploy(ops_test: OpsTest) -> None:
    """Build and deploy three unit of PostgreSQL."""
    wait_for_apps = False
    # It is possible for users to provide their own cluster for HA testing. Hence, check if there
    # is a pre-existing cluster.
    if not await app_name(ops_test):
        wait_for_apps = True
        await build_and_deploy(ops_test, 3, wait_for_idle=False)
    # Deploy the continuous writes application charm if it wasn't already deployed.
    if not await app_name(ops_test, APPLICATION_NAME):
        wait_for_apps = True
        async with ops_test.fast_forward():
            await ops_test.model.deploy(
                APPLICATION_NAME,
                application_name=APPLICATION_NAME,
                series=CHARM_SERIES,
                channel="edge",
            )

    if wait_for_apps:
        async with ops_test.fast_forward():
            await ops_test.model.wait_for_idle(status="active", timeout=1000)


@pytest.mark.group(1)
@markers.juju2
@pytest.mark.parametrize("process", DB_PROCESSES)
async def test_kill_db_process(
    ops_test: OpsTest, process: str, continuous_writes, primary_start_timeout
) -> None:
    # Locate primary unit.
    app = await app_name(ops_test)
    primary_name = await get_primary(ops_test, app)

    # Start an application that continuously writes data to the database.
    await start_continuous_writes(ops_test, app)

    # Kill the database process.
    await send_signal_to_process(ops_test, primary_name, process, "SIGKILL")

    # Wait some time to elect a new primary.
    sleep(MEDIAN_ELECTION_TIME * 2)

    async with ops_test.fast_forward():
        await are_writes_increasing(ops_test, primary_name)

        # Verify that the database service got restarted and is ready in the old primary.
        assert await is_postgresql_ready(ops_test, primary_name)

    # Verify that a new primary gets elected (ie old primary is secondary).
    new_primary_name = await get_primary(ops_test, app, down_unit=primary_name)
    assert new_primary_name != primary_name

    await is_cluster_updated(ops_test, primary_name)


@pytest.mark.group(1)
@pytest.mark.parametrize("process", DB_PROCESSES)
async def test_freeze_db_process(
    ops_test: OpsTest, process: str, continuous_writes, primary_start_timeout
) -> None:
    # Locate primary unit.
    app = await app_name(ops_test)
    primary_name = await get_primary(ops_test, app)

    # Start an application that continuously writes data to the database.
    await start_continuous_writes(ops_test, app)

    # Freeze the database process.
    await send_signal_to_process(ops_test, primary_name, process, "SIGSTOP")

    # Wait some time to elect a new primary.
    sleep(MEDIAN_ELECTION_TIME * 6)

    async with ops_test.fast_forward():
        try:
            await are_writes_increasing(ops_test, primary_name)

            # Verify that a new primary gets elected (ie old primary is secondary).
            for attempt in Retrying(stop=stop_after_delay(60 * 3), wait=wait_fixed(3)):
                with attempt:
                    new_primary_name = await get_primary(ops_test, app, down_unit=primary_name)
                    assert new_primary_name != primary_name
        finally:
            # Un-freeze the old primary.
            for attempt in Retrying(stop=stop_after_delay(60 * 3), wait=wait_fixed(3)):
                with attempt:
                    use_ssh = (attempt.retry_state.attempt_number % 2) == 0
                    logger.info(f"unfreezing {process}")
                    await send_signal_to_process(
                        ops_test, primary_name, process, "SIGCONT", use_ssh
                    )
        # Verify that the database service got restarted and is ready in the old primary.
        assert await is_postgresql_ready(ops_test, primary_name)

    await is_cluster_updated(ops_test, primary_name)


@pytest.mark.group(1)
@pytest.mark.parametrize("process", DB_PROCESSES)
async def test_restart_db_process(
    ops_test: OpsTest, process: str, continuous_writes, primary_start_timeout
) -> None:
    # Locate primary unit.
    app = await app_name(ops_test)
    primary_name = await get_primary(ops_test, app)

    # Start an application that continuously writes data to the database.
    await start_continuous_writes(ops_test, app)

    # Restart the database process.
    await send_signal_to_process(ops_test, primary_name, process, "SIGTERM")

    # Wait some time to elect a new primary.
    sleep(MEDIAN_ELECTION_TIME * 2)

    async with ops_test.fast_forward():
        await are_writes_increasing(ops_test, primary_name)

        # Verify that the database service got restarted and is ready in the old primary.
        assert await is_postgresql_ready(ops_test, primary_name)

    # Verify that a new primary gets elected (ie old primary is secondary).
    new_primary_name = await get_primary(ops_test, app, down_unit=primary_name)
    assert new_primary_name != primary_name

    await is_cluster_updated(ops_test, primary_name)


@pytest.mark.group(1)
@pytest.mark.unstable
@pytest.mark.parametrize("process", DB_PROCESSES)
@pytest.mark.parametrize("signal", ["SIGTERM", "SIGKILL"])
async def test_full_cluster_restart(
    ops_test: OpsTest, process: str, signal: str, continuous_writes, restart_policy, loop_wait
) -> None:
    """This tests checks that a cluster recovers from a full cluster restart.

    The test can be called a full cluster crash when the signal sent to the OS process
    is SIGKILL.
    """
    # Locate primary unit.
    app = await app_name(ops_test)

    # Change the loop wait setting to make Patroni wait more time before restarting PostgreSQL.
    initial_loop_wait = await get_patroni_setting(ops_test, "loop_wait")
    await change_patroni_setting(ops_test, "loop_wait", 300)

    # Start an application that continuously writes data to the database.
    await start_continuous_writes(ops_test, app)

    # Restart all units "simultaneously".
    await asyncio.gather(
        *[
            send_signal_to_process(ops_test, unit.name, process, signal)
            for unit in ops_test.model.applications[app].units
        ]
    )

    # This test serves to verify behavior when all replicas are down at the same time that when
    # they come back online they operate as expected. This check verifies that we meet the criteria
    # of all replicas being down at the same time.
    try:
        assert await are_all_db_processes_down(
            ops_test, process
        ), "Not all units down at the same time."
    finally:
        for unit in ops_test.model.applications[app].units:
            modify_pebble_restart_delay(
                ops_test,
                unit.name,
                "tests/integration/ha_tests/manifests/restore_pebble_restart_delay.yml",
                ensure_replan=True,
            )
        await change_patroni_setting(ops_test, "loop_wait", initial_loop_wait)

    # Verify all units are up and running.
    for unit in ops_test.model.applications[app].units:
        assert await is_postgresql_ready(
            ops_test, unit.name
        ), f"unit {unit.name} not restarted after cluster restart."

    await are_writes_increasing(ops_test)

    # Verify that all units are part of the same cluster.
    member_ips = await fetch_cluster_members(ops_test)
    ip_addresses = [
        await get_unit_address(ops_test, unit.name)
        for unit in ops_test.model.applications[app].units
    ]
    assert set(member_ips) == set(ip_addresses), "not all units are part of the same cluster."

    # Verify that no writes to the database were missed after stopping the writes.
    await check_writes(ops_test)


@pytest.mark.group(1)
async def test_forceful_restart_without_data_and_transaction_logs(
    ops_test: OpsTest,
    continuous_writes,
    primary_start_timeout,
    wal_settings,
) -> None:
    """A forceful restart with deleted data and without transaction logs (forced clone)."""
    # Locate primary unit.
    app = await app_name(ops_test)
    primary_name = await get_primary(ops_test, app)

    # Start an application that continuously writes data to the database.
    await start_continuous_writes(ops_test, app)

    # Copy data dir content removal script.
    await ops_test.juju(
        "scp", "tests/integration/ha_tests/clean-data-dir.sh", f"{primary_name}:/tmp"
    )

    # Stop the systemd service on the primary unit.
    logger.info(f"stopping database from {primary_name}")
    await run_command_on_unit(ops_test, primary_name, "/charm/bin/pebble stop postgresql")

    # Data removal runs within a script, so it allows `*` expansion.
    logger.info(f"removing data from {primary_name}")
    return_code, _, _ = await ops_test.juju(
        "ssh",
        primary_name,
        "bash",
        "/tmp/clean-data-dir.sh",
    )
    assert return_code == 0, "Failed to remove data directory"

    # Wait some time to elect a new primary.
    sleep(MEDIAN_ELECTION_TIME * 2)

    async with ops_test.fast_forward():
        await are_writes_increasing(ops_test, primary_name)

        # Verify that a new primary gets elected (ie old primary is secondary).
        for attempt in Retrying(stop=stop_after_delay(60), wait=wait_fixed(3)):
            with attempt:
                logger.info("checking whether a new primary was elected")
                new_primary_name = await get_primary(ops_test, app)
                assert new_primary_name != primary_name

        # Change some settings to enable WAL rotation and remove the old WAL files.
        for unit in ops_test.model.applications[app].units:
            if unit.name == primary_name:
                continue
            logger.info(f"enabling WAL rotation on {primary_name}")
            await change_wal_settings(ops_test, unit.name, 32, 32, 1)

        # Rotate the WAL segments.
        files = await list_wal_files(ops_test, app)
        host = await get_unit_address(ops_test, new_primary_name)
        password = await get_password(ops_test, down_unit=primary_name)
        with db_connect(host, password) as connection:
            connection.autocommit = True
            with connection.cursor() as cursor:
                # Run some commands to make PostgreSQL do WAL rotation.
                cursor.execute("SELECT pg_switch_wal();")
                cursor.execute("CHECKPOINT;")
                cursor.execute("SELECT pg_switch_wal();")
        connection.close()
        new_files = await list_wal_files(ops_test, app)
        # Check that the WAL was correctly rotated.
        for unit_name in files:
            assert not files[unit_name].intersection(
                new_files
            ), "WAL segments weren't correctly rotated"

        # Start the systemd service in the old primary.
        logger.info(f"starting database on {primary_name}")
        await run_command_on_unit(ops_test, primary_name, "/charm/bin/pebble start postgresql")

        # Verify that the database service got restarted and is ready in the old primary.
        assert await is_postgresql_ready(ops_test, primary_name)

    await is_cluster_updated(ops_test, primary_name)


@pytest.mark.group(1)
async def test_network_cut(
    ops_test: OpsTest, continuous_writes, primary_start_timeout, chaos_mesh
) -> None:
    """Completely cut and restore network."""
    # Locate primary unit.
    app = await app_name(ops_test)
    primary_name = await get_primary(ops_test, app)

    # Start an application that continuously writes data to the database.
    await start_continuous_writes(ops_test, app)

    # Verify that connection is possible.
    logger.info("checking whether the connectivity to the database is working")
    assert await is_connection_possible(
        ops_test, primary_name
    ), f"Connection {primary_name} is not possible"

    # Confirm that the primary is not isolated from the cluster.
    logger.info("confirming that the primary is not isolated from the cluster")
    assert not await is_member_isolated(ops_test, primary_name, primary_name)

    # Create network chaos policy to isolate instance from cluster
    logger.info(f"Cutting network for {primary_name}")
    isolate_instance_from_cluster(ops_test, primary_name)

    # Verify that connection is not possible.
    logger.info("checking whether the connectivity to the database is not working")
    assert not await is_connection_possible(
        ops_test, primary_name
    ), "Connection is possible after network cut"

    logger.info("checking whether writes are increasing")
    await are_writes_increasing(ops_test, primary_name)

    logger.info("checking whether a new primary was elected")
    async with ops_test.fast_forward():
        # Verify that a new primary gets elected (ie old primary is secondary).
        for attempt in Retrying(stop=stop_after_delay(60), wait=wait_fixed(3)):
            with attempt:
                new_primary_name = await get_primary(ops_test, app, down_unit=primary_name)
                assert new_primary_name != primary_name

    # Confirm that the former primary is isolated from the cluster.
    logger.info("confirming that the former primary is isolated from the cluster")
    assert await is_member_isolated(ops_test, new_primary_name, primary_name)

    # Remove network chaos policy isolating instance from cluster.
    logger.info(f"Restoring network for {primary_name}")
    remove_instance_isolation(ops_test)

    # Verify that the database service got restarted and is ready in the old primary.
    logger.info("waiting for the database service to restart")
    assert await is_postgresql_ready(ops_test, primary_name)

    # Verify that connection is possible.
    logger.info("checking whether the connectivity to the database is working")
    assert await is_connection_possible(
        ops_test, primary_name
    ), "Connection is not possible after network restore"

    await is_cluster_updated(ops_test, primary_name)


async def test_scaling_to_zero(ops_test: OpsTest, continuous_writes) -> None:
    """Scale the database to zero units and scale up again."""
    # Locate primary unit.
    app = await app_name(ops_test)

    # Start an application that continuously writes data to the database.
    await start_continuous_writes(ops_test, app)

    # Scale the database to zero units.
    logger.info("scaling database to zero units")
    await scale_application(ops_test, app, 0)

    # Scale the database to three units.
    logger.info("scaling database to three units")
    await scale_application(ops_test, app, 3)

    # Verify all units are up and running.
    logger.info("waiting for the database service to start in all units")
    for unit in ops_test.model.applications[app].units:
        assert await is_postgresql_ready(
            ops_test, unit.name
        ), f"unit {unit.name} not restarted after cluster restart."

    logger.info("checking whether writes are increasing")
    await are_writes_increasing(ops_test)

    # Verify that all units are part of the same cluster.
    logger.info("checking whether all units are part of the same cluster")
    member_ips = await fetch_cluster_members(ops_test)
    ip_addresses = [
        await get_unit_address(ops_test, unit.name)
        for unit in ops_test.model.applications[app].units
    ]
    assert set(member_ips) == set(ip_addresses), "not all units are part of the same cluster."

    # Verify that no writes to the database were missed after stopping the writes.
    logger.info("checking whether no writes to the database were missed after stopping the writes")
    await check_writes(ops_test)<|MERGE_RESOLUTION|>--- conflicted
+++ resolved
@@ -20,6 +20,7 @@
     get_password,
     get_unit_address,
     run_command_on_unit,
+    scale_application,
 )
 from .helpers import (
     are_all_db_processes_down,
@@ -41,21 +42,6 @@
     send_signal_to_process,
     start_continuous_writes,
 )
-<<<<<<< HEAD
-=======
-from tests.integration.helpers import (
-    APPLICATION_NAME,
-    CHARM_SERIES,
-    METADATA,
-    app_name,
-    build_and_deploy,
-    db_connect,
-    get_password,
-    get_unit_address,
-    run_command_on_unit,
-    scale_application,
-)
->>>>>>> 31ca568f
 
 logger = logging.getLogger(__name__)
 
@@ -411,6 +397,7 @@
     await is_cluster_updated(ops_test, primary_name)
 
 
+@pytest.mark.group(1)
 async def test_scaling_to_zero(ops_test: OpsTest, continuous_writes) -> None:
     """Scale the database to zero units and scale up again."""
     # Locate primary unit.
