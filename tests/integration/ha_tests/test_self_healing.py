#!/usr/bin/env python3
# Copyright 2022 Canonical Ltd.
# See LICENSE file for licensing details.
<<<<<<< HEAD
import asyncio
=======
>>>>>>> d0acd10f
import logging
from time import sleep

import pytest
from pytest_operator.plugin import OpsTest
from tenacity import Retrying, stop_after_delay, wait_fixed

from tests.integration.ha_tests.conftest import APPLICATION_NAME
from tests.integration.ha_tests.helpers import (
    METADATA,
<<<<<<< HEAD
    all_db_processes_down,
=======
>>>>>>> d0acd10f
    check_writes,
    check_writes_are_increasing,
    fetch_cluster_members,
    get_primary,
    is_replica,
    modify_pebble_restart_delay,
    postgresql_ready,
    secondary_up_to_date,
    send_signal_to_process,
    start_continuous_writes,
)
from tests.integration.helpers import (
    CHARM_SERIES,
    app_name,
    build_and_deploy,
    get_unit_address,
)

logger = logging.getLogger(__name__)

APP_NAME = METADATA["name"]
<<<<<<< HEAD
PATRONI_PROCESS = "patroni"
POSTGRESQL_PROCESS = "postgres"
=======
PATRONI_PROCESS = "/usr/bin/patroni"
POSTGRESQL_PROCESS = "/usr/lib/postgresql/14/bin/postgres"
>>>>>>> d0acd10f
DB_PROCESSES = [POSTGRESQL_PROCESS, PATRONI_PROCESS]
MEDIAN_ELECTION_TIME = 10


@pytest.mark.abort_on_fail
async def test_build_and_deploy(ops_test: OpsTest) -> None:
    """Build and deploy three unit of PostgreSQL."""
    wait_for_apps = False
    # It is possible for users to provide their own cluster for HA testing. Hence, check if there
    # is a pre-existing cluster.
    if not await app_name(ops_test):
        wait_for_apps = True
        await build_and_deploy(ops_test, 3, wait_for_idle=False)
    # Deploy the continuous writes application charm if it wasn't already deployed.
    if not await app_name(ops_test, APPLICATION_NAME):
        wait_for_apps = True
        async with ops_test.fast_forward():
            charm = await ops_test.build_charm("tests/integration/ha_tests/application-charm")
            await ops_test.model.deploy(
                charm, application_name=APPLICATION_NAME, series=CHARM_SERIES
            )

    if wait_for_apps:
        async with ops_test.fast_forward():
            await ops_test.model.wait_for_idle(status="active", timeout=1000)


<<<<<<< HEAD
@pytest.mark.parametrize("process", [POSTGRESQL_PROCESS])
async def test_kill_db_process(
    ops_test: OpsTest, process: str, continuous_writes, primary_start_timeout
) -> None:
    # Locate primary unit.
    app = await app_name(ops_test)
    primary_name = await get_primary(ops_test, app)

    # Start an application that continuously writes data to the database.
    await start_continuous_writes(ops_test, app)

    # Restart the database process.
    await send_signal_to_process(ops_test, primary_name, process, "SIGKILL")

    # Wait some time to elect a new primary.
    sleep(MEDIAN_ELECTION_TIME * 2)

    async with ops_test.fast_forward():
        await check_writes_are_increasing(ops_test, primary_name)

        # Verify that the database service got restarted and is ready in the old primary.
        assert await postgresql_ready(ops_test, primary_name)

    # Verify that a new primary gets elected (ie old primary is secondary).
    new_primary_name = await get_primary(ops_test, app, down_unit=primary_name)
    assert new_primary_name != primary_name

    # Verify that the old primary is now a replica.
    assert await is_replica(
        ops_test, primary_name
    ), "there are more than one primary in the cluster."

    # Verify that all units are part of the same cluster.
    member_ips = await fetch_cluster_members(ops_test)
    ip_addresses = [
        await get_unit_address(ops_test, unit.name)
        for unit in ops_test.model.applications[app].units
    ]
    assert set(member_ips) == set(ip_addresses), "not all units are part of the same cluster."

    # Verify that no writes to the database were missed after stopping the writes.
    total_expected_writes = await check_writes(ops_test)

    # Verify that old primary is up-to-date.
    assert await secondary_up_to_date(
        ops_test, primary_name, total_expected_writes
    ), "secondary not up to date with the cluster after restarting."


=======
>>>>>>> d0acd10f
@pytest.mark.parametrize("process", [PATRONI_PROCESS])
async def test_freeze_db_process(
    ops_test: OpsTest, process: str, continuous_writes, primary_start_timeout
) -> None:
    # Locate primary unit.
    app = await app_name(ops_test)
    primary_name = await get_primary(ops_test, app)

    # Start an application that continuously writes data to the database.
    await start_continuous_writes(ops_test, app)

    # Freeze the database process.
    await send_signal_to_process(ops_test, primary_name, process, "SIGSTOP")

    # Wait some time to elect a new primary.
    sleep(MEDIAN_ELECTION_TIME * 2)

    async with ops_test.fast_forward():
        try:
            await check_writes_are_increasing(ops_test, primary_name)

            # Verify that a new primary gets elected (ie old primary is secondary).
            for attempt in Retrying(stop=stop_after_delay(60 * 3), wait=wait_fixed(3)):
                with attempt:
                    new_primary_name = await get_primary(ops_test, app, down_unit=primary_name)
                    assert new_primary_name != primary_name
        finally:
            # Un-freeze the old primary.
            for attempt in Retrying(stop=stop_after_delay(60 * 3), wait=wait_fixed(3)):
                with attempt:
                    use_ssh = (attempt.retry_state.attempt_number % 2) == 0
                    logger.info(f"unfreezing {process}")
                    await send_signal_to_process(
                        ops_test, primary_name, process, "SIGCONT", use_ssh
                    )

        # Verify that the database service got restarted and is ready in the old primary.
        assert await postgresql_ready(ops_test, primary_name)

    # Verify that the old primary is now a replica.
    assert await is_replica(
        ops_test, primary_name
    ), "there are more than one primary in the cluster."

    # Verify that all units are part of the same cluster.
    member_ips = await fetch_cluster_members(ops_test)
    ip_addresses = [
        await get_unit_address(ops_test, unit.name)
        for unit in ops_test.model.applications[app].units
    ]
    assert set(member_ips) == set(ip_addresses), "not all units are part of the same cluster."

    # Verify that no writes to the database were missed after stopping the writes.
    total_expected_writes = await check_writes(ops_test)

    # Verify that old primary is up-to-date.
    assert await secondary_up_to_date(
        ops_test, primary_name, total_expected_writes
    ), "secondary not up to date with the cluster after restarting."


@pytest.mark.parametrize("process", DB_PROCESSES)
async def test_restart_db_process(
    ops_test: OpsTest, process: str, continuous_writes, primary_start_timeout
) -> None:
    # Set signal based on the process
    if process == PATRONI_PROCESS:
        signal = "SIGTERM"
    else:
        signal = "SIGINT"

    # Locate primary unit.
    app = await app_name(ops_test)
    primary_name = await get_primary(ops_test, app)

    # Start an application that continuously writes data to the database.
    await start_continuous_writes(ops_test, app)

    # Restart the database process.
    await send_signal_to_process(ops_test, primary_name, process, signal)

    # Wait some time to elect a new primary.
    sleep(MEDIAN_ELECTION_TIME * 2)

    # Wait some time to elect a new primary.
    sleep(MEDIAN_ELECTION_TIME * 2)

    async with ops_test.fast_forward():
        await check_writes_are_increasing(ops_test, primary_name)

        # Verify that the database service got restarted and is ready in the old primary.
        assert await postgresql_ready(ops_test, primary_name)

    # Verify that a new primary gets elected (ie old primary is secondary).
    new_primary_name = await get_primary(ops_test, app, down_unit=primary_name)
    assert new_primary_name != primary_name

    # Verify that the old primary is now a replica.
    assert await is_replica(
        ops_test, primary_name
    ), "there are more than one primary in the cluster."

    # Verify that all units are part of the same cluster.
    member_ips = await fetch_cluster_members(ops_test)
    ip_addresses = [
        await get_unit_address(ops_test, unit.name)
        for unit in ops_test.model.applications[app].units
    ]
    assert set(member_ips) == set(ip_addresses), "not all units are part of the same cluster."

    # Verify that no writes to the database were missed after stopping the writes.
    total_expected_writes = await check_writes(ops_test)

    # Verify that old primary is up-to-date.
    assert await secondary_up_to_date(
        ops_test, primary_name, total_expected_writes
    ), "secondary not up to date with the cluster after restarting."


@pytest.mark.parametrize("process", DB_PROCESSES)
@pytest.mark.parametrize("signal", ["SIGTERM", "SIGKILL"])
async def test_full_cluster_restart(
    ops_test: OpsTest, process: str, signal: str, continuous_writes, restart_policy
) -> None:
    """This tests checks that a cluster recovers from a full cluster restart.

    The test can be called a full cluster crash when the signal sent to the OS process
    is SIGKILL.
    """
    # Locate primary unit.
    # Start an application that continuously writes data to the database.
    app = await app_name(ops_test)
    await start_continuous_writes(ops_test, app)

    # Restart all units "simultaneously".
    await asyncio.gather(
        *[
            send_signal_to_process(ops_test, unit.name, process, signal)
            for unit in ops_test.model.applications[app].units
        ]
    )

    # This test serves to verify behavior when all replicas are down at the same time that when
    # they come back online they operate as expected. This check verifies that we meet the criteria
    # of all replicas being down at the same time.
    assert await all_db_processes_down(ops_test, process), "Not all units down at the same time."
    if process == PATRONI_PROCESS:
        for unit in ops_test.model.applications[app].units:
            modify_pebble_restart_delay(
                ops_test,
                unit.name,
                "tests/integration/ha_tests/manifests/restore_pebble_restart_delay.yml",
            )

    # Verify all units are up and running.
    for unit in ops_test.model.applications[app].units:
        assert await postgresql_ready(
            ops_test, unit.name
        ), f"unit {unit.name} not restarted after cluster restart."

    await check_writes_are_increasing(ops_test)

    # Verify that all units are part of the same cluster.
    member_ips = await fetch_cluster_members(ops_test)
    ip_addresses = [
        await get_unit_address(ops_test, unit.name)
        for unit in ops_test.model.applications[app].units
    ]
    assert set(member_ips) == set(ip_addresses), "not all units are part of the same cluster."

    # Verify that no writes to the database were missed after stopping the writes.
    await check_writes(ops_test)<|MERGE_RESOLUTION|>--- conflicted
+++ resolved
@@ -1,10 +1,7 @@
 #!/usr/bin/env python3
 # Copyright 2022 Canonical Ltd.
 # See LICENSE file for licensing details.
-<<<<<<< HEAD
 import asyncio
-=======
->>>>>>> d0acd10f
 import logging
 from time import sleep
 
@@ -15,10 +12,7 @@
 from tests.integration.ha_tests.conftest import APPLICATION_NAME
 from tests.integration.ha_tests.helpers import (
     METADATA,
-<<<<<<< HEAD
     all_db_processes_down,
-=======
->>>>>>> d0acd10f
     check_writes,
     check_writes_are_increasing,
     fetch_cluster_members,
@@ -40,13 +34,8 @@
 logger = logging.getLogger(__name__)
 
 APP_NAME = METADATA["name"]
-<<<<<<< HEAD
 PATRONI_PROCESS = "patroni"
 POSTGRESQL_PROCESS = "postgres"
-=======
-PATRONI_PROCESS = "/usr/bin/patroni"
-POSTGRESQL_PROCESS = "/usr/lib/postgresql/14/bin/postgres"
->>>>>>> d0acd10f
 DB_PROCESSES = [POSTGRESQL_PROCESS, PATRONI_PROCESS]
 MEDIAN_ELECTION_TIME = 10
 
@@ -74,8 +63,7 @@
             await ops_test.model.wait_for_idle(status="active", timeout=1000)
 
 
-<<<<<<< HEAD
-@pytest.mark.parametrize("process", [POSTGRESQL_PROCESS])
+@pytest.mark.parametrize("process", [PATRONI_PROCESS])
 async def test_kill_db_process(
     ops_test: OpsTest, process: str, continuous_writes, primary_start_timeout
 ) -> None:
@@ -86,7 +74,7 @@
     # Start an application that continuously writes data to the database.
     await start_continuous_writes(ops_test, app)
 
-    # Restart the database process.
+    # Kill the database process.
     await send_signal_to_process(ops_test, primary_name, process, "SIGKILL")
 
     # Wait some time to elect a new primary.
@@ -124,8 +112,6 @@
     ), "secondary not up to date with the cluster after restarting."
 
 
-=======
->>>>>>> d0acd10f
 @pytest.mark.parametrize("process", [PATRONI_PROCESS])
 async def test_freeze_db_process(
     ops_test: OpsTest, process: str, continuous_writes, primary_start_timeout
@@ -191,12 +177,6 @@
 async def test_restart_db_process(
     ops_test: OpsTest, process: str, continuous_writes, primary_start_timeout
 ) -> None:
-    # Set signal based on the process
-    if process == PATRONI_PROCESS:
-        signal = "SIGTERM"
-    else:
-        signal = "SIGINT"
-
     # Locate primary unit.
     app = await app_name(ops_test)
     primary_name = await get_primary(ops_test, app)
@@ -205,10 +185,7 @@
     await start_continuous_writes(ops_test, app)
 
     # Restart the database process.
-    await send_signal_to_process(ops_test, primary_name, process, signal)
-
-    # Wait some time to elect a new primary.
-    sleep(MEDIAN_ELECTION_TIME * 2)
+    await send_signal_to_process(ops_test, primary_name, process, "SIGTERM")
 
     # Wait some time to elect a new primary.
     sleep(MEDIAN_ELECTION_TIME * 2)
