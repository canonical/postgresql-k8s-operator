--- conflicted
+++ resolved
@@ -1,12 +1,9 @@
 #!/usr/bin/env python3
 # Copyright 2022 Canonical Ltd.
 # See LICENSE file for licensing details.
-<<<<<<< HEAD
 import asyncio
+import logging
 from time import sleep
-=======
-import logging
->>>>>>> 4efaf747
 
 import pytest
 from pytest_operator.plugin import OpsTest
