--- conflicted
+++ resolved
@@ -9,13 +9,10 @@
 from tests.integration.ha_tests.conftest import APPLICATION_NAME
 from tests.integration.ha_tests.helpers import (
     METADATA,
-<<<<<<< HEAD
     app_name,
     change_master_start_timeout,
     change_wal_settings,
-=======
     check_writes,
->>>>>>> 1ace69c4
     count_writes,
     fetch_cluster_members,
     get_master_start_timeout,
@@ -26,22 +23,16 @@
     secondary_up_to_date,
     send_signal_to_process,
     start_continuous_writes,
+    stop_continuous_writes,
 )
 from tests.integration.helpers import (
     CHARM_SERIES,
-    app_name,
     build_and_deploy,
-    get_unit_address,
-)
-<<<<<<< HEAD
-from tests.integration.helpers import (
     db_connect,
     get_password,
     get_unit_address,
     run_command_on_unit,
 )
-=======
->>>>>>> 1ace69c4
 
 APP_NAME = METADATA["name"]
 PATRONI_PROCESS = "/usr/local/bin/patroni"
