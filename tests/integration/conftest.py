--- conflicted
+++ resolved
@@ -8,16 +8,6 @@
 import pytest
 from pytest_operator.plugin import OpsTest
 
-<<<<<<< HEAD
-from .helpers import build_charm
-
-
-@pytest.fixture(scope="module")
-async def database_charm(ops_test: OpsTest):
-    """Build the database charm."""
-    charm = await build_charm(".")
-    return charm
-=======
 from . import architecture
 from .helpers import construct_endpoint
 
@@ -103,5 +93,4 @@
     config, credentials = get_cloud_config(GCP)
     yield config, credentials
 
-    cleanup_cloud(config, credentials)
->>>>>>> 4842019f
+    cleanup_cloud(config, credentials)