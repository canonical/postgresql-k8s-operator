#!/usr/bin/env python3
# Copyright 2022 Canonical Ltd.
# See LICENSE file for licensing details.
import json
import os
import uuid
from pathlib import Path

import boto3
import pytest
from pytest_operator.plugin import OpsTest

from tests.integration.helpers import construct_endpoint

AWS = "AWS"
GCP = "GCP"


@pytest.fixture()
async def cloud_configs(ops_test: OpsTest) -> None:
    # Define some configurations and credentials.
    configs = {
        AWS: {
            "endpoint": "https://s3.amazonaws.com",
            "bucket": "data-charms-testing",
<<<<<<< HEAD
            "path": f"/{uuid.uuid1()}",
=======
            "path": f"/postgresql-k8s/{uuid.uuid1()}",
>>>>>>> f835a0e9
            "region": "us-east-1",
        },
        GCP: {
            "endpoint": "https://storage.googleapis.com",
            "bucket": "data-charms-testing",
            "path": f"/postgresql-k8s/{uuid.uuid1()}",
            "region": "",
        },
    }
    credentials = {
        AWS: {
            "access-key": os.environ.get("AWS_ACCESS_KEY"),
            "secret-key": os.environ.get("AWS_SECRET_KEY"),
        },
        GCP: {
            "access-key": os.environ.get("GCP_ACCESS_KEY"),
            "secret-key": os.environ.get("GCP_SECRET_KEY"),
        },
    }
    yield configs, credentials
    # Delete the previously created objects.
    for cloud, config in configs.items():
        session = boto3.session.Session(
            aws_access_key_id=credentials[cloud]["access-key"],
            aws_secret_access_key=credentials[cloud]["secret-key"],
            region_name=config["region"],
        )
        s3 = session.resource(
            "s3", endpoint_url=construct_endpoint(config["endpoint"], config["region"])
        )
        bucket = s3.Bucket(config["bucket"])
        # GCS doesn't support batch delete operation, so delete the objects one by one.
        for bucket_object in bucket.objects.filter(Prefix=config["path"].lstrip("/")):
            bucket_object.delete()


@pytest.fixture(scope="module")
def ops_test(ops_test: OpsTest) -> OpsTest:
    if os.environ.get("CI") == "true":
        # Running in GitHub Actions; skip build step
        # (GitHub Actions uses a separate, cached build step. See .github/workflows/ci.yaml)
        packed_charms = json.loads(os.environ["CI_PACKED_CHARMS"])

        async def build_charm(charm_path, bases_index: int = None) -> Path:
            for charm in packed_charms:
                if Path(charm_path) == Path(charm["directory_path"]):
                    if bases_index is None or bases_index == charm["bases_index"]:
                        return charm["file_path"]
            raise ValueError(f"Unable to find .charm file for {bases_index=} at {charm_path=}")

        ops_test.build_charm = build_charm
    return ops_test<|MERGE_RESOLUTION|>--- conflicted
+++ resolved
@@ -23,11 +23,7 @@
         AWS: {
             "endpoint": "https://s3.amazonaws.com",
             "bucket": "data-charms-testing",
-<<<<<<< HEAD
-            "path": f"/{uuid.uuid1()}",
-=======
             "path": f"/postgresql-k8s/{uuid.uuid1()}",
->>>>>>> f835a0e9
             "region": "us-east-1",
         },
         GCP: {
