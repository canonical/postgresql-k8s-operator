--- conflicted
+++ resolved
@@ -72,20 +72,7 @@
 minversion = "6.0"
 log_cli_level = "INFO"
 asyncio_mode = "auto"
-<<<<<<< HEAD
-markers = [
-    "backup_tests",
-    "charm_tests",
-    "database_relation_tests",
-    "db_relation_tests",
-    "db_admin_relation_tests",
-    "ha_self_healing_tests",
-    "password_rotation_tests",
-    "tls_tests",
-]
-=======
 markers = ["unstable"]
->>>>>>> 68b1a07e
 
 # Formatting tools configuration
 [tool.black]
