# Copyright 2021 Canonical Ltd.
# See LICENSE file for licensing details.

[tool.poetry]
package-mode = false
requires-poetry = ">=2.0.0"

[tool.poetry.dependencies]
python = "^3.12"
ops = "^2.23.1"
boto3 = "^1.40.36"
pgconnstr = "^1.0.1"
requests = "^2.32.5"
tenacity = "^9.1.2"
<<<<<<< HEAD
pydantic = "^2.11.9"
=======
pydantic = "^1.10.23"
>>>>>>> 4e3c6c65
jinja2 = "^3.1.6"
lightkube = "^0.17.2"
lightkube-models = "^1.28.1.4"
psycopg2 = "^2.9.10"
postgresql-charms-single-kernel = "0.0.1"

[tool.poetry.group.charm-libs.dependencies]
# data_platform_libs/v0/data_interfaces.py
ops = ">=2.0.0"
# data_platform_libs/v0/upgrade.py
poetry-core = "*"
# data_platform_libs/v0/data_models.py
# tempo_coordinator_k8s/v0/tracing.py requires pydantic
pydantic = "*"
# loki_k8s/v1/loki_push_api.py and prometheus_k8s/v0/prometheus_scrape.py
cosl = ">=0.0.50"
# tempo_coordinator_k8s/v0/charm_tracing.py
opentelemetry-exporter-otlp-proto-http = "1.21.0"
# tls_certificates_interface/v2/tls_certificates.py
cryptography = "*"
# certificate_transfer_interface/v0/certificate_transfer.py
# tls_certificates_interface/v2/tls_certificates.py
jsonschema = "*"

[tool.poetry.group.format]
optional = true

[tool.poetry.group.format.dependencies]
ruff = "^0.13.1"

[tool.poetry.group.lint]
optional = true

[tool.poetry.group.lint.dependencies]
codespell = "^2.4.1"
pyright = "^1.1.405"

[tool.poetry.group.unit]
optional = true

[tool.poetry.group.unit.dependencies]
coverage = {extras = ["toml"], version = "^7.10.7"}
pytest = "^8.4.2"

[tool.poetry.group.integration]
optional = true

[tool.poetry.group.integration.dependencies]
lightkube = "^0.17.2"
pytest = "^8.4.2"
pytest-operator = "^0.43.1"
allure-pytest-default-results = "^0.1.3"
# renovate caret doesn't work: https://github.com/renovatebot/renovate/issues/26940
juju = "<=3.6.1.3"
psycopg2-binary = "^2.9.10"
boto3 = "*"
tenacity = "^9.1.2"
allure-pytest = "^2.15.0"
jubilant = "^1.4.0"

[build-system]
requires = ["poetry-core>=1.0.0"]
build-backend = "poetry.core.masonry.api"

# Testing tools configuration
[tool.coverage.run]
branch = true

[tool.coverage.report]
show_missing = true
exclude_lines = [
    "logger\\.debug"
]

[tool.pytest.ini_options]
minversion = "6.0"
log_cli_level = "INFO"
asyncio_mode = "auto"
markers = ["juju3", "juju_secrets"]

# Linting tools configuration
[tool.ruff]
# preview and explicit preview are enabled for CPY001
preview = true
target-version = "py312"
src = ["src", "."]
line-length = 99

[tool.ruff.lint]
explicit-preview-rules = true
select = ["A", "E", "W", "F", "C", "N", "D", "I001", "B", "CPY001", "RUF", "S", "SIM", "UP", "TC"]
extend-ignore = [
    "D203",
    "D204",
    "D213",
    "D215",
    "D400",
    "D404",
    "D406",
    "D407",
    "D408",
    "D409",
    "D413",
]
# Ignore E501 because using black creates errors with this
# Ignore D107 Missing docstring in __init__
ignore = ["E501", "D107"]

[tool.ruff.lint.per-file-ignores]
"tests/*" = [
    "D100", "D101", "D102", "D103", "D104",
    # Asserts
    "B011",
    # Disable security checks for tests
    "S",
]

[tool.ruff.lint.flake8-copyright]
# Check for properly formatted copyright header in each file
author = "Canonical Ltd."
notice-rgx = "Copyright\\s\\d{4}([-,]\\d{4})*\\s+"
min-file-size = 1

[tool.ruff.lint.mccabe]
max-complexity = 10

[tool.ruff.lint.pydocstyle]
convention = "google"

[tool.pyright]
include = ["src", "scripts"]
extraPaths = ["./lib"]
pythonVersion = "3.12"
pythonPlatform = "All"
typeCheckingMode = "basic"
reportIncompatibleMethodOverride = false
reportImportCycles = false
reportMissingModuleSource = true
stubPath = ""<|MERGE_RESOLUTION|>--- conflicted
+++ resolved
@@ -12,11 +12,7 @@
 pgconnstr = "^1.0.1"
 requests = "^2.32.5"
 tenacity = "^9.1.2"
-<<<<<<< HEAD
 pydantic = "^2.11.9"
-=======
-pydantic = "^1.10.23"
->>>>>>> 4e3c6c65
 jinja2 = "^3.1.6"
 lightkube = "^0.17.2"
 lightkube-models = "^1.28.1.4"
