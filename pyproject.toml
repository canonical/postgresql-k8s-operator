# Copyright 2021 Canonical Ltd.
# See LICENSE file for licensing details.

# Testing tools configuration
[tool.coverage.run]
branch = true

[tool.coverage.report]
show_missing = true

[tool.pytest.ini_options]
minversion = "6.0"
log_cli_level = "INFO"
asyncio_mode = "auto"
markers = [
    "charm_tests",
    "database_relation_tests",
    "db_relation_tests",
    "db_admin_relation_tests",
<<<<<<< HEAD
    "ha_tests",
    "password_rotation_tests",
=======
    "password_rotation_tests",
    "tls_tests",
>>>>>>> 6cfaacd0
]

# Formatting tools configuration
[tool.black]
line-length = 99
target-version = ["py38"]

[tool.isort]
profile = "black"

# Linting tools configuration
[tool.flake8]
max-line-length = 99
max-doc-length = 99
max-complexity = 10
exclude = [".git", "__pycache__", ".tox", "build", "dist", "*.egg_info", "venv"]
select = ["E", "W", "F", "C", "N", "R", "D", "H"]
# Ignore W503, E501 because using black creates errors with this
# Ignore D107 Missing docstring in __init__
ignore = ["W503", "E501", "D107"]
# D100, D101, D102, D103: Ignore missing docstrings in tests
per-file-ignores = ["tests/*:D100,D101,D102,D103,D104"]
docstring-convention = "google"
# Check for properly formatted copyright header in each file
copyright-check = "True"
copyright-author = "Canonical Ltd."
copyright-regexp = "Copyright\\s\\d{4}([-,]\\d{4})*\\s+%(author)s"<|MERGE_RESOLUTION|>--- conflicted
+++ resolved
@@ -17,13 +17,9 @@
     "database_relation_tests",
     "db_relation_tests",
     "db_admin_relation_tests",
-<<<<<<< HEAD
     "ha_tests",
     "password_rotation_tests",
-=======
-    "password_rotation_tests",
     "tls_tests",
->>>>>>> 6cfaacd0
 ]
 
 # Formatting tools configuration
