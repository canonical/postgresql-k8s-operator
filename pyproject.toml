--- conflicted
+++ resolved
@@ -13,18 +13,6 @@
 
 [tool.poetry.dependencies]
 python = "^3.8.10"
-<<<<<<< HEAD
-ops = "^2.0"
-pgconnstr = "^1.0.1"
-tenacity = "^8.2.2"
-cryptography = "^39.0.2"
-jsonschema = "^4.17.3"
-jinja2 = "^3.1.2"
-lightkube = "^0.12.0"
-lightkube-models = "^1.26.0.4"
-requests = "^2.28.2"
-boto3 = "^1.26.90"
-=======
 ops = "2.2.0"
 pgconnstr = "1.0.1"
 tenacity = "8.2.2"
@@ -35,7 +23,6 @@
 lightkube-models = "1.26.0.4"
 requests = "2.28.2"
 boto3 = "1.26.102"
->>>>>>> 7e938666
 # psycopg2 = "^2.9.5" # Injected in charmcraft.yaml
 
 [tool.poetry.group.format]
