--- conflicted
+++ resolved
@@ -2,13 +2,9 @@
 
 Additional context about the PostgreSQL charm, including design, legacy information, and security.
 
-<<<<<<< HEAD
-## Core concepts and design
-=======
 ## Core
 
 Core concepts about the history and design of the charm:
->>>>>>> 6514faab
 
 ```{toctree}
 :titlesonly:
@@ -16,18 +12,12 @@
 Architecture <architecture>
 Interfaces and endpoints <interfaces-and-endpoints>
 Legacy charm <legacy-charm>
-<<<<<<< HEAD
-```
-
-## Operational concepts
-=======
 Juju <juju>
 ```
 
 ## Operation
 
 Clarification of standard operational concepts:
->>>>>>> 6514faab
 
 ```{toctree}
 :titlesonly:
@@ -38,15 +28,6 @@
 Connection pooling <connection-pooling>
 ```
 
-<<<<<<< HEAD
-## Security and hardening
-
-```{toctree}
-:titlesonly:
-:includehidden:
-
-Security hardening guide: <security/index>
-=======
 ## Security
 
 Security hardening overview:
@@ -56,22 +37,14 @@
 :maxdepth: 2
 
 Security <security/index>
->>>>>>> 6514faab
 ```
 
 ## Development
 
-<<<<<<< HEAD
-```{toctree}
-:titlesonly:
-
-Charm event flowcharts: <flowcharts/index>
-=======
 Charm event flowcharts:
 
 ```{toctree}
 :titlesonly:
 
 Flowcharts <flowcharts/index>
->>>>>>> 6514faab
 ```