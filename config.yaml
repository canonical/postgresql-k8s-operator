--- conflicted
+++ resolved
@@ -103,7 +103,12 @@
       minimal running performance.
    type: string
    default: production
-<<<<<<< HEAD
+  profile-limit-memory:
+    type: int
+    description: |
+      Amount of memory in Megabytes to limit PostgreSQL and associated process to.
+      If unset, this will be decided according to the default memory limit in the selected profile.
+      Only comes into effect when the `production` profile is selected.
   request_date_style:
     description: |
       Sets the display format for date and time values
@@ -159,12 +164,4 @@
   vacuum_vacuum_freeze_table_age:
     description: |
       Age at which VACUUM should scan whole table to freeze tuples
-    type: int
-=======
-  profile-limit-memory:
-    type: int
-    description: |
-      Amount of memory in Megabytes to limit PostgreSQL and associated process to.
-      If unset, this will be decided according to the default memory limit in the selected profile.
-      Only comes into effect when the `production` profile is selected.
->>>>>>> e1d846ec
+    type: int