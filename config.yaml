# Copyright 2023 Canonical Ltd.
# See LICENSE file for licensing details.

options:
<<<<<<< HEAD
  connection_authentication_timeout:
    description: |
      Sets the maximum allowed time to complete client authentication.
      Allowed values are: from 1 to 600.
    type: int
    default: 60
  connection_statement_timeout:
    description: |
      Sets the maximum allowed duration of any statement.
      Allowed values are: from 0 to 2147483647.
    type: int
    default: 0
  cpu_parallel_leader_participation:
    description: |
      Controls whether Gather and Gather Merge also run subplans.
    type: boolean
    default: true
=======
  synchronous_node_count:
    description: |
      Sets the number of synchronous nodes to be maintained in the cluster. Should be
      either "all", "majority" or a positive integer value.
    type: string
    default: "all"
>>>>>>> f3b76679
  durability_synchronous_commit:
    description: |
      Sets the current transactions synchronization level. This charm allows only the
      “on”, “remote_apply” and “remote_write” values to avoid data loss if the primary
      crashes and there are replicas.
    type: string
    default: "on"
  experimental_max_connections:
    type: int
    description: |
      [EXPERIMENTAL] Force set max_connections.
  instance_default_text_search_config:
    description: |
      Selects the text search configuration that is used by those variants of the text
      search functions that do not have an explicit argument specifying it.
      Allowed values start with “pg_catalog.” followed by a language name, like
      “pg_catalog.english”.
    type: string
    default: "pg_catalog.simple"
  instance_max_locks_per_transaction:
    description: |
      Specifies the maximum amount of memory to be used by maintenance operations,
      such as "VACUUM", "CREATE INDEX", and "ALTER TABLE ADD FOREIGN KEY".
      If this value is specified without units, it is taken as kilobytes.
      Allowed values are: from 64 to 2147483647.
    type: int
    default: 64
  instance_password_encryption:
    description: |
      Determines the algorithm to use to encrypt the password.
      Allowed values are: “md5” and “scram-sha-256”.
    type: string
    default: "scram-sha-256"
  instance_synchronize_seqscans:
    description: |
      Enable synchronized sequential scans.
    type: boolean
    default: true
  logging_client_min_messages:
    description: |
      Sets the message levels that are sent to the client.
      Allowed values are one of 'debug5', 'debug4', 'debug3', 'debug2', 'debug1', 'log', 'notice', 'warning' or 'error'.
      Each level includes all the levels that follow it. The later the level, the fewer messages are sent.
    type: string
    default: "notice"
  logging_log_connections:
    description: |
      Logs each successful connection.
    type: boolean
    default: true
  logging_log_disconnections:
    description: |
      Logs end of a session, including duration.
    type: boolean
    default: true
  logging_log_lock_waits:
    description: |
      Logs long lock waits.
    type: boolean
    default: false
  logging_log_min_duration_statement:
    description: |
      Sets the minimum running time (milliseconds) above which statements will be logged.
      Allowed values are: from -1 to 2147483647 (-1 disables logging
      statement durations).
    type: int
    default: -1
  logging_track_functions:
    description: |
      Collects function-level statistics on database activity.
      Allowed values are one of 'none', 'pl', 'all'.
      Enables tracking of function call counts and time used. Specify pl to track only procedural-language functions
    type: string
    default: "none"
  memory_maintenance_work_mem:
    description: |
      Sets the maximum memory (KB) to be used for maintenance operations.
      Allowed values are: from 1024 to 2147483647.
    type: int
    default: 65536
  memory_max_prepared_transactions:
    description: |
      Sets the maximum number of simultaneously prepared transactions.
      Allowed values are: from 0 to 262143.
    type: int
    default: 0
  memory_shared_buffers:
    description: |
      Sets the number of shared memory buffers (8 kB) used by the server. This charm allows
      to set this value up to 40% of the available memory from the unit, as it is unlikely
      that an allocation of more than that will work better than a smaller amount.
      Allowed values are: from 16 to 1073741823.
    type: int
  memory_temp_buffers:
    description: |
      Sets the maximum number of temporary buffers (8 kB) used by each session.
      Allowed values are: from 100 to 1073741823.
    type: int
    default: 1024
  memory_work_mem:
    description: |
      Sets the maximum memory (KB) to be used for query workspaces.
      Allowed values are: from 64 to 2147483647.
    type: int
    default: 4096
  optimizer_constraint_exclusion:
    description: |
      Enables the planner to use constraints to optimize queries.
      Allowed values are: “on”, “off” and “partition”.
    type: string
    default: "partition"
  optimizer_cpu_index_tuple_cost:
    description: |
      Sets the planner's estimate of the cost of processing each index entry during an index scan.
      Allowed values are: from 0 to 1.80E+308.
    type: float
    default: 0.005
  optimizer_cpu_operator_cost:
    description: |
      Sets the planner's estimate of the cost of processing each operator or function call.
      Allowed values are: from 0 to 1.80E+308.
    type: float
    default: 0.0025
  optimizer_cpu_tuple_cost:
    description: |
      Sets the planner's estimate of the cost of processing each tuple (row).
      Allowed values are: from 0 to 1.80E+308.
    type: float
    default: 0.01
  optimizer_cursor_tuple_fraction:
    description: |
      Sets the planner's estimate of the fraction of a cursor's rows that will be retrieved.
      Allowed values are: from 0 to 1.
    type: float
    default: 0.1
  optimizer_default_statistics_target:
    description: |
      Sets the default statistics target. Allowed values are: from 1 to 10000.
    type: int
    default: 100
  optimizer_enable_async_append:
    description: |
      Enables the planner's use of async append plans.
    type: boolean
    default: true
  optimizer_enable_bitmapscan:
    description: |
      Enables the planner's use of bitmap-scan plans.
    type: boolean
    default: true
  optimizer_enable_gathermerge:
    description: |
      Enables the planner's use of gather merge plans.
    type: boolean
    default: true
  optimizer_enable_hashagg:
    description: |
      Enables the planner's use of hashed aggregation plans.
    type: boolean
    default: true
  optimizer_enable_hashjoin:
    description: |
      Enables the planner's use of hash join plans.
    type: boolean
    default: true
  optimizer_enable_incremental_sort:
    description: |
      Enables the planner's use of incremental sort steps.
    type: boolean
    default: true
  optimizer_enable_indexonlyscan:
    description: |
      Enables the planner's use of index-only-scan plans.
    type: boolean
    default: true
  optimizer_enable_indexscan:
    description: |
      Enables the planner's use of index-scan plans.
    type: boolean
    default: true
  optimizer_enable_material:
    description: |
      Enables the planner's use of materialization.
    type: boolean
    default: true
  optimizer_enable_memoize:
    description: |
      Enables the planner's use of memoization.
    type: boolean
    default: true
  optimizer_enable_mergejoin:
    description: |
      Enables the planner's use of merge join plans.
    type: boolean
    default: true
  optimizer_enable_nestloop:
    description: |
      Enables the planner's use of nested-loop join plans.
    type: boolean
    default: true
  optimizer_enable_parallel_append:
    description: |
      Enables the planner's use of parallel append plans.
    type: boolean
    default: true
  optimizer_enable_parallel_hash:
    description: |
      Enables the planner's use of parallel hash plans.
    type: boolean
    default: true
  optimizer_enable_partition_pruning:
    description: |
      Enables plan-time and execution-time partition pruning.
    type: boolean
    default: true
  optimizer_enable_partitionwise_aggregate:
    description: |
      Enables partitionwise aggregation and grouping.
    type: boolean
    default: false
  optimizer_enable_partitionwise_join:
    description: |
      Enables partitionwise join.
    type: boolean
    default: false
  optimizer_enable_seqscan:
    description: |
      Enables the planner's use of sequential-scan plans.
    type: boolean
    default: true
  optimizer_enable_sort:
    description: |
      Enables the planner's use of explicit sort steps.
    type: boolean
    default: true
  optimizer_enable_tidscan:
    description: |
      Enables the planner's use of TID scan plans.
    type: boolean
    default: true
  optimizer_from_collapse_limit:
    description: |
      Sets the FROM-list size beyond which subqueries are not collapsed.
      Allowed values are: from 1 to 2147483647.
    type: int
    default: 8
  optimizer_geqo:
    description: |
      Enables genetic query optimization.
    type: boolean
    default: true
  optimizer_geqo_effort:
    description: |
      GEQO: effort is used to set the default for other GEQO parameters.
      Allowed values are: from 1 to 10.
    type: int
    default: 5
  optimizer_geqo_generations:
    description: |
      GEQO: number of iterations of the algorithm.
      Allowed values are: from 0 to 2147483647.
    type: int
    default: 0
  optimizer_geqo_pool_size:
    description: |
      GEQO: number of individuals in the population.
      Allowed values are: from 0 to 2147483647.
    type: int
    default: 0
  optimizer_geqo_seed:
    description: |
      GEQO: seed for random path selection.
      Allowed values are: from 0 to 1.
    type: float
    default: 0.0
  optimizer_geqo_selection_bias:
    description: |
      GEQO: selective pressure within the population.
      Allowed values are: from 1.5 to 2.
    type: float
    default: 2.0
  optimizer_geqo_threshold:
    description: |
      Sets the threshold of FROM items beyond which GEQO is used.
      Allowed values are: from 2 to 2147483647.
    type: int
    default: 12
  optimizer_jit:
    description: |
      Allow JIT compilation.
    type: boolean
    default: true
  optimizer_jit_above_cost:
    description: |
      Perform JIT compilation if query is more expensive.
      Allowed values are: from -1 to 1.80E+308.
    type: float
    default: 100000.0
  optimizer_jit_inline_above_cost:
    description: |
      Perform JIT inlining if query is more expensive.
      Allowed values are: from -1 to 1.80E+308.
    type: float
    default: 500000.0
  optimizer_jit_optimize_above_cost:
    description: |
      Optimize JIT-compiled functions if query is more expensive.
      Allowed values are: from -1 to 1.80E+308.
    type: float
    default: 500000.0
  optimizer_join_collapse_limit:
    description: |
      Sets the FROM-list size beyond which JOIN constructs are not flattened.
      Allowed values are: from 1 to 2147483647.
    type: int
    default: 8
  optimizer_min_parallel_index_scan_size:
    description: |
      Sets the minimum amount of index data for a parallel scan.
      Allowed values are: from 0 to 715827882.
    type: int
    default: 64
  optimizer_min_parallel_table_scan_size:
    description: |
      Sets the minimum amount of table data for a parallel scan.
      Allowed values are: from 0 to 715827882.
    type: int
    default: 1024
  optimizer_parallel_setup_cost:
    description: |
      Sets the planner's estimate of the cost of starting up worker processes for parallel query.
      Allowed values are: from 0 to 1.80E+308.
    type: float
    default: 1000.0
  optimizer_parallel_tuple_cost:
    description: |
      Sets the planner's estimate of the cost of passing each tuple (row) from worker to leader backend.
      Allowed values are: from 0 to 1.80E+308.
    type: float
    default: 0.1
  plugin_address_standardizer_data_us_enable:
    default: false
    type: boolean
    description: Enable address_standardizer_data_us extension
  plugin_address_standardizer_enable:
    default: false
    type: boolean
    description: Enable address_standardizer extension
  plugin_audit_enable:
    default: true
    type: boolean
    description: Enable pgAudit extension
  plugin_bloom_enable:
    default: false
    type: boolean
    description: Enable bloom extension
  plugin_bool_plperl_enable:
    default: false
    type: boolean
    description: Enable bool_plperl extension
  plugin_btree_gin_enable:
    default: false
    type: boolean
    description: Enable btree_gin extension
  plugin_btree_gist_enable:
    default: false
    type: boolean
    description: Enable btree_gist extension
  plugin_citext_enable:
    default: false
    type: boolean
    description: Enable citext extension
  plugin_cube_enable:
    default: false
    type: boolean
    description: Enable cube extension
  plugin_debversion_enable:
    default: false
    type: boolean
    description: Enable debversion extension
  plugin_dict_int_enable:
    default: false
    type: boolean
    description: Enable dict_int extension
  plugin_dict_xsyn_enable:
    default: false
    type: boolean
    description: Enable dict_xsyn extension
  plugin_earthdistance_enable:
    default: false
    type: boolean
    description: Enable earthdistance extension
  plugin_fuzzystrmatch_enable:
    default: false
    type: boolean
    description: Enable fuzzystrmatch extension
  plugin_hll_enable:
    default: false
    type: boolean
    description: Enable hll extension
  plugin_hstore_enable:
    default: false
    type: boolean
    description: Enable hstore extension
  plugin_hypopg_enable:
    default: false
    type: boolean
    description: Enable hypopg extension
  plugin_icu_ext_enable:
    default: false
    type: boolean
    description: Enable icu_ext extension
  plugin_intarray_enable:
    default: false
    type: boolean
    description: Enable intarray extension
  plugin_ip4r_enable:
    default: false
    type: boolean
    description: Enable ip4r extension
  plugin_isn_enable:
    default: false
    type: boolean
    description: Enable isn extension
  plugin_jsonb_plperl_enable:
    default: false
    type: boolean
    description: Enable jsonb_plperl extension
  plugin_lo_enable:
    default: false
    type: boolean
    description: Enable lo extension
  plugin_ltree_enable:
    default: false
    type: boolean
    description: Enable ltree extension
  plugin_old_snapshot_enable:
    default: false
    type: boolean
    description: Enable old_snapshot extension
  plugin_orafce_enable:
    default: false
    type: boolean
    description: Enable orafce extension
  plugin_pg_freespacemap_enable:
    default: false
    type: boolean
    description: Enable pg_freespacemap extension
  plugin_pg_similarity_enable:
    default: false
    type: boolean
    description: Enable pg_similarity extension
  plugin_pg_trgm_enable:
    default: false
    type: boolean
    description: Enable pg_trgm extension
  plugin_pg_visibility_enable:
    default: false
    type: boolean
    description: Enable pg_visibility extension
  plugin_pgrowlocks_enable:
    default: false
    type: boolean
    description: Enable pgrowlocks extension
  plugin_pgstattuple_enable:
    default: false
    type: boolean
    description: Enable pgstattuple extension
  plugin_plperl_enable:
    default: false
    type: boolean
    description: Enable plperl extension
  plugin_plpython3u_enable:
    default: false
    type: boolean
    description: Enable PL/Python extension
  plugin_pltcl_enable:
    default: false
    type: boolean
    description: Enable pltcl extension
  plugin_postgis_enable:
    default: false
    type: boolean
    description: Enable postgis extension
  plugin_postgis_raster_enable:
    default: false
    type: boolean
    description: Enable postgis_raster extension
  plugin_postgis_tiger_geocoder_enable:
    default: false
    type: boolean
    description: Enable postgis_tiger_geocoder extension
  plugin_postgis_topology_enable:
    default: false
    type: boolean
    description: Enable postgis_topology extension
  plugin_prefix_enable:
    default: false
    type: boolean
    description: Enable prefix extension
  plugin_rdkit_enable:
    default: false
    type: boolean
    description: Enable rdkit extension
  plugin_seg_enable:
    default: false
    type: boolean
    description: Enable seg extension
  plugin_spi_enable:
    default: false
    type: boolean
    description: Enable spi extension
  plugin_tablefunc_enable:
    default: false
    type: boolean
    description: Enable tablefunc extension
  plugin_tcn_enable:
    default: false
    type: boolean
    description: Enable tcn extension
  plugin_tds_fdw_enable:
    default: false
    type: boolean
    description: Enable tds_fdw extension
  plugin_timescaledb_enable:
    default: false
    type: boolean
    description: Enable timescaledb extension
  plugin_tsm_system_rows_enable:
    default: false
    type: boolean
    description: Enable tsm_system_rows extension
  plugin_tsm_system_time_enable:
    default: false
    type: boolean
    description: Enable tsm_system_time extension
  plugin_unaccent_enable:
    default: false
    type: boolean
    description: Enable unaccent extension
  plugin_uuid_ossp_enable:
    default: false
    type: boolean
    description: Enable uuid_ossp extension
  plugin_vector_enable:
    default: false
    type: boolean
    description: Enable pgvector extension
  profile:
    description: |
      Profile representing the scope of deployment, and used to tune resource allocation.
      Allowed values are: “production” and “testing”.
      Production will tune postgresql for maximum performance while testing will tune for
      minimal running performance.
    type: string
    default: production
  profile_limit_memory:
    type: int
    description: |
      Amount of memory in Megabytes to limit PostgreSQL and associated process to.
      If unset, this will be decided according to the default memory limit in the selected profile.
      Only comes into effect when the `production` profile is selected.
  request_array_nulls:
    description: |
      Enable input of NULL elements in arrays.
    type: boolean
    default: true
  request_backslash_quote:
    description: |
      Sets whether "\'" is allowed in string literals.
      Allowed values are "safe_encoding" and "on" and "off".
      Safe_encoding is allow only if client encoding does not allow ASCII \ within a multibyte character.
    type: string
    default: "safe_encoding"
  request_date_style:
    description: |
      Sets the display format for date and time values. Allowed formats are explained
      in https://www.postgresql.org/docs/14/runtime-config-client.html#GUC-DATESTYLE.
    type: string
    default: "ISO, MDY"
  request_deadlock_timeout:
    description: |
      Sets the time to wait on a lock before checking for deadlock.
      Allowed values are: from 1 to 2147483647.
    type: int
    default: 1000
  request_default_transaction_deferrable:
    escription: |
      Sets the default deferrable status of new transactions.
    type: boolean
    default: false
  request_default_transaction_isolation:
    description: |
      Sets the transaction isolation level of each new transaction.
      Allowed values are one of 'serializable', 'repeatable read', 'read committed', 'read uncommitted'.
      Read commited or read uncommited is a statement can only see rows committed before it began.
      Repeatable read is all statements of the current transaction can only see rows committed before 
      the first query or data-modification statement was executed in this transaction.
      Serializable is all statements of the current transaction can only see rows committed before the first 
      query or data-modification statement was executed in this transaction.
    type: string
    default: "read committed"
  request_default_transaction_read_only:
    description: |
      Sets the default read-only status of new transactions.
    type: boolean
    default: false
  request_escape_string_warning:
    description: |
      Warn about backslash escapes in ordinary string literals.
    type: boolean
    default: true
  request_lock_timeout:
    description: |
      Sets the maximum allowed duration of any wait for a lock.
      Allowed values are: from 0 to 2147483647.
    type: int
    default: 0
  request_standard_conforming_strings:
    description: |
      Causes ... strings to treat backslashes literally.
    type: boolean
    default: true
  request_time_zone:
    description: |
      Sets the time zone for displaying and interpreting time stamps.
      Allowed values are the ones from IANA time zone data, a time zone abbreviation
      like PST and POSIX-style time zone specifications.
    type: string
    default: "UTC"
  request_track_activity_query_size:
    description: |
      Sets the size reserved for pg_stat_activity.query, in bytes.
      Allowed values are: from 100 to 1048576.
    type: int
    default: 1024
  request_transform_null_equals:
    description: |
      Treats "expr=NULL" as "expr IS NULL"
    type: boolean
    default: false
  request_xmlbinary:
    description: |
      Sets how binary values are to be encoded in XML.
      Allowed values are one of 'base64', 'hex'.
    type: string
    default: "base64"
  request_xmloption:
    description: |
      Sets whether XML data in implicit parsing and serialization operations is to be considered as documents or content fragments.
      Allowed values are one of 'content', 'document'.
    type: string
    default: "content"
  response_bytea_output:
    description: |
      Sets the output format for bytes.
      Allowed values are: “escape” and “hex”.
    type: string
    default: "hex"
  response_exit_on_error:
    description: |
      Terminate session on any error.
    type: boolean
    default: false
  response_extra_float_digits:
    description: |
      Sets the number of digits displayed for floating-point values.
      Allowed values are: from -15 to 3.
    type: int
    default: 1
  response_gin_fuzzy_search_limit:
    description: |
      Sets the maximum allowed result for exact search by GIN.
      Allowed values are: from 0 to 2147483647.
    type: int
    default: 0
  response_lc_monetary:
    description: |
      Sets the locale for formatting monetary amounts.
      Allowed values are the locales available in the unit.
    type: string
    default: "C"
  response_lc_numeric:
    description: |
      Sets the locale for formatting numbers.
      Allowed values are the locales available in the unit.
    type: string
    default: "C"
  response_lc_time:
    description: |
      Sets the locale for formatting date and time values.
      Allowed values are the locales available in the unit.
    type: string
    default: "C"
  session_idle_in_transaction_session_timeout:
    description: |
      Sets the maximum allowed idle time between queries, when in a transaction.
      Allowed values are: from 0 to 2147483647.
    type: int
    default: 0
  storage_bgwriter_lru_maxpages:
    description: |
      Background writer maximum number of LRU pages to flush per round.
      Allowed values are: from 0 to 1073741823.
    type: int
    default: 100
  storage_bgwriter_lru_multiplier:
    description: |
      Multiple of the average buffer usage to free per round.
      Allowed values are: from 0 to 10.
    type: float
    default: 2.0
  storage_default_table_access_method:
    description: |
      Sets the default table access method for new tables.
      These entries can be created using the CREATE ACCESS METHOD SQL command.
    type: string
    default: "heap"
  storage_gin_pending_list_limit:
    description: |
      Sets the maximum size of the pending list for GIN index.
      Allowed values are: from 64 to 2147483647.
    type: int
    default: 4096
  storage_old_snapshot_threshold:
    description: |
      Time before a snapshot is too old to read pages changed after the snapshot was taken.
      Allowed values are: from -1 to 86400.
    type: int
    default: -1
  vacuum_autovacuum_analyze_scale_factor:
    description: |
      Specifies a fraction of the table size to add to autovacuum_vacuum_threshold when
      deciding whether to trigger a VACUUM. The default, 0.1, means 10% of table size.
      Allowed values are: from 0 to 100.
    type: float
    default: 0.1
  vacuum_autovacuum_analyze_threshold:
    description: |
      Sets the minimum number of inserted, updated or deleted tuples needed to trigger
      an ANALYZE in any one table. Allowed values are: from 0 to 2147483647.
    type: int
    default: 50
  vacuum_autovacuum_freeze_max_age:
    description: |
      Maximum age (in transactions) before triggering autovacuum on a table to prevent
      transaction ID wraparound. Allowed values are: from 100000 to 2000000000.
    type: int
    default: 200000000
  vacuum_autovacuum_naptime:
    description: |
      Time to sleep between autovacuum runs.
      Allowed values are: from 1 to 2147483.
    type: int
    default: 60
  vacuum_autovacuum_vacuum_cost_delay:
    description: |
      Sets cost delay value (milliseconds) that will be used in automatic VACUUM operations.
      Allowed values are: from -1 to 100 (-1 tells PostgreSQL to use the regular
      vacuum_cost_delay value).
    type: float
    default: 2.0
  vacuum_autovacuum_vacuum_cost_limit:
    description: |
      Vacuum cost amount available before napping, for autovacuum.
      Allowed values are: from -1 to 10000.
    type: int
    default: -1
  vacuum_autovacuum_vacuum_insert_scale_factor:
    description: |
      Number of tuple inserts prior to vacuum as a fraction of reltuples.
      Allowed values are: from 0 to 100.
    type: float
    default: 0.2
  vacuum_autovacuum_vacuum_insert_threshold:
    description: |
      Minimum number of tuple inserts prior to vacuum, or -1 to disable insert vacuums.
      Allowed values are: from -1 to 2147483647.
    type: int
    default: 1000
  vacuum_autovacuum_vacuum_scale_factor:
    description: |
      Specifies a fraction of the table size to add to autovacuum_vacuum_threshold when
      deciding whether to trigger a VACUUM. The default, 0.2, means 20% of table size.
      Allowed values are: from 0 to 100.
    type: float
    default: 0.2
  vacuum_autovacuum_vacuum_threshold:
    description: |
      Minimum number of tuple updates or deletes prior to vacuum.
      Allowed values are: from 0 to 2147483647.
    type: int
    default: 50
  vacuum_vacuum_cost_delay:
    description: |
      Vacuum cost delay in milliseconds.
      Allowed values are: from 0 to 100.
    type: float
    default: 0.0
  vacuum_vacuum_cost_limit:
    description: |
      Vacuum cost amount available before napping.
      Allowed values are: from 1 to 10000.
    type: int
    default: 200
  vacuum_vacuum_cost_page_dirty:
    description: |
      Vacuum cost for a page dirtied by vacuum.
      Allowed values are: from 0 to 10000.
    type: int
    default: 20
  vacuum_vacuum_cost_page_hit:
    description: |
      Vacuum cost for a page found in the buffer cache.
      Allowed values are: from 0 to 10000.
    type: int
    default: 1
  vacuum_vacuum_cost_page_miss:
    description: |
      Vacuum cost for a page not found in the buffer cache.
      Allowed values are: from 0 to 10000.
    type: int
    default: 2
  vacuum_vacuum_failsafe_age:
    description: |
      Age at which VACUUM should trigger failsafe to avoid a wraparound outage.
      Allowed values are: from 0 to 2100000000.
    type: int
    default: 1600000000
  vacuum_vacuum_freeze_min_age:
    description: |
      Minimum age at which VACUUM should freeze a table row.
      Allowed values are: from 0 to 1000000000.
    type: int
    default: 50000000
  vacuum_vacuum_freeze_table_age:
    description: |
      Age (in transactions) at which VACUUM should scan whole table to freeze tuples.
      Allowed values are: from 0 to 2000000000.
    type: int
    default: 150000000
  vacuum_vacuum_multixact_failsafe_age:
    description: |
      Multixact age at which VACUUM should trigger failsafe to avoid a wraparound outage.
      Allowed values are: from 0 to 2100000000.
    type: int
    default: 1600000000
  vacuum_vacuum_multixact_freeze_min_age:
    description: |
      Minimum age at which VACUUM should freeze a MultiXactId in a table row.
      Allowed values are: from 0 to 1000000000.
    type: int
    default: 5000000
  vacuum_vacuum_multixact_freeze_table_age:
    description: |
      Multixact age at which VACUUM should scan whole table to freeze tuples.
      Allowed values are: from 0 to 2000000000.
    type: int
    default: 150000000<|MERGE_RESOLUTION|>--- conflicted
+++ resolved
@@ -2,7 +2,12 @@
 # See LICENSE file for licensing details.
 
 options:
-<<<<<<< HEAD
+  synchronous_node_count:
+    description: |
+      Sets the number of synchronous nodes to be maintained in the cluster. Should be
+      either "all", "majority" or a positive integer value.
+    type: string
+    default: "all"
   connection_authentication_timeout:
     description: |
       Sets the maximum allowed time to complete client authentication.
@@ -20,14 +25,6 @@
       Controls whether Gather and Gather Merge also run subplans.
     type: boolean
     default: true
-=======
-  synchronous_node_count:
-    description: |
-      Sets the number of synchronous nodes to be maintained in the cluster. Should be
-      either "all", "majority" or a positive integer value.
-    type: string
-    default: "all"
->>>>>>> f3b76679
   durability_synchronous_commit:
     description: |
       Sets the current transactions synchronization level. This charm allows only the
