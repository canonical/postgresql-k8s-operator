--- conflicted
+++ resolved
@@ -18,11 +18,7 @@
     username:
       type: string
       description: The username, the default value 'operator'.
-<<<<<<< HEAD
-        Possible values - operator, replication.
-=======
         Possible values - operator, replication.
     password:
       type: string
-      description: The password will be auto-generated if this option is not specified.
->>>>>>> 5a4aa0f7
+      description: The password will be auto-generated if this option is not specified.