bootstrap:
  dcs:
    postgresql:
      use_pg_rewind: true
  initdb:
  - auth-host: md5
  - auth-local: trust
  - encoding: UTF8
  - locale: en_US.UTF-8
  - data-checksums
  pg_hba:
  - host all all 0.0.0.0/0 md5
  - host replication replication 127.0.0.1/32 md5
bypass_api_service: true
log:
  dir: /var/log/postgresql
restapi:
  connect_address: '{{ endpoint }}:8008'
  listen: 0.0.0.0:8008
pod_ip: '{{ endpoint }}'
postgresql:
  connect_address: '{{ endpoint }}:5432'
  custom_conf: {{ storage_path }}/postgresql-k8s-operator.conf
  data_dir: {{ storage_path }}/pgdata
  listen: 0.0.0.0:5432
<<<<<<< HEAD
  {%- if enable_tls %}
  parameters:
    ssl: on
    ssl_cert_file: {{ storage_path }}/server.crt
    ssl_key_file: {{ storage_path }}/server.key
=======
  # {{ enable_tls }}
  {%- if enable_tls %}
  parameters:
    ssl: on
    ssl_cert_file: {{ storage_path }}/internal-ca.crt
    ssl_key_file: {{ storage_path }}/internal-cert.pem
>>>>>>> 3f0d8d95
  {%- endif %}
  pgpass: /tmp/pgpass
  pg_hba:
  - host all all 0.0.0.0/0 md5
  - host replication replication 127.0.0.1/32 md5
  {%- for endpoint in endpoints %}
  - host replication replication {{ endpoint }}.{{ namespace }}.svc.cluster.local md5
  {%- endfor %}
  authentication:
    replication:
      password: {{ replication_password }}
    superuser:
      password: {{ superuser_password }}
use_endpoints: true<|MERGE_RESOLUTION|>--- conflicted
+++ resolved
@@ -23,20 +23,12 @@
   custom_conf: {{ storage_path }}/postgresql-k8s-operator.conf
   data_dir: {{ storage_path }}/pgdata
   listen: 0.0.0.0:5432
-<<<<<<< HEAD
-  {%- if enable_tls %}
-  parameters:
-    ssl: on
-    ssl_cert_file: {{ storage_path }}/server.crt
-    ssl_key_file: {{ storage_path }}/server.key
-=======
   # {{ enable_tls }}
   {%- if enable_tls %}
   parameters:
     ssl: on
     ssl_cert_file: {{ storage_path }}/internal-ca.crt
     ssl_key_file: {{ storage_path }}/internal-cert.pem
->>>>>>> 3f0d8d95
   {%- endif %}
   pgpass: /tmp/pgpass
   pg_hba:
