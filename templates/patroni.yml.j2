--- conflicted
+++ resolved
@@ -6,11 +6,7 @@
       remove_data_directory_on_diverged_timelines: true
       parameters:
         {%- if enable_pgbackrest %}
-<<<<<<< HEAD
-        archive_command: 'cd /var/lib/postgresql/data/pgdata && pgbackrest --stanza={{ stanza }} archive-push %p'
-=======
         archive_command: 'pgbackrest --stanza={{ stanza }} archive-push %p'
->>>>>>> 1fcd7e20
         {% else %}
         archive_command: /bin/true
         {%- endif %}
@@ -61,7 +57,6 @@
   listen: 0.0.0.0:5432
   parameters:
     {%- if enable_pgbackrest %}
-<<<<<<< HEAD
     archive_command: 'cd /var/lib/postgresql/data/pgdata && pgbackrest --stanza={{ stanza }} archive-push %p'
     {% else %}
     archive_command: /bin/true
@@ -69,12 +64,6 @@
     log_filename: 'postgresql.log'
     log_directory: '/var/log/postgresql'
     logging_collector: 'on'
-=======
-    archive_command: 'pgbackrest --stanza={{ stanza }} archive-push %p'
-    {% else %}
-    archive_command: /bin/true
-    {%- endif %}
->>>>>>> 1fcd7e20
     {%- if enable_tls %}
     ssl: on
     ssl_ca_file: {{ storage_path }}/ca.pem
