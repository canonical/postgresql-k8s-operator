bootstrap:
  dcs:
    synchronous_mode: true
<<<<<<< HEAD
    synchronous_node_count: {{ synchronous_node_count }}
=======
    failsafe_mode: true
    synchronous_node_count: {{ minority_count }}
>>>>>>> d8f8226e
    postgresql:
      use_pg_rewind: true
      remove_data_directory_on_rewind_failure: true
      remove_data_directory_on_diverged_timelines: true
      bin_dir: /usr/lib/postgresql/{{ version }}/bin
      parameters:
        synchronous_standby_names: "*"
        {%- if enable_pgbackrest_archiving %}
        archive_command: 'pgbackrest --stanza={{ stanza }} archive-push %p'
        {% else %}
        archive_command: /bin/true
        {%- endif %}
        archive_mode: on
        autovacuum: true
        debug_print_plan: 'off'
        debug_print_parse: 'off'
        debug_print_rewritten: 'off'
        fsync: true
        full_page_writes: true
        lc_messages: 'en_US.UTF8'
        log_autovacuum_min_duration: 60000
        log_checkpoints: 'on'
        log_destination: 'stderr'
        log_directory: '/var/log/postgresql'
        log_error_verbosity: 'verbose'
        log_file_mode: '0600'
        log_filename: 'postgresql-%w_%H%M.log'
        log_hostname: 'off'
        log_line_prefix: '%t [%p]: user=%u,db=%d,app=%a,client=%h,line=%l '
        log_min_duration_sample: -1
        log_min_error_statement: 'warning'
        log_recovery_conflict_waits: 'on'
        log_replication_commands: 'on'
        log_rotation_age: 1
        log_rotation_size: 0
        log_statement: ddl
        log_statement_sample_rate: 1
        log_statement_stats: 'off'
        log_temp_files: 1
        log_timezone: 'UTC'
        log_truncate_on_rotation: 'on'
        logging_collector: 'on'
        wal_level: logical
        shared_preload_libraries: 'timescaledb,pgaudit'
        {%- if pg_parameters %}
        {%- for key, value in pg_parameters.items() %}
        {{key}}: {{value}}
        {%- endfor -%}
        {% endif %}
  {%- if restoring_backup %}
  method: pgbackrest
  pgbackrest:
    command: >
      pgbackrest --stanza={{ restore_stanza }} --pg1-path={{ storage_path }}/pgdata
      {%- if backup_id %} --set={{ backup_id }} {%- endif %}
      {%- if restore_timeline %} --target-timeline="0x{{ restore_timeline }}" {% endif %}
      {%- if restore_to_latest %} --type=default {%- else %}
      --target-action=promote {%- if pitr_target %} --target="{{ pitr_target }}" --type=time {%- else %} --type=immediate {%- endif %}
      {%- endif %}
      restore
    no_params: True
    keep_existing_recovery_conf: True
  {% elif primary_cluster_endpoint %}
    standby_cluster:
      host: {{ primary_cluster_endpoint }}
      port: 5432
      create_replica_methods: ["basebackup"]
  {% else %}
  initdb:
  - auth-host: md5
  - auth-local: trust
  - encoding: UTF8
  - data-checksums
  {%- endif %}
  pg_hba:
  - {{ 'hostssl' if enable_tls else 'host' }} all all 0.0.0.0/0 md5
  - {{ 'hostssl' if enable_tls else 'host' }} replication replication 127.0.0.1/32 md5
  {%- for endpoint in extra_replication_endpoints %}
  - {{ 'hostssl' if enable_tls else 'host' }} replication replication {{ endpoint }}/32 md5
  {%- endfor %}
bypass_api_service: true
log:
  dir: /var/log/postgresql
  dateformat: "%Y-%m-%d %H:%M:%S %Z"
  format: "%(asctime)s [%(process)d]: %(levelname)s: %(message)s "
  file_num: 10080
  file_size: 600
restapi:
  connect_address: '{{ endpoint }}:8008'
  listen: 0.0.0.0:8008
  {%- if patroni_password %}
  authentication:
    username: patroni
    password: {{ patroni_password }}
  {%- endif %}
  {%- if enable_tls %}
  cafile: {{ storage_path }}/ca.pem
  certfile: {{ storage_path }}/cert.pem
  keyfile: {{ storage_path }}/key.pem
  {%- endif %}
{%- if enable_tls %}
ctl:
  cacert: {{ storage_path }}/ca.pem
  certfile: {{ storage_path }}/cert.pem
  keyfile: {{ storage_path }}/key.pem
{%- endif %}
pod_ip: '{{ endpoint }}'
postgresql:
  connect_address: '{{ endpoint }}:5432'
  data_dir: {{ storage_path }}/pgdata
  bin_dir: /usr/lib/postgresql/{{ version }}/bin
  listen: 0.0.0.0:5432
  parameters:
    shared_preload_libraries: 'timescaledb,pgaudit'
    {%- if enable_pgbackrest_archiving %}
    archive_command: 'pgbackrest --stanza={{ stanza }} archive-push %p'
    {% else %}
    archive_command: /bin/true
    {%- endif %}
    {%- if enable_tls %}
    ssl: on
    ssl_ca_file: {{ storage_path }}/ca.pem
    ssl_cert_file: {{ storage_path }}/cert.pem
    ssl_key_file: {{ storage_path }}/key.pem
    {%- endif %}
    {%- if pg_parameters %}
    {%- for key, value in pg_parameters.items() %}
    {{key}}: {{value}}
    {%- endfor -%}
    {% endif %}
  pgpass: /tmp/pgpass
  pg_hba:
  - local all backup peer map=operator
  - local all monitoring password
  {%- if not connectivity %}
  - {{ 'hostssl' if enable_tls else 'host' }} all all 0.0.0.0/0 reject
  - {{ 'hostssl' if enable_tls else 'host' }} all all {{ endpoint }}.{{ namespace }}.svc.cluster.local md5
  {% else %}
  - {{ 'hostssl' if enable_tls else 'host' }} all all 0.0.0.0/0 md5
  {%- endif %}
  - {{ 'hostssl' if enable_tls else 'host' }} replication replication 127.0.0.1/32 md5
  - {{ 'hostssl' if enable_tls else 'host' }} replication replication 127.0.0.6/32 md5
  {%- for endpoint in extra_replication_endpoints %}
  - {{ 'hostssl' if enable_tls else 'host' }} replication replication {{ endpoint }}/32 md5
  {%- endfor %}
  {%- for endpoint in endpoints %}
  - {{ 'hostssl' if enable_tls else 'host' }} replication replication {{ endpoint }}.{{ namespace }}.svc.cluster.local md5
  {%- endfor %}
  pg_ident:
  - operator postgres backup
  authentication:
    replication:
      password: {{ replication_password }}
    rewind:
      username: {{ rewind_user }}
      password: {{ rewind_password }}
    superuser:
      password: {{ superuser_password }}
use_endpoints: true
use_unix_socket: true
{%- if is_no_sync_member or is_creating_backup %}
tags:
  nosync: {{ is_no_sync_member }}
  is_creating_backup: {{ is_creating_backup }}
{%- endif %}<|MERGE_RESOLUTION|>--- conflicted
+++ resolved
@@ -1,12 +1,8 @@
 bootstrap:
   dcs:
     synchronous_mode: true
-<<<<<<< HEAD
+    failsafe_mode: true
     synchronous_node_count: {{ synchronous_node_count }}
-=======
-    failsafe_mode: true
-    synchronous_node_count: {{ minority_count }}
->>>>>>> d8f8226e
     postgresql:
       use_pg_rewind: true
       remove_data_directory_on_rewind_failure: true
